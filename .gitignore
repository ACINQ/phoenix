--- conflicted
+++ resolved
@@ -17,10 +17,7 @@
 app/debug
 apk
 logs
-<<<<<<< HEAD
+sdk-dependencies
 
 ## fcm config file
-google-services.json
-=======
-sdk-dependencies
->>>>>>> 346bbdac
+google-services.json