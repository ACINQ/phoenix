/*
 * Copyright 2019 ACINQ SAS
 *
 * Licensed under the Apache License, Version 2.0 (the "License");
 * you may not use this file except in compliance with the License.
 * You may obtain a copy of the License at
 *
 *     http://www.apache.org/licenses/LICENSE-2.0
 *
 * Unless required by applicable law or agreed to in writing, software
 * distributed under the License is distributed on an "AS IS" BASIS,
 * WITHOUT WARRANTIES OR CONDITIONS OF ANY KIND, either express or implied.
 * See the License for the specific language governing permissions and
 * limitations under the License.
 */

apply plugin: 'com.android.application'

apply plugin: 'kotlin-android'
apply plugin: 'kotlin-kapt'
apply plugin: 'kotlin-android-extensions'
apply plugin: "androidx.navigation.safeargs.kotlin"

android {
  compileSdkVersion 29
  defaultConfig {
<<<<<<< HEAD
    applicationId "fr.acinq.phoenix.mainnet"
    minSdkVersion 23
    targetSdkVersion 28
=======
    applicationId "fr.acinq.phoenix.testnet"
    minSdkVersion 24
    targetSdkVersion 29
>>>>>>> 00b7083a
    versionCode 1
    versionName "1.0.0"
    testInstrumentationRunner "androidx.test.runner.AndroidJUnitRunner"
  }
  buildTypes {
    debug {
      resValue "string", "CHAIN", CHAIN_MAINNET
      buildConfigField "String", "CHAIN", CHAIN_MAINNET
      debuggable true
    }
    release {
      resValue "string", "CHAIN", CHAIN_MAINNET
      buildConfigField "String", "CHAIN", CHAIN_MAINNET
      minifyEnabled false
      debuggable false
      proguardFiles getDefaultProguardFile('proguard-android-optimize.txt'), 'proguard-rules.pro'
    }
    applicationVariants.all { variant ->
      variant.outputs.all { output ->
        def abi = output.getFilter(com.android.build.OutputFile.ABI)
        final String architecture = abi == null ? "universal" : abi
        final String chain = variant.buildType.resValues.get("CHAIN").value // careful, contains " characters...
        outputFileName = "phoenix-${defaultConfig.versionCode}-v${defaultConfig.versionName}-${chain.substring(1, chain.length() - 1)}-$architecture-${variant.buildType.name}.apk"
      }
    }
  }
  splits {
    abi {
      enable true
      reset() // reset abi list to none
      include "x86", "x86_64", "arm64-v8a", "armeabi-v7a"
      universalApk true
    }
  }
  compileOptions {
    sourceCompatibility JavaVersion.VERSION_1_8
    targetCompatibility JavaVersion.VERSION_1_8
  }
  kotlinOptions {
    jvmTarget = "1.8"
  }
  packagingOptions {
    exclude 'META-INF/LICENSE*'
    exclude 'META-INF/NOTICE.txt'
    merge 'reference.conf'
  }
  dataBinding {
    enabled = true
  }
  externalNativeBuild {
    cmake {
      path 'CMakeLists.txt'
    }
  }
}

dependencies {
  implementation fileTree(dir: 'libs', include: ['*.jar'])

  // base dependencies
  implementation "org.jetbrains.kotlin:kotlin-stdlib-jdk7:$kotlin_version"
  implementation 'androidx.core:core-ktx:1.1.0'
  implementation "androidx.appcompat:appcompat:1.1.0"

  // ANDROIDX - material
  def material_version = "1.2.0-alpha02"
  implementation "com.google.android.material:material:$material_version"

  // ANDROIDX - navigation
  def nav_version = "2.2.0-rc03"
  implementation "androidx.navigation:navigation-fragment-ktx:$nav_version"
  implementation "androidx.navigation:navigation-ui-ktx:$nav_version"

  // ANDROIDX - constraint layout
  def constraint_version = "2.0.0-beta3"
  implementation "androidx.constraintlayout:constraintlayout:$constraint_version"

  // ANDROIDX - viewmodel + livedata
  def lifecycle_version = "2.2.0-rc03"
  implementation "androidx.lifecycle:lifecycle-extensions:$lifecycle_version"
  implementation "androidx.lifecycle:lifecycle-viewmodel-ktx:$lifecycle_version"
  implementation "androidx.lifecycle:lifecycle-runtime-ktx:$lifecycle_version"

  // ANDROIDX - biometric
  def biometric_version = "1.0.0"
  implementation "androidx.biometric:biometric:$biometric_version"

  // ANDROIDX - preferences
  def preference_version = "1.1.0"
  implementation "androidx.preference:preference-ktx:$preference_version"

  // ANDROIDX - work manager
  def work_version = "2.2.0"
  implementation("androidx.work:work-runtime-ktx:$work_version") {
    exclude group: 'com.google.guava', module: 'listenablefuture'
  }

  // logging
  implementation 'org.slf4j:slf4j-api:1.7.25'
  implementation 'com.github.tony19:logback-android:2.0.0'

  // eclair core
  def libsecp256k1_version = "1.3"
  def eclair_version = "0.3.4-android-phoenix"
  implementation "fr.acinq.bitcoin:secp256k1-jni:$libsecp256k1_version"
  implementation("fr.acinq.eclair:eclair-core_2.11:$eclair_version") {
    exclude group: 'fr.acinq.bitcoin', module: 'secp256k1-jni'
  }

  // eventbus
  def eventbus_version = "3.1.1"
  implementation "org.greenrobot:eventbus:$eventbus_version"

  // zxing
  def zxing_version = "3.6.0"
  implementation "com.journeyapps:zxing-android-embedded:$zxing_version"

  // tests
  implementation 'androidx.legacy:legacy-support-v4:1.0.0'
  testImplementation 'junit:junit:4.12'
  androidTestImplementation 'androidx.test:runner:1.2.0'
  androidTestImplementation 'androidx.test.espresso:espresso-core:3.2.0'
}<|MERGE_RESOLUTION|>--- conflicted
+++ resolved
@@ -24,15 +24,9 @@
 android {
   compileSdkVersion 29
   defaultConfig {
-<<<<<<< HEAD
     applicationId "fr.acinq.phoenix.mainnet"
-    minSdkVersion 23
-    targetSdkVersion 28
-=======
-    applicationId "fr.acinq.phoenix.testnet"
     minSdkVersion 24
     targetSdkVersion 29
->>>>>>> 00b7083a
     versionCode 1
     versionName "1.0.0"
     testInstrumentationRunner "androidx.test.runner.AndroidJUnitRunner"
