--- conflicted
+++ resolved
@@ -29,13 +29,8 @@
     applicationId "fr.acinq.phoenix.mainnet"
     minSdkVersion 24
     targetSdkVersion 29
-<<<<<<< HEAD
-    versionCode 3
-    versionName "1.1.0"
-=======
     versionCode 4
     versionName "${gitCommitHash}"
->>>>>>> 9597fdc4
     testInstrumentationRunner "androidx.test.runner.AndroidJUnitRunner"
   }
   buildTypes {
