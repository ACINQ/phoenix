/*
 * Copyright 2019 ACINQ SAS
 *
 * Licensed under the Apache License, Version 2.0 (the "License");
 * you may not use this file except in compliance with the License.
 * You may obtain a copy of the License at
 *
 *     http://www.apache.org/licenses/LICENSE-2.0
 *
 * Unless required by applicable law or agreed to in writing, software
 * distributed under the License is distributed on an "AS IS" BASIS,
 * WITHOUT WARRANTIES OR CONDITIONS OF ANY KIND, either express or implied.
 * See the License for the specific language governing permissions and
 * limitations under the License.
 */

package fr.acinq.phoenix

<<<<<<< HEAD
import android.content.ComponentName
import android.content.Context
import android.content.ServiceConnection
import android.os.IBinder
import androidx.lifecycle.*
import fr.acinq.eclair.db.PlainPayment
=======
import akka.actor.ActorRef
import akka.actor.ActorSystem
import akka.actor.Props
import akka.pattern.Patterns
import akka.util.Timeout
import android.content.Context
import android.net.ConnectivityManager
import androidx.annotation.UiThread
import androidx.annotation.WorkerThread
import androidx.lifecycle.MediatorLiveData
import androidx.lifecycle.MutableLiveData
import androidx.lifecycle.ViewModel
import androidx.lifecycle.viewModelScope
import androidx.work.WorkManager
import com.msopentech.thali.toronionproxy.OnionProxyManager
import com.typesafe.config.ConfigFactory
import fr.acinq.bitcoin.*
import fr.acinq.eclair.*
import fr.acinq.eclair.`package$`
import fr.acinq.eclair.blockchain.electrum.ElectrumClient
import fr.acinq.eclair.channel.*
import fr.acinq.eclair.db.*
>>>>>>> 346bbdac
import fr.acinq.eclair.io.PayToOpenRequestEvent
import fr.acinq.eclair.payment.PaymentFailed
import fr.acinq.eclair.payment.PaymentReceived
import fr.acinq.eclair.payment.PaymentSent
import fr.acinq.eclair.wire.SwapInPending
import fr.acinq.phoenix.background.KitState
import fr.acinq.phoenix.background.EclairNodeService
import fr.acinq.phoenix.events.RemovePendingSwapIn
import fr.acinq.phoenix.utils.ServiceDisconnected
import fr.acinq.phoenix.utils.SingleLiveEvent
import fr.acinq.phoenix.utils.Wallet
import kotlinx.coroutines.CoroutineExceptionHandler
import kotlinx.coroutines.launch
import org.greenrobot.eventbus.EventBus
import org.greenrobot.eventbus.Subscribe
import org.greenrobot.eventbus.ThreadMode
import org.slf4j.LoggerFactory
<<<<<<< HEAD
import java.util.*

class AppViewModel : ViewModel() {
  private val log = LoggerFactory.getLogger(AppViewModel::class.java)

  /** Watch service - null if the service is disconnected. */
  private val _service = MutableLiveData<EclairNodeService?>(null)
  /** Nullable accessor for the service. */
  val service: EclairNodeService? get() = _service.value
  /** Accessor for the service, throw [ServiceDisconnected] if the service is disconnected. */
  val requireService: EclairNodeService get() = _service.value ?: throw ServiceDisconnected
  val serviceConnection = object : ServiceConnection {
    override fun onServiceConnected(component: ComponentName, bind: IBinder) {
      log.info("eclair service connected")
      _service.value = (bind as EclairNodeService.NodeBinder).getService()
    }
=======
import org.spongycastle.util.encoders.Hex
import scala.Option
import scala.Tuple2
import scala.collection.JavaConverters
import scala.collection.immutable.Seq
import scala.collection.immutable.`Seq$`
import scala.concurrent.Await
import scala.concurrent.duration.Duration
import scala.concurrent.duration.FiniteDuration
import scala.util.Either
import scala.util.Left
import scodec.bits.`ByteVector$`
import java.io.IOException
import java.net.UnknownHostException
import java.security.GeneralSecurityException
import java.util.*
import java.util.concurrent.TimeUnit
import kotlin.collections.ArrayList
import kotlin.collections.HashMap
import kotlin.system.measureTimeMillis
import scala.collection.immutable.List as ScalaList

data class FeerateEstimationPerKb(val rate20min: Long, val rate60min: Long, val rate12hours: Long)
data class TrampolineFeeSetting(val feeBase: MilliSatoshi, val feePercent: Double, val cltvExpiry: CltvExpiryDelta)
data class SwapInSettings(val feePercent: Double)
data class Xpub(val xpub: String, val path: String)
data class NetworkInfo(var networkConnected: Boolean, val electrumServer: ElectrumServer?, val lightningConnected: Boolean, val torConnections: HashMap<String, TorConnectionStatus>)
data class ElectrumServer(val electrumAddress: String, val blockHeight: Int, val tipTime: Long)

class NetworkInfoLiveData(internetConn: MutableLiveData<Boolean>, electrumConn: MutableLiveData<ElectrumServer?>, torConn: MutableLiveData<HashMap<String, TorConnectionStatus>>, peerConn: MutableLiveData<Boolean>) : MediatorLiveData<NetworkInfo>() {
  private fun valueOrDefault(): NetworkInfo = value ?: Constants.DEFAULT_NETWORK_INFO
  init {
    addSource(internetConn) {
      value = valueOrDefault().copy(networkConnected = it)
    }
    addSource(electrumConn) {
      value = valueOrDefault().copy(electrumServer = it)
    }
    addSource(torConn) {
      value = valueOrDefault().copy(torConnections = it)
    }
    addSource(peerConn) {
      value = valueOrDefault().copy(lightningConnected = it)
    }
    value = Constants.DEFAULT_NETWORK_INFO
  }
}

sealed class KitState {
  object Off : KitState()
  sealed class Bootstrap : KitState() {
    object Init : Bootstrap()
    object Tor : Bootstrap()
    object Node : Bootstrap()
  }
>>>>>>> 346bbdac

    override fun onServiceDisconnected(component: ComponentName) {
      log.info("eclair service disconnected")
      _service.postValue(null)
    }
  }

  /** Mirrors the node state using a MediatorLiveData. */
  val state = StateLiveData(_service)

  /** Tracks the current URI contained the intent that started the app. */
  val currentURIIntent = MutableLiveData<String>()

  /** Id of the fragment the app currently displays. */
  val currentNav = MutableLiveData<Int>()

<<<<<<< HEAD
  /** Contains an object that will trigger a navigation change. Fire once! */
  val navigationEvent = SingleLiveEvent<Any>()

  /** List of payments. */
  val payments = MutableLiveData<List<PlainPayment>>()

  /** List of swap-ins waiting for confirmation. */
  val pendingSwapIns = MutableLiveData(HashMap<String, SwapInPending>())
=======
  val internetConn = MutableLiveData<Boolean>()
  val electrumConn = MutableLiveData<ElectrumServer?>()
  val torConn = MutableLiveData<HashMap<String, TorConnectionStatus>>()
  val peerConn = MutableLiveData<Boolean>()
  val networkInfo = NetworkInfoLiveData(internetConn, electrumConn, torConn, peerConn)

  val pendingSwapIns = MutableLiveData(HashMap<String, SwapInPending>())
  val payments = MutableLiveData<List<PlainPayment>>()
  val notifications = MutableLiveData(HashSet<InAppNotifications>())
  val navigationEvent = SingleLiveEvent<Any>()
  val trampolineFeeSettings = MutableLiveData<List<TrampolineFeeSetting>>()
  val swapInSettings = MutableLiveData<SwapInSettings>()
  val feerateEstimation = MutableLiveData<FeerateEstimationPerKb>()
  val balance = MutableLiveData<MilliSatoshi>()
  val state = MutableLiveData<KitState>()
  val torManager = MutableLiveData<OnionProxyManager>()
  val kit: Kit? get() = if (state.value is KitState.Started) (state.value as KitState.Started).kit else null
  val api: Eclair? get() = if (state.value is KitState.Started) (state.value as KitState.Started).api else null
>>>>>>> 346bbdac

  init {
    // Network info
    internetConn.value = Constants.DEFAULT_NETWORK_INFO.networkConnected
    peerConn.value = Constants.DEFAULT_NETWORK_INFO.lightningConnected
    electrumConn.value = Constants.DEFAULT_NETWORK_INFO.electrumServer
    torConn.value = Constants.DEFAULT_NETWORK_INFO.torConnections

    currentNav.value = R.id.startup_fragment
<<<<<<< HEAD
=======
    state.value = KitState.Off
    balance.value = MilliSatoshi(0)
    trampolineFeeSettings.value = Constants.DEFAULT_TRAMPOLINE_SETTINGS
    swapInSettings.value = Constants.DEFAULT_SWAP_IN_SETTINGS
    feerateEstimation.value = Constants.DEFAULT_FEERATE
>>>>>>> 346bbdac
    if (!EventBus.getDefault().isRegistered(this)) {
      EventBus.getDefault().register(this)
    }
  }

  override fun onCleared() {
    EventBus.getDefault().unregister(this)
    service?.shutdown() // we don't want the service to run if the UI is killed.
    super.onCleared()
    log.debug("appkit has been cleared")
  }

  fun hasWalletBeenSetup(context: Context): Boolean {
    return Wallet.getSeedFile(context).exists()
  }

  @Subscribe(threadMode = ThreadMode.BACKGROUND)
  fun handleEvent(event: SwapInPending) {
    pendingSwapIns.value?.run {
      put(event.bitcoinAddress(), event)
      pendingSwapIns.postValue(this)
    }
  }

  @Subscribe(threadMode = ThreadMode.BACKGROUND)
  fun handleEvent(event: RemovePendingSwapIn) {
    pendingSwapIns.value?.remove(event.address)
  }

  @Subscribe(threadMode = ThreadMode.MAIN)
  fun handleEvent(event: PaymentSent) {
    navigationEvent.value = event
  }

  @Subscribe(threadMode = ThreadMode.MAIN)
<<<<<<< HEAD
  fun handleEvent(event: PaymentFailed) {
    navigationEvent.value = event
  }

  @Subscribe(threadMode = ThreadMode.MAIN)
  fun handleEvent(event: PaymentReceived) {
    navigationEvent.value = event
=======
  fun handleEvent(event: ElectrumClient.ElectrumReady) {
    log.debug("received electrum ready=$event")
    electrumConn.value = ElectrumServer(electrumAddress = event.serverAddress().toString(), blockHeight = event.height(), tipTime = event.tip().time())
  }

  @Subscribe(threadMode = ThreadMode.MAIN)
  fun handleEvent(event: ElectrumClient.`ElectrumDisconnected$`) {
    log.debug("received electrum disconnected $event")
    electrumConn.value = null
  }

  @Subscribe(threadMode = ThreadMode.MAIN)
  fun handleEvent(event: PeerConnectionChange) {
    refreshPeerConnectionState()
>>>>>>> 346bbdac
  }

  @Subscribe(threadMode = ThreadMode.MAIN)
  fun handleEvent(event: PayToOpenRequestEvent) {
    navigationEvent.value = event
  }

  fun refreshPeerConnectionState() {
    viewModelScope.launch(Dispatchers.Default) {
      val isConnected = api?.run {
         JavaConverters.asJavaIterableConverter(
           Await.result(peersInfo(shortTimeout), Duration.Inf()) as scala.collection.Iterable<Peer.PeerInfo>
         ).asJava()
           .any { it.state().equals("CONNECTED", true) }
      } ?: false
      log.info("peer connection ? $isConnected")
      peerConn.postValue(isConnected)
    }
  }

  fun refreshPayments() {
    viewModelScope.launch(CoroutineExceptionHandler { _, e ->
      log.error("failed to retrieve payments: ", e)
    }) {
      service?.getPayments()?.also { payments.postValue(it) }
    }
  }
}

<<<<<<< HEAD
class StateLiveData(service: MutableLiveData<EclairNodeService?>): MediatorLiveData<KitState>() {
  private val log = LoggerFactory.getLogger(AppViewModel::class.java)
  private var serviceState: LiveData<KitState>? = null
=======
  suspend fun getSentPaymentsFromParentId(parentId: UUID): List<OutgoingPayment> {
    return coroutineScope {
      async(Dispatchers.Default) {
        kit?.run {
          var payments: List<OutgoingPayment> = ArrayList()
          val t = measureTimeMillis {
            payments = JavaConverters.seqAsJavaListConverter(nodeParams().db().payments().listOutgoingPayments(parentId)).asJava()
          }
          log.debug("get sent payment details in ${t}ms")
          payments
        } ?: throw KitNotInitialized()
      }
    }.await()
  }

  suspend fun getReceivedPayment(paymentHash: ByteVector32): Option<IncomingPayment> {
    return coroutineScope {
      async(Dispatchers.Default) {
        kit?.run {
          var payment: Option<IncomingPayment> = Option.empty()
          val t = measureTimeMillis {
            payment = nodeParams().db().payments().getIncomingPayment(paymentHash)
          }
          log.debug("get received payment details in ${t}ms")
          payment
        } ?: throw KitNotInitialized()
      }
    }.await()
  }

  @UiThread
  suspend fun generatePaymentRequest(description: String, amount_opt: Option<MilliSatoshi>): PaymentRequest {
    return coroutineScope {
      async(Dispatchers.Default) {
        kit?.run {
          val hop = PaymentRequest.ExtraHop(Wallet.ACINQ.nodeId(), ShortChannelId.peerId(nodeParams().nodeId()), MilliSatoshi(1000), 100, CltvExpiryDelta(144))
          val routes = ScalaList.empty<ScalaList<PaymentRequest.ExtraHop>>().`$colon$colon`(ScalaList.empty<PaymentRequest.ExtraHop>().`$colon$colon`(hop))
          doGeneratePaymentRequest(description, amount_opt, routes, paymentType = PaymentType.Standard())
        } ?: throw KitNotInitialized()
      }
    }.await()
  }

  @WorkerThread
  private fun doGeneratePaymentRequest(description: String,
    amount_opt: Option<MilliSatoshi>,
    routes: ScalaList<ScalaList<PaymentRequest.ExtraHop>>,
    timeout: Timeout = shortTimeout,
    paymentType: String): PaymentRequest {
    return kit?.run {
      val f = Patterns.ask(paymentHandler(),
        MultiPartHandler.ReceivePayment(
          /* amount */ amount_opt,
          /* description */ description,
          /* expiry seconds */ Option.empty(),
          /* extra routing info */ routes,
          /* fallback onchain address */ Option.empty(),
          /* payment preimage */ Option.empty(),
          /* Standard, SwapIn,... */ paymentType), timeout)
      Await.result(f, Duration.Inf()) as PaymentRequest
    } ?: throw KitNotInitialized()
  }

  suspend fun requestSwapOut(amount: Satoshi, address: String, feeratePerKw: Long) {
    return coroutineScope {
      async(Dispatchers.Default) {
        kit?.run {
          log.info("requesting swap-out to address=$address with amount=$amount and fee=$feeratePerKw")
          switchboard().tell(Peer.SendSwapOutRequest(Wallet.ACINQ.nodeId(), amount, address, feeratePerKw), ActorRef.noSender())
          Unit
        } ?: throw KitNotInitialized()
      }
    }.await()
  }

  suspend fun sendSwapIn() {
    return coroutineScope {
      async(Dispatchers.Default) {
        kit?.run {
          switchboard().tell(Peer.SendSwapInRequest(Wallet.ACINQ.nodeId()), ActorRef.noSender())
          Unit
        } ?: throw KitNotInitialized()
      }
    }.await()
  }

  /**
   * Extracts the worst case (fee, ctlv expiry delta) scenario from the routing hints in a payment request. If the payment request has no routing hints, return (0, 0).
   */
  private fun getPessimisticRouteSettingsFromHint(amount: MilliSatoshi, paymentRequest: PaymentRequest): Pair<MilliSatoshi, CltvExpiryDelta> {
    val aggregateByRoutes = JavaConverters.asJavaCollectionConverter(paymentRequest.routingInfo()).asJavaCollection().toList()
      .map {
        // get the aggregate (fee, expiry) for this route
        JavaConverters.asJavaCollectionConverter(it).asJavaCollection().toList()
          .map { h -> Pair(`package$`.`MODULE$`.nodeFee(h.feeBase(), h.feeProportionalMillionths(), amount), h.cltvExpiryDelta()) }
          .fold(Pair(MilliSatoshi(0), CltvExpiryDelta(0))) { a, b -> Pair(a.first.`$plus`(b.first), a.second.`$plus`(b.second)) }
      }
    // return (max of fee, max of cltv expiry delta)
    return Pair(MilliSatoshi(aggregateByRoutes.map { p -> p.first.toLong() }.max() ?: 0),
      CltvExpiryDelta(aggregateByRoutes.map { p -> p.second.toInt() }.max() ?: 0))
  }

  @UiThread
  suspend fun sendPaymentRequest(amount: MilliSatoshi, paymentRequest: PaymentRequest, subtractFee: Boolean) {
    return coroutineScope {
      async(Dispatchers.Default) {
        kit?.run {
          val cltvExpiryDelta = if (paymentRequest.minFinalCltvExpiryDelta().isDefined) paymentRequest.minFinalCltvExpiryDelta().get() else Channel.MIN_CLTV_EXPIRY_DELTA()
          val isTrampoline = paymentRequest.nodeId() != Wallet.ACINQ.nodeId()

          val sendRequest: Any = if (isTrampoline) {
            // 1 - compute trampoline fee settings for this payment
            // note that if we have to subtract the fee from the amount, use ONLY the most expensive trampoline setting option, to make sure that the payment will go through
            val feeSettingsDefault = if (subtractFee) listOf(trampolineFeeSettings.value!!.last()) else trampolineFeeSettings.value!!
            val feeSettingsFromHints = getPessimisticRouteSettingsFromHint(amount, paymentRequest)
            log.info("most expensive fee/expiry from payment request hints=$feeSettingsFromHints")
            val finalTrampolineFeesList = JavaConverters.asScalaBufferConverter(feeSettingsDefault
              .map {
                // fee = trampoline_base + trampoline_percent * amount + fee_from_hint
                Tuple2(it.feeBase.`$plus`(amount.`$times`(it.feePercent)).`$plus`(feeSettingsFromHints.first), it.cltvExpiry.`$plus`(feeSettingsFromHints.second))
              })
              .asScala().toList()

            // 2 - compute amount to send, which changes if fees must be subtracted from it (empty wallet)
            val amountFinal = if (subtractFee) amount.`$minus`(finalTrampolineFeesList.head()._1) else amount

            // 3 - build trampoline payment object
            log.info("sending payment (trampoline) [ amount=$amountFinal, fees=$finalTrampolineFeesList, subtractFee=$subtractFee ] for pr=$paymentRequest")
            PaymentInitiator.SendTrampolinePaymentRequest(
              /* amount to send */ amountFinal,
              /* payment request */ paymentRequest,
              /* trampoline node public key */ Wallet.ACINQ.nodeId(),
              /* fees and expiry delta for the trampoline node */ finalTrampolineFeesList,
              /* final cltv expiry delta */ cltvExpiryDelta,
              /* route params */ Option.apply(null))
          } else {
            log.info("sending payment (direct) [ amount=$amount ] for pr=$paymentRequest")
            val customTlvs = `Seq$`.`MODULE$`.empty<Any>() as Seq<GenericTlv>
            PaymentInitiator.SendPaymentRequest(
              /* amount to send */ amount,
              /* paymentHash */ paymentRequest.paymentHash(),
              /* payment target */ paymentRequest.nodeId(),
              /* max attempts */ 5,
              /* final cltv expiry delta */ cltvExpiryDelta,
              /* payment request */ Option.apply(paymentRequest),
              /* external id */ Option.empty(),
              /* assisted routes */ paymentRequest.routingInfo(),
              /* route params */ Option.apply(null),
              /* custom cltvs */ customTlvs)
          }

          val res = Await.result(Patterns.ask(paymentInitiator(), sendRequest, shortTimeout), Duration.Inf())
          if (res is PaymentFailed) {
            val failure = res.failures().mkString(", ")
            log.error("payment has failed: [ $failure ])")
            throw RuntimeException("Payment failure: $failure")
          }

          Unit
        } ?: throw KitNotInitialized()
      }
    }.await()
  }

  @UiThread
  fun acceptPayToOpen(paymentHash: ByteVector32) {
    kit?.system()?.eventStream()?.publish(AcceptPayToOpen(paymentHash))
  }

  @UiThread
  fun rejectPayToOpen(paymentHash: ByteVector32) {
    kit?.system()?.eventStream()?.publish(RejectPayToOpen(paymentHash))
  }

  suspend fun getChannels(): Iterable<RES_GETINFO> = getChannels(null)

  /**
   * Retrieves the list of channels from the router. Can filter by state.
   */
  @UiThread
  suspend fun getChannels(state: State?): Iterable<RES_GETINFO> {
    return coroutineScope {
      async(Dispatchers.Default) {
        api?.run {
          val res = Await.result(channelsInfo(Option.apply(null), shortTimeout), Duration.Inf()) as scala.collection.Iterable<RES_GETINFO>
          val channels = JavaConverters.asJavaIterableConverter(res).asJava()
          state?.let {
            channels.filter { c -> c.state() == state }
          } ?: channels
        } ?: ArrayList()
      }
    }.await()
  }

  /**
   * Retrieves a channel from the router, using its long channel Id.
   */
  @UiThread
  suspend fun getChannel(channelId: ByteVector32): RES_GETINFO? {
    return coroutineScope {
      async(Dispatchers.Default) {
        api?.run {
          Await.result(channelInfo(Left.apply(channelId), shortTimeout), Duration.Inf()) as RES_GETINFO
        }
      }
    }.await()
  }

  @UiThread
  suspend fun mutualCloseAllChannels(address: String) = withContext(viewModelScope.coroutineContext + Dispatchers.Default) {
    if (api != null && kit != null) {
      delay(500)
      val closeScriptPubKey = Option.apply(Script.write(`package$`.`MODULE$`.addressToPublicKeyScript(address, Wallet.getChainHash())))
      val channelIds = prepareClosing(`NORMAL$`.`MODULE$`)
      log.info("requesting to mutually close channels=$channelIds")
      val closingResult = Await.result(api!!.close(channelIds, closeScriptPubKey, longTimeout), Duration.Inf())
      val successfullyClosed = handleClosingResult(closingResult)
      if (successfullyClosed == channelIds.size()) {
        Unit
      } else {
        throw ChannelsNotClosed(channelIds.size() - successfullyClosed)
      }
    } else throw KitNotInitialized()
  }

  @UiThread
  suspend fun forceCloseAllChannels() = withContext(viewModelScope.coroutineContext + Dispatchers.Default) {
    if (api != null && kit != null) {
      delay(500)
      val channelIds = prepareClosing()
      log.info("requesting to *force* close channels=$channelIds")
      val closingResult = Await.result(api!!.forceClose(channelIds, longTimeout), Duration.Inf())
      val successfullyClosed = handleClosingResult(closingResult)
      if (successfullyClosed == channelIds.size()) {
        Unit
      } else {
        throw ChannelsNotClosed(channelIds.size() - successfullyClosed)
      }
    } else throw KitNotInitialized()
  }

  /** Create a (scala) list of ids of channels to be closed. */
  @WorkerThread
  private suspend fun prepareClosing(state: State? = null): ScalaList<Either<ByteVector32, ShortChannelId>> {
    return getChannels(state).map {
      val id: Either<ByteVector32, ShortChannelId> = Left.apply(it.channelId())
      id
    }.run {
      JavaConverters.asScalaIteratorConverter(iterator()).asScala().toList()
    }
  }

  @WorkerThread
  private fun handleClosingResult(result: scala.collection.immutable.Map<Either<ByteVector32, ShortChannelId>, Either<Throwable, ChannelCommandResponse>>): Int {
    val iterator = result.iterator()
    var successfullyClosed = 0
    while (iterator.hasNext()) {
      val res = iterator.next()
      val outcome = res._2
      if (outcome.isRight) {
        log.info("successfully closed channel=${res._1}")
        successfullyClosed++
      } else {
        log.info("failed to close channel=${res._1}: ", outcome.left().get() as Throwable)
      }
    }
    return successfullyClosed
  }

  /**
   * Send a reconnect event to the ACINQ node.
   */
  @UiThread
  fun reconnectToPeer() {
    viewModelScope.launch(Dispatchers.IO) {
      kit?.run {
        log.info("sending connect to ACINQ actor")
        switchboard().tell(Peer.Connect(Wallet.ACINQ.nodeId(), Option.apply(Wallet.ACINQ.address())), ActorRef.noSender())
      } ?: log.debug("appkit not ready yet")
    }
  }

  @WorkerThread
  fun reconnectTor() {
    torManager.value?.run { enableNetwork(true) }
  }

  @UiThread
  suspend fun getTorInfo(cmd: String): String {
    return coroutineScope {
      async(Dispatchers.IO) {
        torManager.value?.run { getInfo(cmd /*"status/bootstrap-phase"*/) } ?: throw RuntimeException("onion proxy manager not available")
      }
    }.await()
  }

  /**
   * This method launches the node startup process.
   */
  @UiThread
  fun startKit(context: Context, pin: String) {
    when (state.value) {
      is KitState.Error, is KitState.Bootstrap, is KitState.Started -> log.info("ignore startup attempt in state=${state.value?.javaClass?.simpleName}")
      else -> {
        state.value = KitState.Bootstrap.Init
        viewModelScope.launch {
          withContext(Dispatchers.Default) {
            try {
              val res = startNode(context, pin)
              state.postValue(res)
              res.kit.switchboard().tell(Peer.`Connect$`.`MODULE$`.apply(Wallet.ACINQ), ActorRef.noSender())
              feerateEstimation.postValue(res.kit.nodeParams().onChainFeeConf().feeEstimator().run {
                FeerateEstimationPerKb(getFeeratePerKb(2) / 1000, getFeeratePerKb(6) / 1000, getFeeratePerKb(72) / 1000)
              })
              ChannelsWatcher.schedule(context)
              Prefs.setLastVersionUsed(context, BuildConfig.VERSION_CODE)
            } catch (t: Throwable) {
              log.warn("aborted node startup!")
              closeConnections()
              when (t) {
                is GeneralSecurityException -> {
                  log.debug("user entered wrong PIN")
                  state.postValue(KitState.Error.WrongPassword)
                }
                is NetworkException, is UnknownHostException -> {
                  log.info("network error: ", t)
                  state.postValue(KitState.Error.NoConnectivity)
                }
                is IOException, is IllegalAccessException -> {
                  log.error("seed file not readable: ", t)
                  state.postValue(KitState.Error.UnreadableData)
                }
                is InvalidElectrumAddress -> {
                  log.error("cannot start with invalid electrum address: ", t)
                  state.postValue(KitState.Error.InvalidElectrumAddress(t.address))
                }
                is TorSetupException -> {
                  log.error("error when bootstrapping TOR: ", t)
                  state.postValue(KitState.Error.Tor(t.localizedMessage ?: t.javaClass.simpleName))
                }
                else -> {
                  log.error("error when starting node: ", t)
                  state.postValue(KitState.Error.Generic(t.localizedMessage ?: t.javaClass.simpleName))
                }
              }
            }
          }
        }
      }
    }
  }

  private fun closeConnections() {
    kit?.run {
      system().shutdown()
      nodeParams().db().audit().close()
      nodeParams().db().channels().close()
      nodeParams().db().network().close()
      nodeParams().db().peers().close()
      nodeParams().db().pendingRelay().close()
    } ?: log.warn("could not close kit connections because kit is not initialized!")
  }

  public fun shutdown() {
    closeConnections()
    balance.postValue(MilliSatoshi(0))
    electrumConn.value = Constants.DEFAULT_NETWORK_INFO.electrumServer
    torManager.value?.run {
      viewModelScope.launch(Dispatchers.IO) { stop() }
    }
    torConn.value = Constants.DEFAULT_NETWORK_INFO.torConnections
    state.postValue(KitState.Off)
  }
>>>>>>> 346bbdac

  init {
    value = KitState.Disconnected
    addSource(service) { s ->
      if (s == null) {
        log.info("lost service, force state to Disconnected and remove source")
        serviceState?.let { removeSource(it) }
        serviceState = null
        value = KitState.Disconnected
      } else {
<<<<<<< HEAD
        log.info("service connected, now mirroring service's internal state")
        addSource(s.state) {
          value = it
=======
        for (job in jobs) {
          log.info("found a background job={}", job)
          workManager.cancelWorkById(job.id).result.get()
          log.info("successfully cancelled job={}", job)
        }
      }
    } catch (e: Exception) {
      log.error("failed to retrieve or cancel background jobs: ", e)
      throw RuntimeException("could not cancel background jobs")
    }
  }

  @WorkerThread
  private fun checkConnectivity(context: Context) {
    val cm = context.getSystemService(Context.CONNECTIVITY_SERVICE) as ConnectivityManager
    if (cm.activeNetworkInfo == null || !cm.activeNetworkInfo?.isConnected!!) {
      throw NetworkException()
    }
  }

  @WorkerThread
  private fun startNode(context: Context, pin: String): KitState.Started {
    log.info("starting up node...")

    // load config from libs + application.conf in resources
    val defaultConfig = ConfigFactory.load()
    val config = Wallet.getOverrideConfig(context).withFallback(defaultConfig)
    val system = ActorSystem.create("system", config)
    system.registerOnTermination {
      log.info("system has been shutdown, all actors are terminated")
    }

    checkConnectivity(context)
    cancelBackgroundJobs(context)

    if (Prefs.isTorEnabled(context)) {
      log.info("using TOR...")
      state.postValue(KitState.Bootstrap.Tor)
      torManager.postValue(TorHelper.bootstrap(context, object : TorEventHandler() {
        override fun onConnectionUpdate(name: String, status: TorConnectionStatus) {
          torConn.value?.apply {
            this[name] = status
            torConn.postValue(this)
          }
        }
      }))
      log.info("TOR has been bootstrapped")
    } else {
      log.info("using clear connection...")
    }

    state.postValue(KitState.Bootstrap.Node)
    val mnemonics = String(Hex.decode(EncryptedSeed.readSeedFile(context, pin)), Charsets.UTF_8)
    log.info("seed successfully read")
    val seed = `ByteVector$`.`MODULE$`.apply(MnemonicCode.toSeed(mnemonics, "").toArray())

    val master = DeterministicWallet.generate(seed)
    // we compute various things based on master
    val address = Wallet.buildAddress(master)
    val xpub = Wallet.buildXpub(master)

    Class.forName("org.sqlite.JDBC")
    Wallet.getOverrideConfig(context)
    val setup = Setup(Wallet.getDatadir(context), Option.apply(seed), Option.empty(), Option.apply(address), system)
    setup.nodeParams().db().peers().addOrUpdatePeer(Wallet.ACINQ.nodeId(), `NodeAddress$`.`MODULE$`.fromParts(Wallet.ACINQ.address().host, Wallet.ACINQ.address().port).get())
    log.info("node setup ready, running version ${BuildConfig.VERSION_NAME} (${BuildConfig.VERSION_CODE})")

    val nodeSupervisor = system!!.actorOf(Props.create(EclairSupervisor::class.java), "EclairSupervisor")
    system.eventStream().subscribe(nodeSupervisor, ChannelStateChanged::class.java)
    system.eventStream().subscribe(nodeSupervisor, ChannelSignatureSent::class.java)
    system.eventStream().subscribe(nodeSupervisor, Relayer.OutgoingChannels::class.java)
    system.eventStream().subscribe(nodeSupervisor, PeerConnected::class.java)
    system.eventStream().subscribe(nodeSupervisor, PeerDisconnected::class.java)
    system.eventStream().subscribe(nodeSupervisor, PaymentEvent::class.java)
    system.eventStream().subscribe(nodeSupervisor, SwapOutResponse::class.java)
    system.eventStream().subscribe(nodeSupervisor, SwapInPending::class.java)
    system.eventStream().subscribe(nodeSupervisor, SwapInConfirmed::class.java)
    system.eventStream().subscribe(nodeSupervisor, SwapInResponse::class.java)
    system.eventStream().subscribe(nodeSupervisor, PayToOpenRequestEvent::class.java)
    system.eventStream().subscribe(nodeSupervisor, PayToOpenResponse::class.java)
    system.eventStream().subscribe(nodeSupervisor, ElectrumClient.ElectrumEvent::class.java)

    system.scheduler().schedule(Duration.Zero(), FiniteDuration(10, TimeUnit.MINUTES),
      Runnable {
        Wallet.httpClient.newCall(Request.Builder().url(Constants.PRICE_RATE_API).build()).enqueue(getExchangeRateHandler(context))
        Wallet.httpClient.newCall(Request.Builder().url(Constants.MXN_PRICE_RATE_API).build()).enqueue(getMXNRateHandler(context))
      }, system.dispatcher())

    val kit = Await.result(setup.bootstrap(), Duration.create(60, TimeUnit.SECONDS))
    log.info("bootstrap complete")
    return KitState.Started(kit, EclairImpl(kit), xpub)
  }

  private fun getExchangeRateHandler(context: Context): Callback {
    return object : Callback {
      override fun onFailure(call: Call, e: IOException) {
        log.warn("could not retrieve exchange rates: ${e.localizedMessage}")
      }

      override fun onResponse(call: Call, response: Response) {
        if (!response.isSuccessful) {
          log.warn("could not retrieve exchange rates, api responds with ${response.code()}")
        } else {
          response.body()?.let {
            try {
              val json = JSONObject(it.string())
              saveRate(context, "AUD") { json.getJSONObject("AUD").getDouble("last").toFloat() }
              saveRate(context, "BRL") { json.getJSONObject("BRL").getDouble("last").toFloat() }
              saveRate(context, "CAD") { json.getJSONObject("CAD").getDouble("last").toFloat() }
              saveRate(context, "CHF") { json.getJSONObject("CHF").getDouble("last").toFloat() }
              saveRate(context, "CLP") { json.getJSONObject("CLP").getDouble("last").toFloat() }
              saveRate(context, "CNY") { json.getJSONObject("CNY").getDouble("last").toFloat() }
              saveRate(context, "DKK") { json.getJSONObject("DKK").getDouble("last").toFloat() }
              saveRate(context, "EUR") { json.getJSONObject("EUR").getDouble("last").toFloat() }
              saveRate(context, "GBP") { json.getJSONObject("GBP").getDouble("last").toFloat() }
              saveRate(context, "HKD") { json.getJSONObject("HKD").getDouble("last").toFloat() }
              saveRate(context, "INR") { json.getJSONObject("INR").getDouble("last").toFloat() }
              saveRate(context, "ISK") { json.getJSONObject("ISK").getDouble("last").toFloat() }
              saveRate(context, "JPY") { json.getJSONObject("JPY").getDouble("last").toFloat() }
              saveRate(context, "KRW") { json.getJSONObject("KRW").getDouble("last").toFloat() }
              saveRate(context, "NZD") { json.getJSONObject("NZD").getDouble("last").toFloat() }
              saveRate(context, "PLN") { json.getJSONObject("PLN").getDouble("last").toFloat() }
              saveRate(context, "RUB") { json.getJSONObject("RUB").getDouble("last").toFloat() }
              saveRate(context, "SEK") { json.getJSONObject("SEK").getDouble("last").toFloat() }
              saveRate(context, "SGD") { json.getJSONObject("SGD").getDouble("last").toFloat() }
              saveRate(context, "THB") { json.getJSONObject("THB").getDouble("last").toFloat() }
              saveRate(context, "TWD") { json.getJSONObject("TWD").getDouble("last").toFloat() }
              saveRate(context, "USD") { json.getJSONObject("USD").getDouble("last").toFloat() }
              Prefs.setExchangeRateTimestamp(context, System.currentTimeMillis())
            } catch (e: Exception) {
              log.error("invalid body for price rate api")
            } finally {
              it.close()
            }
          } ?: log.warn("exchange rate body is null")
>>>>>>> 346bbdac
        }
      }
    }
  }
}<|MERGE_RESOLUTION|>--- conflicted
+++ resolved
@@ -16,55 +16,32 @@
 
 package fr.acinq.phoenix
 
-<<<<<<< HEAD
 import android.content.ComponentName
 import android.content.Context
 import android.content.ServiceConnection
 import android.os.IBinder
 import androidx.lifecycle.*
 import fr.acinq.eclair.db.PlainPayment
-=======
-import akka.actor.ActorRef
-import akka.actor.ActorSystem
-import akka.actor.Props
-import akka.pattern.Patterns
-import akka.util.Timeout
-import android.content.Context
-import android.net.ConnectivityManager
-import androidx.annotation.UiThread
-import androidx.annotation.WorkerThread
-import androidx.lifecycle.MediatorLiveData
-import androidx.lifecycle.MutableLiveData
-import androidx.lifecycle.ViewModel
-import androidx.lifecycle.viewModelScope
-import androidx.work.WorkManager
-import com.msopentech.thali.toronionproxy.OnionProxyManager
-import com.typesafe.config.ConfigFactory
-import fr.acinq.bitcoin.*
-import fr.acinq.eclair.*
-import fr.acinq.eclair.`package$`
-import fr.acinq.eclair.blockchain.electrum.ElectrumClient
-import fr.acinq.eclair.channel.*
-import fr.acinq.eclair.db.*
->>>>>>> 346bbdac
 import fr.acinq.eclair.io.PayToOpenRequestEvent
 import fr.acinq.eclair.payment.PaymentFailed
 import fr.acinq.eclair.payment.PaymentReceived
 import fr.acinq.eclair.payment.PaymentSent
 import fr.acinq.eclair.wire.SwapInPending
+import fr.acinq.phoenix.background.EclairNodeService
+import fr.acinq.phoenix.background.ElectrumServer
 import fr.acinq.phoenix.background.KitState
-import fr.acinq.phoenix.background.EclairNodeService
 import fr.acinq.phoenix.events.RemovePendingSwapIn
+import fr.acinq.phoenix.utils.Constants
 import fr.acinq.phoenix.utils.ServiceDisconnected
 import fr.acinq.phoenix.utils.SingleLiveEvent
 import fr.acinq.phoenix.utils.Wallet
+import fr.acinq.phoenix.utils.tor.TorConnectionStatus
 import kotlinx.coroutines.CoroutineExceptionHandler
 import kotlinx.coroutines.launch
 import org.greenrobot.eventbus.EventBus
 import org.greenrobot.eventbus.Subscribe
 import org.greenrobot.eventbus.ThreadMode
 import org.slf4j.LoggerFactory
-<<<<<<< HEAD
 import java.util.*
 
 class AppViewModel : ViewModel() {
@@ -81,63 +58,6 @@
       log.info("eclair service connected")
       _service.value = (bind as EclairNodeService.NodeBinder).getService()
     }
-=======
-import org.spongycastle.util.encoders.Hex
-import scala.Option
-import scala.Tuple2
-import scala.collection.JavaConverters
-import scala.collection.immutable.Seq
-import scala.collection.immutable.`Seq$`
-import scala.concurrent.Await
-import scala.concurrent.duration.Duration
-import scala.concurrent.duration.FiniteDuration
-import scala.util.Either
-import scala.util.Left
-import scodec.bits.`ByteVector$`
-import java.io.IOException
-import java.net.UnknownHostException
-import java.security.GeneralSecurityException
-import java.util.*
-import java.util.concurrent.TimeUnit
-import kotlin.collections.ArrayList
-import kotlin.collections.HashMap
-import kotlin.system.measureTimeMillis
-import scala.collection.immutable.List as ScalaList
-
-data class FeerateEstimationPerKb(val rate20min: Long, val rate60min: Long, val rate12hours: Long)
-data class TrampolineFeeSetting(val feeBase: MilliSatoshi, val feePercent: Double, val cltvExpiry: CltvExpiryDelta)
-data class SwapInSettings(val feePercent: Double)
-data class Xpub(val xpub: String, val path: String)
-data class NetworkInfo(var networkConnected: Boolean, val electrumServer: ElectrumServer?, val lightningConnected: Boolean, val torConnections: HashMap<String, TorConnectionStatus>)
-data class ElectrumServer(val electrumAddress: String, val blockHeight: Int, val tipTime: Long)
-
-class NetworkInfoLiveData(internetConn: MutableLiveData<Boolean>, electrumConn: MutableLiveData<ElectrumServer?>, torConn: MutableLiveData<HashMap<String, TorConnectionStatus>>, peerConn: MutableLiveData<Boolean>) : MediatorLiveData<NetworkInfo>() {
-  private fun valueOrDefault(): NetworkInfo = value ?: Constants.DEFAULT_NETWORK_INFO
-  init {
-    addSource(internetConn) {
-      value = valueOrDefault().copy(networkConnected = it)
-    }
-    addSource(electrumConn) {
-      value = valueOrDefault().copy(electrumServer = it)
-    }
-    addSource(torConn) {
-      value = valueOrDefault().copy(torConnections = it)
-    }
-    addSource(peerConn) {
-      value = valueOrDefault().copy(lightningConnected = it)
-    }
-    value = Constants.DEFAULT_NETWORK_INFO
-  }
-}
-
-sealed class KitState {
-  object Off : KitState()
-  sealed class Bootstrap : KitState() {
-    object Init : Bootstrap()
-    object Tor : Bootstrap()
-    object Node : Bootstrap()
-  }
->>>>>>> 346bbdac
 
     override fun onServiceDisconnected(component: ComponentName) {
       log.info("eclair service disconnected")
@@ -154,7 +74,6 @@
   /** Id of the fragment the app currently displays. */
   val currentNav = MutableLiveData<Int>()
 
-<<<<<<< HEAD
   /** Contains an object that will trigger a navigation change. Fire once! */
   val navigationEvent = SingleLiveEvent<Any>()
 
@@ -163,43 +82,12 @@
 
   /** List of swap-ins waiting for confirmation. */
   val pendingSwapIns = MutableLiveData(HashMap<String, SwapInPending>())
-=======
-  val internetConn = MutableLiveData<Boolean>()
-  val electrumConn = MutableLiveData<ElectrumServer?>()
-  val torConn = MutableLiveData<HashMap<String, TorConnectionStatus>>()
-  val peerConn = MutableLiveData<Boolean>()
-  val networkInfo = NetworkInfoLiveData(internetConn, electrumConn, torConn, peerConn)
 
-  val pendingSwapIns = MutableLiveData(HashMap<String, SwapInPending>())
-  val payments = MutableLiveData<List<PlainPayment>>()
-  val notifications = MutableLiveData(HashSet<InAppNotifications>())
-  val navigationEvent = SingleLiveEvent<Any>()
-  val trampolineFeeSettings = MutableLiveData<List<TrampolineFeeSetting>>()
-  val swapInSettings = MutableLiveData<SwapInSettings>()
-  val feerateEstimation = MutableLiveData<FeerateEstimationPerKb>()
-  val balance = MutableLiveData<MilliSatoshi>()
-  val state = MutableLiveData<KitState>()
-  val torManager = MutableLiveData<OnionProxyManager>()
-  val kit: Kit? get() = if (state.value is KitState.Started) (state.value as KitState.Started).kit else null
-  val api: Eclair? get() = if (state.value is KitState.Started) (state.value as KitState.Started).api else null
->>>>>>> 346bbdac
+  /** Aggregated state of network connections (peer, electrum, tor) mirroring and aggregating connection states from service. */
+  val networkInfo = NetworkInfoLiveData(_service)
 
   init {
-    // Network info
-    internetConn.value = Constants.DEFAULT_NETWORK_INFO.networkConnected
-    peerConn.value = Constants.DEFAULT_NETWORK_INFO.lightningConnected
-    electrumConn.value = Constants.DEFAULT_NETWORK_INFO.electrumServer
-    torConn.value = Constants.DEFAULT_NETWORK_INFO.torConnections
-
     currentNav.value = R.id.startup_fragment
-<<<<<<< HEAD
-=======
-    state.value = KitState.Off
-    balance.value = MilliSatoshi(0)
-    trampolineFeeSettings.value = Constants.DEFAULT_TRAMPOLINE_SETTINGS
-    swapInSettings.value = Constants.DEFAULT_SWAP_IN_SETTINGS
-    feerateEstimation.value = Constants.DEFAULT_FEERATE
->>>>>>> 346bbdac
     if (!EventBus.getDefault().isRegistered(this)) {
       EventBus.getDefault().register(this)
     }
@@ -235,7 +123,6 @@
   }
 
   @Subscribe(threadMode = ThreadMode.MAIN)
-<<<<<<< HEAD
   fun handleEvent(event: PaymentFailed) {
     navigationEvent.value = event
   }
@@ -243,40 +130,11 @@
   @Subscribe(threadMode = ThreadMode.MAIN)
   fun handleEvent(event: PaymentReceived) {
     navigationEvent.value = event
-=======
-  fun handleEvent(event: ElectrumClient.ElectrumReady) {
-    log.debug("received electrum ready=$event")
-    electrumConn.value = ElectrumServer(electrumAddress = event.serverAddress().toString(), blockHeight = event.height(), tipTime = event.tip().time())
-  }
-
-  @Subscribe(threadMode = ThreadMode.MAIN)
-  fun handleEvent(event: ElectrumClient.`ElectrumDisconnected$`) {
-    log.debug("received electrum disconnected $event")
-    electrumConn.value = null
-  }
-
-  @Subscribe(threadMode = ThreadMode.MAIN)
-  fun handleEvent(event: PeerConnectionChange) {
-    refreshPeerConnectionState()
->>>>>>> 346bbdac
   }
 
   @Subscribe(threadMode = ThreadMode.MAIN)
   fun handleEvent(event: PayToOpenRequestEvent) {
     navigationEvent.value = event
-  }
-
-  fun refreshPeerConnectionState() {
-    viewModelScope.launch(Dispatchers.Default) {
-      val isConnected = api?.run {
-         JavaConverters.asJavaIterableConverter(
-           Await.result(peersInfo(shortTimeout), Duration.Inf()) as scala.collection.Iterable<Peer.PeerInfo>
-         ).asJava()
-           .any { it.state().equals("CONNECTED", true) }
-      } ?: false
-      log.info("peer connection ? $isConnected")
-      peerConn.postValue(isConnected)
-    }
   }
 
   fun refreshPayments() {
@@ -288,385 +146,9 @@
   }
 }
 
-<<<<<<< HEAD
 class StateLiveData(service: MutableLiveData<EclairNodeService?>): MediatorLiveData<KitState>() {
-  private val log = LoggerFactory.getLogger(AppViewModel::class.java)
+  private val log = LoggerFactory.getLogger(this::class.java)
   private var serviceState: LiveData<KitState>? = null
-=======
-  suspend fun getSentPaymentsFromParentId(parentId: UUID): List<OutgoingPayment> {
-    return coroutineScope {
-      async(Dispatchers.Default) {
-        kit?.run {
-          var payments: List<OutgoingPayment> = ArrayList()
-          val t = measureTimeMillis {
-            payments = JavaConverters.seqAsJavaListConverter(nodeParams().db().payments().listOutgoingPayments(parentId)).asJava()
-          }
-          log.debug("get sent payment details in ${t}ms")
-          payments
-        } ?: throw KitNotInitialized()
-      }
-    }.await()
-  }
-
-  suspend fun getReceivedPayment(paymentHash: ByteVector32): Option<IncomingPayment> {
-    return coroutineScope {
-      async(Dispatchers.Default) {
-        kit?.run {
-          var payment: Option<IncomingPayment> = Option.empty()
-          val t = measureTimeMillis {
-            payment = nodeParams().db().payments().getIncomingPayment(paymentHash)
-          }
-          log.debug("get received payment details in ${t}ms")
-          payment
-        } ?: throw KitNotInitialized()
-      }
-    }.await()
-  }
-
-  @UiThread
-  suspend fun generatePaymentRequest(description: String, amount_opt: Option<MilliSatoshi>): PaymentRequest {
-    return coroutineScope {
-      async(Dispatchers.Default) {
-        kit?.run {
-          val hop = PaymentRequest.ExtraHop(Wallet.ACINQ.nodeId(), ShortChannelId.peerId(nodeParams().nodeId()), MilliSatoshi(1000), 100, CltvExpiryDelta(144))
-          val routes = ScalaList.empty<ScalaList<PaymentRequest.ExtraHop>>().`$colon$colon`(ScalaList.empty<PaymentRequest.ExtraHop>().`$colon$colon`(hop))
-          doGeneratePaymentRequest(description, amount_opt, routes, paymentType = PaymentType.Standard())
-        } ?: throw KitNotInitialized()
-      }
-    }.await()
-  }
-
-  @WorkerThread
-  private fun doGeneratePaymentRequest(description: String,
-    amount_opt: Option<MilliSatoshi>,
-    routes: ScalaList<ScalaList<PaymentRequest.ExtraHop>>,
-    timeout: Timeout = shortTimeout,
-    paymentType: String): PaymentRequest {
-    return kit?.run {
-      val f = Patterns.ask(paymentHandler(),
-        MultiPartHandler.ReceivePayment(
-          /* amount */ amount_opt,
-          /* description */ description,
-          /* expiry seconds */ Option.empty(),
-          /* extra routing info */ routes,
-          /* fallback onchain address */ Option.empty(),
-          /* payment preimage */ Option.empty(),
-          /* Standard, SwapIn,... */ paymentType), timeout)
-      Await.result(f, Duration.Inf()) as PaymentRequest
-    } ?: throw KitNotInitialized()
-  }
-
-  suspend fun requestSwapOut(amount: Satoshi, address: String, feeratePerKw: Long) {
-    return coroutineScope {
-      async(Dispatchers.Default) {
-        kit?.run {
-          log.info("requesting swap-out to address=$address with amount=$amount and fee=$feeratePerKw")
-          switchboard().tell(Peer.SendSwapOutRequest(Wallet.ACINQ.nodeId(), amount, address, feeratePerKw), ActorRef.noSender())
-          Unit
-        } ?: throw KitNotInitialized()
-      }
-    }.await()
-  }
-
-  suspend fun sendSwapIn() {
-    return coroutineScope {
-      async(Dispatchers.Default) {
-        kit?.run {
-          switchboard().tell(Peer.SendSwapInRequest(Wallet.ACINQ.nodeId()), ActorRef.noSender())
-          Unit
-        } ?: throw KitNotInitialized()
-      }
-    }.await()
-  }
-
-  /**
-   * Extracts the worst case (fee, ctlv expiry delta) scenario from the routing hints in a payment request. If the payment request has no routing hints, return (0, 0).
-   */
-  private fun getPessimisticRouteSettingsFromHint(amount: MilliSatoshi, paymentRequest: PaymentRequest): Pair<MilliSatoshi, CltvExpiryDelta> {
-    val aggregateByRoutes = JavaConverters.asJavaCollectionConverter(paymentRequest.routingInfo()).asJavaCollection().toList()
-      .map {
-        // get the aggregate (fee, expiry) for this route
-        JavaConverters.asJavaCollectionConverter(it).asJavaCollection().toList()
-          .map { h -> Pair(`package$`.`MODULE$`.nodeFee(h.feeBase(), h.feeProportionalMillionths(), amount), h.cltvExpiryDelta()) }
-          .fold(Pair(MilliSatoshi(0), CltvExpiryDelta(0))) { a, b -> Pair(a.first.`$plus`(b.first), a.second.`$plus`(b.second)) }
-      }
-    // return (max of fee, max of cltv expiry delta)
-    return Pair(MilliSatoshi(aggregateByRoutes.map { p -> p.first.toLong() }.max() ?: 0),
-      CltvExpiryDelta(aggregateByRoutes.map { p -> p.second.toInt() }.max() ?: 0))
-  }
-
-  @UiThread
-  suspend fun sendPaymentRequest(amount: MilliSatoshi, paymentRequest: PaymentRequest, subtractFee: Boolean) {
-    return coroutineScope {
-      async(Dispatchers.Default) {
-        kit?.run {
-          val cltvExpiryDelta = if (paymentRequest.minFinalCltvExpiryDelta().isDefined) paymentRequest.minFinalCltvExpiryDelta().get() else Channel.MIN_CLTV_EXPIRY_DELTA()
-          val isTrampoline = paymentRequest.nodeId() != Wallet.ACINQ.nodeId()
-
-          val sendRequest: Any = if (isTrampoline) {
-            // 1 - compute trampoline fee settings for this payment
-            // note that if we have to subtract the fee from the amount, use ONLY the most expensive trampoline setting option, to make sure that the payment will go through
-            val feeSettingsDefault = if (subtractFee) listOf(trampolineFeeSettings.value!!.last()) else trampolineFeeSettings.value!!
-            val feeSettingsFromHints = getPessimisticRouteSettingsFromHint(amount, paymentRequest)
-            log.info("most expensive fee/expiry from payment request hints=$feeSettingsFromHints")
-            val finalTrampolineFeesList = JavaConverters.asScalaBufferConverter(feeSettingsDefault
-              .map {
-                // fee = trampoline_base + trampoline_percent * amount + fee_from_hint
-                Tuple2(it.feeBase.`$plus`(amount.`$times`(it.feePercent)).`$plus`(feeSettingsFromHints.first), it.cltvExpiry.`$plus`(feeSettingsFromHints.second))
-              })
-              .asScala().toList()
-
-            // 2 - compute amount to send, which changes if fees must be subtracted from it (empty wallet)
-            val amountFinal = if (subtractFee) amount.`$minus`(finalTrampolineFeesList.head()._1) else amount
-
-            // 3 - build trampoline payment object
-            log.info("sending payment (trampoline) [ amount=$amountFinal, fees=$finalTrampolineFeesList, subtractFee=$subtractFee ] for pr=$paymentRequest")
-            PaymentInitiator.SendTrampolinePaymentRequest(
-              /* amount to send */ amountFinal,
-              /* payment request */ paymentRequest,
-              /* trampoline node public key */ Wallet.ACINQ.nodeId(),
-              /* fees and expiry delta for the trampoline node */ finalTrampolineFeesList,
-              /* final cltv expiry delta */ cltvExpiryDelta,
-              /* route params */ Option.apply(null))
-          } else {
-            log.info("sending payment (direct) [ amount=$amount ] for pr=$paymentRequest")
-            val customTlvs = `Seq$`.`MODULE$`.empty<Any>() as Seq<GenericTlv>
-            PaymentInitiator.SendPaymentRequest(
-              /* amount to send */ amount,
-              /* paymentHash */ paymentRequest.paymentHash(),
-              /* payment target */ paymentRequest.nodeId(),
-              /* max attempts */ 5,
-              /* final cltv expiry delta */ cltvExpiryDelta,
-              /* payment request */ Option.apply(paymentRequest),
-              /* external id */ Option.empty(),
-              /* assisted routes */ paymentRequest.routingInfo(),
-              /* route params */ Option.apply(null),
-              /* custom cltvs */ customTlvs)
-          }
-
-          val res = Await.result(Patterns.ask(paymentInitiator(), sendRequest, shortTimeout), Duration.Inf())
-          if (res is PaymentFailed) {
-            val failure = res.failures().mkString(", ")
-            log.error("payment has failed: [ $failure ])")
-            throw RuntimeException("Payment failure: $failure")
-          }
-
-          Unit
-        } ?: throw KitNotInitialized()
-      }
-    }.await()
-  }
-
-  @UiThread
-  fun acceptPayToOpen(paymentHash: ByteVector32) {
-    kit?.system()?.eventStream()?.publish(AcceptPayToOpen(paymentHash))
-  }
-
-  @UiThread
-  fun rejectPayToOpen(paymentHash: ByteVector32) {
-    kit?.system()?.eventStream()?.publish(RejectPayToOpen(paymentHash))
-  }
-
-  suspend fun getChannels(): Iterable<RES_GETINFO> = getChannels(null)
-
-  /**
-   * Retrieves the list of channels from the router. Can filter by state.
-   */
-  @UiThread
-  suspend fun getChannels(state: State?): Iterable<RES_GETINFO> {
-    return coroutineScope {
-      async(Dispatchers.Default) {
-        api?.run {
-          val res = Await.result(channelsInfo(Option.apply(null), shortTimeout), Duration.Inf()) as scala.collection.Iterable<RES_GETINFO>
-          val channels = JavaConverters.asJavaIterableConverter(res).asJava()
-          state?.let {
-            channels.filter { c -> c.state() == state }
-          } ?: channels
-        } ?: ArrayList()
-      }
-    }.await()
-  }
-
-  /**
-   * Retrieves a channel from the router, using its long channel Id.
-   */
-  @UiThread
-  suspend fun getChannel(channelId: ByteVector32): RES_GETINFO? {
-    return coroutineScope {
-      async(Dispatchers.Default) {
-        api?.run {
-          Await.result(channelInfo(Left.apply(channelId), shortTimeout), Duration.Inf()) as RES_GETINFO
-        }
-      }
-    }.await()
-  }
-
-  @UiThread
-  suspend fun mutualCloseAllChannels(address: String) = withContext(viewModelScope.coroutineContext + Dispatchers.Default) {
-    if (api != null && kit != null) {
-      delay(500)
-      val closeScriptPubKey = Option.apply(Script.write(`package$`.`MODULE$`.addressToPublicKeyScript(address, Wallet.getChainHash())))
-      val channelIds = prepareClosing(`NORMAL$`.`MODULE$`)
-      log.info("requesting to mutually close channels=$channelIds")
-      val closingResult = Await.result(api!!.close(channelIds, closeScriptPubKey, longTimeout), Duration.Inf())
-      val successfullyClosed = handleClosingResult(closingResult)
-      if (successfullyClosed == channelIds.size()) {
-        Unit
-      } else {
-        throw ChannelsNotClosed(channelIds.size() - successfullyClosed)
-      }
-    } else throw KitNotInitialized()
-  }
-
-  @UiThread
-  suspend fun forceCloseAllChannels() = withContext(viewModelScope.coroutineContext + Dispatchers.Default) {
-    if (api != null && kit != null) {
-      delay(500)
-      val channelIds = prepareClosing()
-      log.info("requesting to *force* close channels=$channelIds")
-      val closingResult = Await.result(api!!.forceClose(channelIds, longTimeout), Duration.Inf())
-      val successfullyClosed = handleClosingResult(closingResult)
-      if (successfullyClosed == channelIds.size()) {
-        Unit
-      } else {
-        throw ChannelsNotClosed(channelIds.size() - successfullyClosed)
-      }
-    } else throw KitNotInitialized()
-  }
-
-  /** Create a (scala) list of ids of channels to be closed. */
-  @WorkerThread
-  private suspend fun prepareClosing(state: State? = null): ScalaList<Either<ByteVector32, ShortChannelId>> {
-    return getChannels(state).map {
-      val id: Either<ByteVector32, ShortChannelId> = Left.apply(it.channelId())
-      id
-    }.run {
-      JavaConverters.asScalaIteratorConverter(iterator()).asScala().toList()
-    }
-  }
-
-  @WorkerThread
-  private fun handleClosingResult(result: scala.collection.immutable.Map<Either<ByteVector32, ShortChannelId>, Either<Throwable, ChannelCommandResponse>>): Int {
-    val iterator = result.iterator()
-    var successfullyClosed = 0
-    while (iterator.hasNext()) {
-      val res = iterator.next()
-      val outcome = res._2
-      if (outcome.isRight) {
-        log.info("successfully closed channel=${res._1}")
-        successfullyClosed++
-      } else {
-        log.info("failed to close channel=${res._1}: ", outcome.left().get() as Throwable)
-      }
-    }
-    return successfullyClosed
-  }
-
-  /**
-   * Send a reconnect event to the ACINQ node.
-   */
-  @UiThread
-  fun reconnectToPeer() {
-    viewModelScope.launch(Dispatchers.IO) {
-      kit?.run {
-        log.info("sending connect to ACINQ actor")
-        switchboard().tell(Peer.Connect(Wallet.ACINQ.nodeId(), Option.apply(Wallet.ACINQ.address())), ActorRef.noSender())
-      } ?: log.debug("appkit not ready yet")
-    }
-  }
-
-  @WorkerThread
-  fun reconnectTor() {
-    torManager.value?.run { enableNetwork(true) }
-  }
-
-  @UiThread
-  suspend fun getTorInfo(cmd: String): String {
-    return coroutineScope {
-      async(Dispatchers.IO) {
-        torManager.value?.run { getInfo(cmd /*"status/bootstrap-phase"*/) } ?: throw RuntimeException("onion proxy manager not available")
-      }
-    }.await()
-  }
-
-  /**
-   * This method launches the node startup process.
-   */
-  @UiThread
-  fun startKit(context: Context, pin: String) {
-    when (state.value) {
-      is KitState.Error, is KitState.Bootstrap, is KitState.Started -> log.info("ignore startup attempt in state=${state.value?.javaClass?.simpleName}")
-      else -> {
-        state.value = KitState.Bootstrap.Init
-        viewModelScope.launch {
-          withContext(Dispatchers.Default) {
-            try {
-              val res = startNode(context, pin)
-              state.postValue(res)
-              res.kit.switchboard().tell(Peer.`Connect$`.`MODULE$`.apply(Wallet.ACINQ), ActorRef.noSender())
-              feerateEstimation.postValue(res.kit.nodeParams().onChainFeeConf().feeEstimator().run {
-                FeerateEstimationPerKb(getFeeratePerKb(2) / 1000, getFeeratePerKb(6) / 1000, getFeeratePerKb(72) / 1000)
-              })
-              ChannelsWatcher.schedule(context)
-              Prefs.setLastVersionUsed(context, BuildConfig.VERSION_CODE)
-            } catch (t: Throwable) {
-              log.warn("aborted node startup!")
-              closeConnections()
-              when (t) {
-                is GeneralSecurityException -> {
-                  log.debug("user entered wrong PIN")
-                  state.postValue(KitState.Error.WrongPassword)
-                }
-                is NetworkException, is UnknownHostException -> {
-                  log.info("network error: ", t)
-                  state.postValue(KitState.Error.NoConnectivity)
-                }
-                is IOException, is IllegalAccessException -> {
-                  log.error("seed file not readable: ", t)
-                  state.postValue(KitState.Error.UnreadableData)
-                }
-                is InvalidElectrumAddress -> {
-                  log.error("cannot start with invalid electrum address: ", t)
-                  state.postValue(KitState.Error.InvalidElectrumAddress(t.address))
-                }
-                is TorSetupException -> {
-                  log.error("error when bootstrapping TOR: ", t)
-                  state.postValue(KitState.Error.Tor(t.localizedMessage ?: t.javaClass.simpleName))
-                }
-                else -> {
-                  log.error("error when starting node: ", t)
-                  state.postValue(KitState.Error.Generic(t.localizedMessage ?: t.javaClass.simpleName))
-                }
-              }
-            }
-          }
-        }
-      }
-    }
-  }
-
-  private fun closeConnections() {
-    kit?.run {
-      system().shutdown()
-      nodeParams().db().audit().close()
-      nodeParams().db().channels().close()
-      nodeParams().db().network().close()
-      nodeParams().db().peers().close()
-      nodeParams().db().pendingRelay().close()
-    } ?: log.warn("could not close kit connections because kit is not initialized!")
-  }
-
-  public fun shutdown() {
-    closeConnections()
-    balance.postValue(MilliSatoshi(0))
-    electrumConn.value = Constants.DEFAULT_NETWORK_INFO.electrumServer
-    torManager.value?.run {
-      viewModelScope.launch(Dispatchers.IO) { stop() }
-    }
-    torConn.value = Constants.DEFAULT_NETWORK_INFO.torConnections
-    state.postValue(KitState.Off)
-  }
->>>>>>> 346bbdac
 
   init {
     value = KitState.Disconnected
@@ -677,147 +159,35 @@
         serviceState = null
         value = KitState.Disconnected
       } else {
-<<<<<<< HEAD
         log.info("service connected, now mirroring service's internal state")
         addSource(s.state) {
           value = it
-=======
-        for (job in jobs) {
-          log.info("found a background job={}", job)
-          workManager.cancelWorkById(job.id).result.get()
-          log.info("successfully cancelled job={}", job)
         }
       }
-    } catch (e: Exception) {
-      log.error("failed to retrieve or cancel background jobs: ", e)
-      throw RuntimeException("could not cancel background jobs")
     }
   }
+}
 
-  @WorkerThread
-  private fun checkConnectivity(context: Context) {
-    val cm = context.getSystemService(Context.CONNECTIVITY_SERVICE) as ConnectivityManager
-    if (cm.activeNetworkInfo == null || !cm.activeNetworkInfo?.isConnected!!) {
-      throw NetworkException()
-    }
-  }
+data class NetworkInfo(val electrumServer: ElectrumServer?, val lightningConnected: Boolean, val torConnections: HashMap<String, TorConnectionStatus>)
 
-  @WorkerThread
-  private fun startNode(context: Context, pin: String): KitState.Started {
-    log.info("starting up node...")
-
-    // load config from libs + application.conf in resources
-    val defaultConfig = ConfigFactory.load()
-    val config = Wallet.getOverrideConfig(context).withFallback(defaultConfig)
-    val system = ActorSystem.create("system", config)
-    system.registerOnTermination {
-      log.info("system has been shutdown, all actors are terminated")
-    }
-
-    checkConnectivity(context)
-    cancelBackgroundJobs(context)
-
-    if (Prefs.isTorEnabled(context)) {
-      log.info("using TOR...")
-      state.postValue(KitState.Bootstrap.Tor)
-      torManager.postValue(TorHelper.bootstrap(context, object : TorEventHandler() {
-        override fun onConnectionUpdate(name: String, status: TorConnectionStatus) {
-          torConn.value?.apply {
-            this[name] = status
-            torConn.postValue(this)
-          }
+class NetworkInfoLiveData(service: MutableLiveData<EclairNodeService?>) : MediatorLiveData<NetworkInfo>() {
+  private val log = LoggerFactory.getLogger(this::class.java)
+  private fun valueOrDefault(): NetworkInfo = value ?: Constants.DEFAULT_NETWORK_INFO
+  init {
+    addSource(service) { s ->
+      if (s == null) {
+        log.info("lost service, force network info to default (disconnected)")
+        value = Constants.DEFAULT_NETWORK_INFO
+      } else {
+        log.info("service connected, now mirroring service's internal network info")
+        addSource(s.electrumConn) {
+          value = valueOrDefault().copy(electrumServer = it)
         }
-      }))
-      log.info("TOR has been bootstrapped")
-    } else {
-      log.info("using clear connection...")
-    }
-
-    state.postValue(KitState.Bootstrap.Node)
-    val mnemonics = String(Hex.decode(EncryptedSeed.readSeedFile(context, pin)), Charsets.UTF_8)
-    log.info("seed successfully read")
-    val seed = `ByteVector$`.`MODULE$`.apply(MnemonicCode.toSeed(mnemonics, "").toArray())
-
-    val master = DeterministicWallet.generate(seed)
-    // we compute various things based on master
-    val address = Wallet.buildAddress(master)
-    val xpub = Wallet.buildXpub(master)
-
-    Class.forName("org.sqlite.JDBC")
-    Wallet.getOverrideConfig(context)
-    val setup = Setup(Wallet.getDatadir(context), Option.apply(seed), Option.empty(), Option.apply(address), system)
-    setup.nodeParams().db().peers().addOrUpdatePeer(Wallet.ACINQ.nodeId(), `NodeAddress$`.`MODULE$`.fromParts(Wallet.ACINQ.address().host, Wallet.ACINQ.address().port).get())
-    log.info("node setup ready, running version ${BuildConfig.VERSION_NAME} (${BuildConfig.VERSION_CODE})")
-
-    val nodeSupervisor = system!!.actorOf(Props.create(EclairSupervisor::class.java), "EclairSupervisor")
-    system.eventStream().subscribe(nodeSupervisor, ChannelStateChanged::class.java)
-    system.eventStream().subscribe(nodeSupervisor, ChannelSignatureSent::class.java)
-    system.eventStream().subscribe(nodeSupervisor, Relayer.OutgoingChannels::class.java)
-    system.eventStream().subscribe(nodeSupervisor, PeerConnected::class.java)
-    system.eventStream().subscribe(nodeSupervisor, PeerDisconnected::class.java)
-    system.eventStream().subscribe(nodeSupervisor, PaymentEvent::class.java)
-    system.eventStream().subscribe(nodeSupervisor, SwapOutResponse::class.java)
-    system.eventStream().subscribe(nodeSupervisor, SwapInPending::class.java)
-    system.eventStream().subscribe(nodeSupervisor, SwapInConfirmed::class.java)
-    system.eventStream().subscribe(nodeSupervisor, SwapInResponse::class.java)
-    system.eventStream().subscribe(nodeSupervisor, PayToOpenRequestEvent::class.java)
-    system.eventStream().subscribe(nodeSupervisor, PayToOpenResponse::class.java)
-    system.eventStream().subscribe(nodeSupervisor, ElectrumClient.ElectrumEvent::class.java)
-
-    system.scheduler().schedule(Duration.Zero(), FiniteDuration(10, TimeUnit.MINUTES),
-      Runnable {
-        Wallet.httpClient.newCall(Request.Builder().url(Constants.PRICE_RATE_API).build()).enqueue(getExchangeRateHandler(context))
-        Wallet.httpClient.newCall(Request.Builder().url(Constants.MXN_PRICE_RATE_API).build()).enqueue(getMXNRateHandler(context))
-      }, system.dispatcher())
-
-    val kit = Await.result(setup.bootstrap(), Duration.create(60, TimeUnit.SECONDS))
-    log.info("bootstrap complete")
-    return KitState.Started(kit, EclairImpl(kit), xpub)
-  }
-
-  private fun getExchangeRateHandler(context: Context): Callback {
-    return object : Callback {
-      override fun onFailure(call: Call, e: IOException) {
-        log.warn("could not retrieve exchange rates: ${e.localizedMessage}")
-      }
-
-      override fun onResponse(call: Call, response: Response) {
-        if (!response.isSuccessful) {
-          log.warn("could not retrieve exchange rates, api responds with ${response.code()}")
-        } else {
-          response.body()?.let {
-            try {
-              val json = JSONObject(it.string())
-              saveRate(context, "AUD") { json.getJSONObject("AUD").getDouble("last").toFloat() }
-              saveRate(context, "BRL") { json.getJSONObject("BRL").getDouble("last").toFloat() }
-              saveRate(context, "CAD") { json.getJSONObject("CAD").getDouble("last").toFloat() }
-              saveRate(context, "CHF") { json.getJSONObject("CHF").getDouble("last").toFloat() }
-              saveRate(context, "CLP") { json.getJSONObject("CLP").getDouble("last").toFloat() }
-              saveRate(context, "CNY") { json.getJSONObject("CNY").getDouble("last").toFloat() }
-              saveRate(context, "DKK") { json.getJSONObject("DKK").getDouble("last").toFloat() }
-              saveRate(context, "EUR") { json.getJSONObject("EUR").getDouble("last").toFloat() }
-              saveRate(context, "GBP") { json.getJSONObject("GBP").getDouble("last").toFloat() }
-              saveRate(context, "HKD") { json.getJSONObject("HKD").getDouble("last").toFloat() }
-              saveRate(context, "INR") { json.getJSONObject("INR").getDouble("last").toFloat() }
-              saveRate(context, "ISK") { json.getJSONObject("ISK").getDouble("last").toFloat() }
-              saveRate(context, "JPY") { json.getJSONObject("JPY").getDouble("last").toFloat() }
-              saveRate(context, "KRW") { json.getJSONObject("KRW").getDouble("last").toFloat() }
-              saveRate(context, "NZD") { json.getJSONObject("NZD").getDouble("last").toFloat() }
-              saveRate(context, "PLN") { json.getJSONObject("PLN").getDouble("last").toFloat() }
-              saveRate(context, "RUB") { json.getJSONObject("RUB").getDouble("last").toFloat() }
-              saveRate(context, "SEK") { json.getJSONObject("SEK").getDouble("last").toFloat() }
-              saveRate(context, "SGD") { json.getJSONObject("SGD").getDouble("last").toFloat() }
-              saveRate(context, "THB") { json.getJSONObject("THB").getDouble("last").toFloat() }
-              saveRate(context, "TWD") { json.getJSONObject("TWD").getDouble("last").toFloat() }
-              saveRate(context, "USD") { json.getJSONObject("USD").getDouble("last").toFloat() }
-              Prefs.setExchangeRateTimestamp(context, System.currentTimeMillis())
-            } catch (e: Exception) {
-              log.error("invalid body for price rate api")
-            } finally {
-              it.close()
-            }
-          } ?: log.warn("exchange rate body is null")
->>>>>>> 346bbdac
+        addSource(s.torConn) {
+          value = valueOrDefault().copy(torConnections = it)
+        }
+        addSource(s.peerConn) {
+          value = valueOrDefault().copy(lightningConnected = it)
         }
       }
     }
