--- conflicted
+++ resolved
@@ -27,8 +27,6 @@
 
 class ChannelStateChange
 
-<<<<<<< HEAD
-class RemovePendingSwapIn(val address: String)
-=======
 object PeerConnectionChange
->>>>>>> 346bbdac
+
+class RemovePendingSwapIn(val address: String)