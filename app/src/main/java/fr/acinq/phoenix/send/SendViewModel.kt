--- conflicted
+++ resolved
@@ -17,15 +17,14 @@
 package fr.acinq.phoenix.send
 
 import androidx.annotation.UiThread
-import androidx.databinding.Bindable
 import androidx.lifecycle.*
 import fr.acinq.eclair.payment.PaymentRequest
 import fr.acinq.phoenix.utils.BitcoinURI
+import fr.acinq.phoenix.utils.Constants
 import fr.acinq.phoenix.utils.SingleLiveEvent
 import fr.acinq.phoenix.utils.Wallet
 import kotlinx.coroutines.Dispatchers
 import kotlinx.coroutines.launch
-import kotlinx.coroutines.withContext
 import org.slf4j.LoggerFactory
 
 sealed class SendState {
@@ -56,23 +55,21 @@
   }
 }
 
+data class FeerateEstimationPerKb(val rate20min: Long, val rate60min: Long, val rate12hours: Long)
+
 class SendViewModel : ViewModel() {
   private val log = LoggerFactory.getLogger(SendViewModel::class.java)
 
   val state = MutableLiveData<SendState>()
-<<<<<<< HEAD
   /** Prevents early validation error message if amount is not set in invoice. */
   val isAmountFieldPristine = MutableLiveData<Boolean>()
-=======
-  val isAmountFieldPristine = MutableLiveData<Boolean>() // to prevent early validation error message if amount is not set in invoice
->>>>>>> 346bbdac
   val useMaxBalance = MutableLiveData<Boolean>()
-  /** Contains strings resource id for amount error message. Not contained in the fragment Error state because a incorrect amount is not a fatal error. */
+  /** Contains strings resource id for amount error message. Not contained in the fragment Error state because an incorrect amount is not a fatal error. */
   val amountErrorMessage = SingleLiveEvent<Int>()
-<<<<<<< HEAD
-=======
   val showFeeratesForm = MutableLiveData<Boolean>()
   val chainFeesSatBytes = MutableLiveData<Long>()
+
+  val feerateEstimation = MutableLiveData(Constants.DEFAULT_FEERATE)
 
   init {
     state.value = SendState.CheckingInvoice
@@ -82,7 +79,6 @@
     showFeeratesForm.value = false // by default, show a lean view without advanced stuff
     chainFeesSatBytes.value = 3 // base fee in sat/bytes
   }
->>>>>>> 346bbdac
 
   // ---- computed values from payment request
 
