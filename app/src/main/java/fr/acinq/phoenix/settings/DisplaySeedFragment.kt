--- conflicted
+++ resolved
@@ -29,10 +29,7 @@
 import fr.acinq.phoenix.R
 import fr.acinq.phoenix.databinding.FragmentSettingsDisplaySeedBinding
 import fr.acinq.phoenix.security.PinDialog
-import fr.acinq.phoenix.utils.Converter
-import fr.acinq.phoenix.utils.KeystoreHelper
-import fr.acinq.phoenix.utils.Prefs
-import fr.acinq.phoenix.utils.Wallet
+import fr.acinq.phoenix.utils.*
 import fr.acinq.phoenix.utils.seed.EncryptedSeed
 import kotlinx.coroutines.Dispatchers
 import kotlinx.coroutines.launch
@@ -111,13 +108,8 @@
             mPinDialog?.show()
           }
           else -> {
-<<<<<<< HEAD
-            model.state.value = DisplaySeedState.UNLOCKING
+            model.state.value = DisplaySeedState.Unlocking
             model.getSeed(ctx, null)
-=======
-            model.state.value = DisplaySeedState.Unlocking
-            model.getSeed(ctx, Constants.DEFAULT_PIN)
->>>>>>> 346bbdac
           }
         }
       }
@@ -211,21 +203,10 @@
   }
 
   @UiThread
-<<<<<<< HEAD
   fun getSeed(context: Context, pin: String?) {
     viewModelScope.launch(Dispatchers.IO) {
       try {
-        words.postValue(String(Hex.decode(EncryptedSeed.readSeedFromDir(Wallet.getDatadir(context), pin)), Charsets.UTF_8).split(" "))
-        state.postValue(DisplaySeedState.DONE)
-      } catch (t: Throwable) {
-        log.error("could not read seed: ", t)
-        state.postValue(DisplaySeedState.ERROR)
-        errorMessage.postValue(t.message)
-=======
-  fun getSeed(context: Context, pin: String) {
-    viewModelScope.launch(Dispatchers.IO) {
-      try {
-        val words = String(Hex.decode(EncryptedSeed.readSeedFile(context, pin)), Charsets.UTF_8).split(" ")
+        val words = String(Hex.decode(EncryptedSeed.readSeedFromDir(Wallet.getDatadir(context), pin)), Charsets.UTF_8).split(" ")
         state.postValue(DisplaySeedState.Done(words))
       } catch (t: Throwable) {
         log.error("could not read seed: ", t)
@@ -233,7 +214,6 @@
           is GeneralSecurityException -> state.postValue(DisplaySeedState.Error.WrongPassword)
           else -> state.postValue(DisplaySeedState.Error.Generic)
         }
->>>>>>> 346bbdac
       }
     }
   }
