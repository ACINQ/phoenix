--- conflicted
+++ resolved
@@ -51,15 +51,9 @@
 
     // set level
     lc.getLogger("fr.acinq.eclair").level = if (BuildConfig.DEBUG) Level.DEBUG else Level.INFO
-<<<<<<< HEAD
-    lc.getLogger("fr.acinq.eclair.crypto").level = Level.WARN // ChaCha20Poly1305 spams a lot in debug
-    lc.getLogger("fr.acinq.eclair.db.BackupHandler").level = Level.WARN
-    lc.getLogger("fr.acinq.phoenix").level = if (BuildConfig.DEBUG) Level.DEBUG else Level.INFO
-=======
     lc.getLogger("fr.acinq.phoenix").level = if (BuildConfig.DEBUG) Level.DEBUG else Level.INFO
     lc.getLogger("fr.acinq.eclair.crypto").level = Level.WARN // ChaCha20Poly1305 spams a lot in debug
     lc.getLogger("fr.acinq.eclair.db.BackupHandler").level = Level.WARN
->>>>>>> 346bbdac
     lc.getLogger("io.netty").level = if (BuildConfig.DEBUG) Level.INFO else Level.WARN
 
     val root = LoggerFactory.getLogger(Logger.ROOT_LOGGER_NAME) as Logger
