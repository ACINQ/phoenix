--- conflicted
+++ resolved
@@ -195,12 +195,6 @@
         android:padding="@dimen/space_lg"
         android:text="@string/receive_swap_in_error_message"
         android:visibility="@{model.state == SwapInState.ERROR}"
-<<<<<<< HEAD
-        app:layout_constrainedWidth="true"
-        app:layout_constraintStart_toStartOf="parent"
-        app:layout_constraintEnd_toEndOf="parent"
-=======
->>>>>>> 346bbdac
         app:layout_constraintTop_toBottomOf="@id/invoice_params_layout" />
 
       <androidx.constraintlayout.widget.ConstraintLayout
@@ -331,7 +325,7 @@
           android:visibility="@{model.state == PaymentGenerationState.DONE}"
           app:icon="@drawable/ic_swap"
           app:icon_tint="?attr/colorPrimary"
-          app:is_paused_inverse="@{appModel.peerConn}"
+          app:is_paused="@{!appModel.networkInfo.lightningConnected}"
           app:layout_constraintEnd_toEndOf="parent"
           app:layout_constraintStart_toStartOf="parent"
           app:layout_constraintTop_toBottomOf="@id/swap_in_sep"
