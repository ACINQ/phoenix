<?xml version="1.0" encoding="utf-8"?><!--
  ~ Copyright 2019 ACINQ SAS
  ~
  ~ Licensed under the Apache License, Version 2.0 (the "License");
  ~ you may not use this file except in compliance with the License.
  ~ You may obtain a copy of the License at
  ~
  ~     http://www.apache.org/licenses/LICENSE-2.0
  ~
  ~ Unless required by applicable law or agreed to in writing, software
  ~ distributed under the License is distributed on an "AS IS" BASIS,
  ~ WITHOUT WARRANTIES OR CONDITIONS OF ANY KIND, either express or implied.
  ~ See the License for the specific language governing permissions and
  ~ limitations under the License.
  -->

<androidx.constraintlayout.widget.ConstraintLayout xmlns:android="http://schemas.android.com/apk/res/android"
  xmlns:app="http://schemas.android.com/apk/res-auto"
  android:layout_width="match_parent"
  android:layout_height="wrap_content"
  android:background="@drawable/button_bg_square"
  android:layout_marginTop="@dimen/space_xs"
  android:paddingLeft="@dimen/space_md"
  android:paddingTop="@dimen/space_sm"
  android:paddingRight="@dimen/space_md"
  android:paddingBottom="@dimen/space_sm">

  <ImageView
    android:id="@+id/icon_background"
    android:layout_width="26dp"
    android:layout_height="26dp"
    app:layout_constraintStart_toStartOf="parent"
    app:layout_constraintTop_toTopOf="parent"
    app:layout_constraintBottom_toBottomOf="parent"
    android:src="@drawable/payment_holder_avatar_background"
    android:contentDescription="@null" />

  <ImageView
    android:id="@+id/icon"
    android:layout_width="16dp"
    android:layout_height="16dp"
    app:layout_constraintStart_toStartOf="@id/icon_background"
    app:layout_constraintTop_toTopOf="@id/icon_background"
    app:layout_constraintBottom_toBottomOf="@id/icon_background"
    app:layout_constraintEnd_toEndOf="@id/icon_background"
    android:src="@drawable/payment_holder_def_success"
    android:contentDescription="@null" />

  <TextView
    android:id="@+id/description"
    style="@style/default_textAppearance"
    android:layout_width="0dp"
    android:layout_height="wrap_content"
    app:layout_constrainedWidth="true"
    android:layout_marginEnd="@dimen/space_lg"
    android:layout_marginStart="@dimen/space_sm"
<<<<<<< HEAD
=======
    app:layout_constraintWidth_default="spread"
>>>>>>> 346bbdac
    app:layout_constraintEnd_toStartOf="@id/amount"
    app:layout_constraintStart_toEndOf="@id/icon_background"
    app:layout_constraintTop_toTopOf="parent"
    android:ellipsize="end"
    android:singleLine="true"
    android:text="@string/lipsum_short"
    android:textSize="@dimen/text_lg" />

  <TextView
    android:id="@+id/amount"
    style="@style/default_textAppearance"
    android:layout_width="wrap_content"
    android:layout_height="wrap_content"
    android:layout_marginEnd="@dimen/space_xxs"
    app:layout_constraintBaseline_toBaselineOf="@id/description"
    app:layout_constraintEnd_toStartOf="@id/unit"
    app:layout_constraintHorizontal_bias="1"
    android:ellipsize="start"
    android:maxWidth="200dp"
    android:singleLine="true"
    android:textAlignment="viewEnd"
    android:textSize="@dimen/text_lg" />

  <TextView
    android:id="@+id/unit"
    style="@style/default_textAppearance"
    android:layout_width="wrap_content"
    android:layout_height="wrap_content"
    app:layout_constraintBaseline_toBaselineOf="@id/amount"
    app:layout_constraintEnd_toEndOf="parent"
    app:layout_constraintHorizontal_bias="1"
    android:singleLine="true"
    android:text="sat"
    android:textAlignment="viewEnd"
    android:textColor="?attr/mutedTextColor"
    android:textSize="@dimen/text_sm" />

  <TextView
    android:id="@+id/details"
    style="@style/default_textAppearance"
    android:layout_width="wrap_content"
    android:layout_height="wrap_content"
    app:layout_constraintEnd_toStartOf="@id/amount"
    app:layout_constraintHorizontal_bias="0"
    app:layout_constraintStart_toStartOf="@id/description"
    app:layout_constraintTop_toBottomOf="@id/description"
    android:textColor="?attr/mutedTextColor"
    android:text="Yesterday"
    android:textSize="@dimen/text_sm" />

</androidx.constraintlayout.widget.ConstraintLayout><|MERGE_RESOLUTION|>--- conflicted
+++ resolved
@@ -51,13 +51,9 @@
     style="@style/default_textAppearance"
     android:layout_width="0dp"
     android:layout_height="wrap_content"
-    app:layout_constrainedWidth="true"
     android:layout_marginEnd="@dimen/space_lg"
     android:layout_marginStart="@dimen/space_sm"
-<<<<<<< HEAD
-=======
     app:layout_constraintWidth_default="spread"
->>>>>>> 346bbdac
     app:layout_constraintEnd_toStartOf="@id/amount"
     app:layout_constraintStart_toEndOf="@id/icon_background"
     app:layout_constraintTop_toTopOf="parent"
