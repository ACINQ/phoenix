--- conflicted
+++ resolved
@@ -17,12 +17,8 @@
 <resources>
 
   <style name="default_theme" parent="Theme.MaterialComponents.NoActionBar">
-<<<<<<< HEAD
+    <item name="isLightTheme">false</item>
     <item name="colorPrimary">@color/green</item>
-=======
-    <item name="isLightTheme">false</item>
-    <item name="colorPrimary">@color/horizon</item>
->>>>>>> eca6762b
     <item name="colorPrimaryDark">@color/transparent</item>
     <item name="colorAccent">?attr/colorPrimary</item>
     <item name="bgColor">@color/oxford</item>
@@ -42,12 +38,8 @@
     <item name="colorSurface">?attr/bgColor</item>
     <item name="colorOnSurface">?attr/onMutedBgTextColor</item>
     <item name="android:colorBackground">?attr/bgColor</item>
-<<<<<<< HEAD
     <item name="android:windowBackground">@drawable/app_bg_default</item>
-=======
-    <item name="android:windowBackground">@drawable/app_bg_testnet</item>
     <item name="android:navigationBarColor">?attr/bgColor</item>
->>>>>>> eca6762b
 
     <!-- text -->
     <item name="android:textColor">?attr/textColor</item>
