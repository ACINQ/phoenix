<!--
  ~ Copyright 2019 ACINQ SAS
  ~
  ~ Licensed under the Apache License, Version 2.0 (the "License");
  ~ you may not use this file except in compliance with the License.
  ~ You may obtain a copy of the License at
  ~
  ~     http://www.apache.org/licenses/LICENSE-2.0
  ~
  ~ Unless required by applicable law or agreed to in writing, software
  ~ distributed under the License is distributed on an "AS IS" BASIS,
  ~ WITHOUT WARRANTIES OR CONDITIONS OF ANY KIND, either express or implied.
  ~ See the License for the specific language governing permissions and
  ~ limitations under the License.
  -->

<resources>
  <string name="app_name">Phoenix (Testnet)</string>

  <!-- //////////////// system notification channels //////////////// -->

  <string name="notification_channels_watcher_title">Background watcher</string>
  <string name="notification_channels_watcher_desc">Alerts you if you need to start the app. Should be high priority.</string>

  <!-- //////////////// init wallet / automated wallet creation //////////////// -->

  <string name="autocreate_generating">Creating your wallet…</string>
  <string name="autocreate_error">We could not create your wallet.\nReason: %1$s</string>

  <!-- //////////////// init wallet / automated wallet creation //////////////// -->

  <string name="restore_disclaimer_message">Do not import a seed that was NOT created by this application.\n\nAlso, make sure that you don\'t have another Phoenix wallet running with the same seed.</string>
  <string name="restore_disclaimer_checkbox">I understand.</string>
  <string name="restore_disclaimer_next">Next</string>
  <string name="restore_instructions">Your wallet\'s seed is a list of 12 english words. Please note that passphrases are not supported.</string>
  <string name="restore_mnemonics_label">Use the keyboard below to enter the seed:</string>
  <string name="restore_in_progress">Restoring your wallet…</string>
  <string name="restore_import_button">Import</string>
  <string name="restore_error">This seed is invalid and cannot be imported.\n\nPlease try again</string>

  <!-- //////////////// Pin dialog //////////////////// -->

  <string name="pindialog_title_default">Please enter your PIN</string>
  <string name="pindialog_pwd_placeholder" translatable="false">●●●●●●</string>
  <string name="pindialog_error">PIN code must be a 6 digits number.</string>
  <string name="pindialog_error_donotmatch">PIN codes do not match.</string>

  <!-- //////////////// Biometric dialog //////////////////// -->

  <string name="biometricprompt_title">Wallet is locked</string>
  <string name="biometricprompt_negative">Unlock with PIN</string>

  <!-- //////////////// placeholders ////////////////-->

  <string name="lipsum_short" translatable="false">Etiam porttitor egestas faucibus. Curabitur condimentum eros non ipsum elementum egestas.</string>
  <string name="lipsum" translatable="false">Lorem ipsum dolor sit amet, consectetur adipiscing elit. Aenean ut facilisis lectus. Integer massa tellus, suscipit sit amet felis vitae, blandit consectetur dolor. Fusce volutpat id magna id vestibulum. Integer a erat lacinia, placerat risus a, fermentum justo. Etiam euismod tincidunt dolor vel posuere. Class aptent taciti sociosqu ad litora torquent per conubia nostra, per inceptos himenaeos. Curabitur non euismod dui. Morbi enim dui, blandit sed erat sit amet, porta pulvinar odio. Cras metus felis, vestibulum eu consequat vitae, consectetur quis nulla. Fusce vulputate, elit et luctus sodales, metus metus elementum sem, eget commodo nunc nunc in ex. Sed aliquam eros nibh, ac volutpat turpis accumsan vitae. Cras suscipit ipsum accumsan aliquam interdum.</string>
  <string name="lipsum_long" translatable="false">
    Praesent ut nisi fringilla, pharetra dui sit amet, ornare urna. Donec at ultrices nunc. Fusce gravida metus vitae viverra egestas. In hac habitasse platea dictumst. Proin consequat fringilla felis, vehicula vehicula turpis ullamcorper nec. Pellentesque urna massa, blandit cursus metus et, ultrices consectetur neque. Suspendisse hendrerit venenatis mi ac tincidunt. Morbi hendrerit orci vitae erat luctus, at dignissim turpis accumsan. Integer elementum est eu tincidunt ullamcorper. Phasellus varius porttitor vestibulum. Maecenas faucibus ullamcorper diam, ac commodo dui fringilla sed. Aliquam arcu velit, porta eu sem vel, rhoncus bibendum dolor.
    \nEtiam porttitor egestas faucibus. Curabitur condimentum eros non ipsum elementum egestas. Nam tempor euismod erat eget scelerisque. Integer sit amet laoreet erat. Duis enim turpis, vehicula eu justo vitae, dapibus auctor mauris. Aenean euismod eleifend dui a aliquet. Aliquam eleifend malesuada tortor ornare volutpat. In augue tortor, gravida et volutpat elementum, iaculis non sapien. Etiam dolor nisi, pulvinar a rhoncus ac, eleifend ac libero. In lobortis enim vitae ultricies viverra. Maecenas accumsan elementum sem, nec pharetra urna maximus maximus.
    \nIn sit amet volutpat ligula, ac pretium dolor. Phasellus posuere rhoncus magna quis fermentum. Ut risus turpis, fermentum facilisis mollis in, porttitor eget erat. Donec luctus egestas ligula et interdum. Phasellus vitae hendrerit sem, at vehicula nulla. Curabitur mollis risus quis metus euismod ullamcorper. Nam eu aliquet mi. Duis id urna ac urna iaculis blandit. Morbi eros dui, congue a posuere efficitur, imperdiet a nisi. Morbi non orci non lorem aliquet tincidunt. Lorem ipsum dolor sit amet, consectetur adipiscing elit. Fusce pulvinar, mi vitae sollicitudin dignissim, nunc urna facilisis massa, ut scelerisque mi felis in sapien.
    \nNam felis felix, tristique commodo odio eget, imperdiet viverra erat. Donec venenatis magna pulvinar, finibus leo id, gravida augue. Integer ante leo, bibendum ac nibh quis, auctor commodo quam. Sed luctus vitae quam vel condimentum. Mauris eu rhoncus mauris. Fusce enim diam, consequat a odio sit amet, accumsan cursus nisl. Etiam lectus nunc, lacinia id purus sit amet, pulvinar auctor odio. Maecenas vitae arcu sit amet est cursus maximus. Nullam ac sapien non nibh tempor rhoncus. Mauris dignissim cursus libero quis egestas.
  </string>

  <!-- //////////////// Startup //////////////////// -->

  <string name="startup_wait">Loading…</string>
  <string name="startup_wait_tor">Starting Tor…</string>
  <string name="startup_start_button">Restart</string>
  <string name="startup_settings_button">Settings</string>
  <string name="startup_error_generic">The application could not start.\n\nError details: %1$s</string>
  <string name="startup_error_electrum_address">The application could not start. The address of the custom Electrum server is not valid.\n\nGo to Settings > Electrum to fix your settings.</string>
  <string name="startup_error_tor">The Tor service could not start. Check that your connection is working and try again.\n\nError details: %1$s</string>
  <string name="startup_error_unreadable">Wallet data could not be read, please restart the application</string>
  <string name="startup_error_network">Your internet connection is not working. Please check your WiFi or cellular network.</string>
  <string name="startup_error_wrong_pwd">PIN is incorrect</string>
  <string name="startup_error_biometrics">Biometric authentication has failed.</string>

  <!-- //////////////// payment holder //////////////// -->

  <string name="paymentholder_sending">Sending…</string>
  <string name="paymentholder_processing">Processing…</string>
  <string name="paymentholder_waiting">Waiting…</string>
  <string name="paymentholder_failed">Failed</string>
  <string name="paymentholder_sent_prefix">-</string>
  <string name="paymentholder_received_prefix">+</string>
  <string name="paymentholder_no_desc">No description</string>
  <string name="paymentholder_closing_desc">Closing #%1$s</string>

  <!-- //////////////// receive //////////////// -->

  <string name="receive_edit_title">Edit my invoice</string>
  <string name="receive_edit_subtitle">You can change the requested amount and the description of the invoice.</string>
  <string name="receive_in_progress_message">Please hold…</string>
  <string name="receive_error_message">There was an error when generating the invoice…\n\nPlease try again.</string>
  <string name="receive_amount_label">Amount (optional)</string>
  <string name="receive_desc_label">Payment description (optional):</string>
  <string name="receive_default_desc">Phoenix payment</string>
  <string name="receive_generate_button">Create invoice</string>

  <string name="receive_share_subject">Payment requested</string>
  <string name="receive_share_title">Share this payment request with…</string>
  <string name="receive_share_button">Share…</string>

  <string name="receive_address_label">Address</string>
  <string name="receive_power_save_disclaimer">You\'re in power save mode. To receive the payment make sure that the app is allowed to run in background.</string>
  <string name="receive_withdraw_button">Use LNURL link</string>

<<<<<<< HEAD
  <string name="receive_swap_in_button">Show a bitcoin address</string>
  <string name="receive_swap_in_error_message">There was an error when swapping to a bitcoin network transaction…\n\nPlease try again.</string> 
  <string name="receive_swap_in_progress_message">Requesting a bitcoin address…</string>
  <string name="receive_swap_in_disclaimer_title">Receive on bitcoin network</string>
=======
  <string name="receive_swap_in_button">Show a Bitcoin address</string>
  <string name="receive_swap_in_error_message">There was an error when swapping to an on-chain transaction…\n\nPlease try again.</string>
  <string name="receive_swap_in_progress_message">Requesting a swap-in Bitcoin address…</string>
  <string name="receive_swap_in_disclaimer_title">Receive on-chain</string>
>>>>>>> 1adee94c
  <string name="receive_swap_in_disclaimer_message"><![CDATA[
  A standard Bitcoin address will be displayed next.
  <br /><br />
  Funds sent to this address will be shown on your wallet after one confirmation.
  <br /><br />
  A <b>%1$s%%</b> fee will be applied.
  ]]></string>

  <!-- //////////////// receive with open channel //////////////// -->

  <string name="receive_with_open_title">Incoming Payment</string>
  <string name="receive_with_open_help_desc">What\'s this?</string>
  <string name="receive_with_open_help">In order to receive payments on Lightning, you need to have a channel with enough inbound liquidity.\n\nIf you don\'t have one, Phoenix will automatically create a channel on-the-fly as needed. The setup fee covers the cost of creating the channel and allocating liquidity to it.</string>
  <string name="receive_with_open_amount_label">You have a pending incoming payment of</string>
  <string name="receive_with_open_cost"><![CDATA[Accepting this payment requires a setup fee of <b>%1$s</b> (%2$s).]]></string>
  <string name="receive_with_open_accept">Accept (expires in %1$ss)</string>
  <string name="receive_with_open_decline">Decline</string>
  <string name="receive_with_open_expired">This payment has expired!</string>

  <!-- //////////////// send //////////////// -->

  <string name="send_init_paste">Paste data from clipboard</string>
  <string name="send_init_reading">Reading scan…</string>

  <string name="send_balance_prefix">Balance:</string>
  <string name="send_use_all_balance">Send all</string>
  <string name="send_loading">Checking payment…</string>
  <string name="send_invalid_pr_generic">This payment is not valid. You may have scanned an incorrect invoice.\n\nPlease try again.</string>
  <string name="send_amount_error">Please enter a valid amount.</string>
  <string name="send_amount_error_balance">Amount exceeds your balance.</string>
  <string name="send_amount_error_swap_out_too_small">Min. 10000 sat for on-chain payment.</string>
  <string name="send_destination_label">Send to</string>
  <string name="send_description_label">Desc.</string>
  <string name="send_chain_fees_label">Feerate</string>
  <string name="send_chain_fees_unit">sat/byte</string>
  <string name="send_chain_fees_description">This payment is an on-chain transaction, which is slower and usually more expensive. A mining fee will apply.</string>
  <string name="send_chain_fees_feedback_invalid">Please use a valid feerate.</string>
  <string name="send_chain_fees_feedback_20min">With this feerate, the transaction should be received within 30 minutes.</string>
  <string name="send_chain_fees_feedback_1h">With this feerate, the transaction should be received within the hour.</string>
  <string name="send_chain_fees_feedback_12h">With this feerate, the transaction should be received within 12 hours.</string>
  <string name="send_chain_fees_feedback_inf">With this feerate, the transaction will not be received before 12 hours or more.</string>
  <string name="send_error_sending">There was an internal error when trying to send this payment. No money was sent.</string>
  <string name="send_pay_button">Pay</string>
  <string name="send_swap_in_progress">Preparing transaction</string>
  <string name="send_swap_error">Swap to chain has failed. Please try again.</string>
  <string name="send_swap_required_desc">This is a bitcoin address, the payment will be a swap.</string>
  <string name="send_swap_required_button">Prepare transaction</string>
  <string name="send_swap_complete_recap_amount">Amount</string>
  <string name="send_swap_complete_recap_fee">Miner Fee</string>
  <string name="send_swap_complete_recap_total">Total</string>
  <string name="send_swap_complete_cannot_afford">Total after fees exceeds your balance.</string>

  <!-- //////////////// scan //////////////// -->

  <string name="scan_request_camera_access">Grant camera permission</string>
  <string name="scan_instructions">Scan a QR code containing a payment request, a bitcoin address or a LNURL</string>
  <string name="scan_state_reading">Reading data</string>

  <string name="scan_error_expired">Payment has expired.</string>
  <string name="scan_error_pay_to_self">You cannot pay yourself.</string>
  <string name="scan_error_invalid_chain">This payment does not use the same blockchain as your wallet.</string>
  <string name="scan_error_lnurl_unsupported">This type of Lightning URL is not supported yet!</string>
  <string name="scan_error_invalid_scan">Invalid data.\nPlease try again.</string>

  <string name="scan_amountless_legacy_title">Warning</string>
  <string name="scan_amountless_legacy_message"><![CDATA[
    This invoice doesn\'t include an amount. This may be dangerous: malicious nodes may be able to steal your payment. To be safe, you should <b>ask the payee to specify an amount</b> in the payment request.
    <br /><br />
    Are you sure you want to pay this invoice?
  ]]></string>
  <string name="scan_amountless_legacy_confirm_button">Confirm</string>
  <string name="scan_amountless_legacy_cancel_button">Cancel</string>

  <!-- //////////////// utilities strings //////////////// -->

  <!-- #1: sign / #2: integer part / #3: decimal part / #4: unit -->
  <string name="utils_converted_amount">≈ %1$s</string>
  <string name="utils_pretty_amount"><![CDATA[%1$s%2$s<small>%3$s<small>]]></string>
  <string name="utils_pretty_amount_with_unit"><![CDATA[%1$s%2$s<small>%3$s<small> %4$s]]></string>
  <string name="utils_unknown_amount">!?</string>

  <string name="utils_ok">Ok</string>
  <string name="utils_proceed">Proceed</string>
  <string name="utils_cancel">Cancel</string>
  <string name="utils_date_just_now">just now</string>
  <string name="utils_unknown">N/A</string>
  <string name="utils_copied">Copied to clipboard!</string>
  <string name="btn_back">Go back</string>
  <string name="btn_ok">OK</string>
  <string name="btn_confirm">Confirm</string>
  <string name="btn_cancel">Cancel</string>
  <string name="btn_close">Close</string>

  <!-- //////////////// settings //////////////// -->

  <string name="settings_general_title">General</string>
  <string name="settings_display_prefs">Display</string>
  <string name="settings_security_title">Security</string>
  <string name="settings_display_seed">Recovery phrase</string>
  <string name="settings_seed_security">App access settings</string>
  <string name="settings_advanced_title">Advanced</string>
  <string name="settings_fees">Fees Settings</string>
  <string name="settings_list_channels">Channels list</string>
  <string name="settings_logs">Logs</string>
  <string name="settings_electrum">Electrum server</string>
  <string name="settings_mutual_close">Close all channels</string>
  <string name="settings_force_close">Danger zone</string>
  <string name="settings_tor">Tor</string>
  <string name="settings_about">About</string>

  <!-- //////////////// notification - watcher //////////////// -->

  <string name="notif_watcher_cheating_title">Please start Phoenix</string>
  <string name="notif_watcher_cheating_message">A cheating attempt has been detected.</string>

  <string name="notif_watcher_connection_title">Phoenix needs network access</string>
  <string name="notif_watcher_connection_message">The background watcher needs internet to function properly.</string>

  <!-- //////////////// close all channels //////////////// -->

  <string name="closechannels_title">Close channels</string>
  <string name="closechannels_checking_channels">Checking channels, please hold…</string>
  <string name="closechannels_channels_recap">You currently have %1$d Lightning channels with an aggregated balance of %2$s.</string>
  <string name="closechannels_channels_none">You currently don\'t have any channels that could be emptied.\n\nGo to the \'List channels\' page to see the state of your channels.</string>
  <string name="closechannels_mutual_title">Empty wallet</string>
  <string name="closechannels_mutual_instructions"><![CDATA[
    Use this feature to empty your wallet to a Bitcoin address.
  ]]></string>
  <string name="closechannels_mutual_input_instructions">Funds can be sent to a Bitcoin wallet. Make sure that the address is correct before sending.</string>
  <string name="closechannels_mutual_input_hint">Enter Bitcoin address</string>
  <string name="closechannels_mutual_button">Empty my wallet</string>
  <string name="closechannels_force_title">Force close</string>
  <string name="closechannels_force_instructions"><![CDATA[
    Force close allows you to unilaterally close your channels.
    <br/><br/>
    This feature is not a &quot;fix everything magic button&quot;; it is here as a safety measure and <b>should only be used in extreme scenarii</b>. For example, if your peer (ACINQ) disappears permanently, preventing you from spending your money. In all other cases, <b>if you experience issues with Phoenix you should contact support</b>.
    <br/><br/>
    Force closing channels will cost you money (to cover the on-chain fees) and will cause your funds to be locked for days. <b>Do not uninstall the app until your channels are fully closed or you will lose money.</b>
    <br/><br/>
    Funds will eventually be sent to: %1$s
    <br/><br/>
    <b>Do not use this feature if you don\'t fully understand what it does.</b>
  ]]></string>
  <string name="closechannels_force_button">Force close channels</string>
  <string name="closechannels_confirm_dialog_message">Are you sure you want to proceed?</string>
  <string name="closechannels_message_error">There was a problem. Please try again later.</string>
  <string name="closechannels_message_done">Funds sent.</string>
  <string name="closechannels_message_in_progress">Please wait…</string>

  <!-- //////////////// list all channels //////////////// -->

  <string name="listallchannels_title">Channels List</string>
  <string name="listallchannels_in_progress">Please hold…</string>
  <string name="listallchannels_error">There was an error when retrieving the list of channels. Please try again.</string>
  <string name="listallchannels_node_id">Node id: %1$s</string>
  <string name="listallchannels_no_channels">You don\'t have any channels yet.</string>
  <plurals name="listallchannels_channels_header">
    <item quantity="one">You have %1$d channel.</item>
    <item quantity="other">You have %1$d channels.</item>
  </plurals>
  <string name="listallchannels_copy">Copy</string>
  <string name="listallchannels_share_all">Share all channels…</string>
  <string name="listallchannels_share">Share</string>
  <string name="listallchannels_funding_tx">Tx</string>
  <string name="listallchannels_funding_tx_desc">See funding transaction</string>
  <string name="listallchannels_close">Close</string>
  <string name="listallchannels_share_subject">Channels data</string>
  <string name="listallchannels_share_title">Share channel data</string>
  <string name="listallchannels_serialization_error">Could not retrieve channel data</string>

  <!-- //////////////// channel details //////////////// -->

  <string name="channel_loading">Retrieving channel data…</string>
  <string name="channel_error">Could not retrieve the details for this channel. Please try again later.</string>

  <!-- //////////////// menu //////////////// -->

  <string name="menu_settings">Settings</string>
  <string name="menu_send">Scan</string>
  <string name="menu_receive">Receive</string>

  <!-- //////////////// init wallet //////////////// -->

  <string name="initwallet_create">New Wallet</string>
  <string name="initwallet_restore">Restore my wallet</string>

  <!-- //////////////// main //////////////////// -->

  <string name="main_alert_electrum_connecting">Connecting to Electrum server…</string>
  <string name="main_alert_network_lost">You are offline. Please check your network settings…</string>
  <string name="main_alert_lightning_connection_lost">Could not reach the Lightning network…</string>
  <string name="main_alert_settings_button">Settings</string>
  <string name="main_swapin_incoming">+%1$s incoming</string>
  <string name="main_faq_button">FAQ</string>
  <string name="main_connectivity_button">Connecting…</string>
  <string name="main_tor_connected_button">Tor enabled</string>
  <string name="main_stores_button">Stores</string>

  <!-- //////////////// notifications //////////////////// -->

  <string name="inappnotif_set_up_pin">Your wallet is not protected.</string>
  <string name="inappnotif_set_up_pin_action">Set a PIN</string>
  <string name="inappnotif_mnemonics_never_seen">Thanks for using Phoenix. Have you made a backup of your wallet?</string>
  <string name="inappnotif_mnemonics_never_seen_action">Backup my wallet</string>
  <string name="inappnotif_background_worker_cannot_run">Phoenix needs to be able to run in background from time to time. Make sure your device does not aggressively kill this app for battery savings.</string>
  <string name="inappnotif_upgrade">An update for this app is available.</string>
  <string name="inappnotif_upgrade_critical">A critical update is available. The wallet may malfunction if not updated.</string>

  <!-- //////////////// display seed //////////////// -->

  <string name="displayseed_title">Wallet recovery phrase</string>
  <string name="displayseed_authenticate_button">Display seed</string>
  <string name="displayseed_loading">Unlocking seed…</string>
  <string name="displayseed_error">Seed could not be read. Please try again.\n\nReason: %1$s</string>
  <string name="displayseed_instructions"><![CDATA[
    This list of words is your wallet backup. Save it somewhere safe (not on this phone)!
    <br /><br />
    <b>Do not share it with anyone.</b>
    <b>Do not lose it.</b> If you lose your words list and your phone, you\'ve lost your funds.
  ]]></string>
  <string name="displayseed_derivation_path">BIP39 seed with standard BIP84 derivation path</string>
  <string name="displayseed_words_td"><![CDATA[<td><font color="rgba(100,100,100,.3)"><small>#%1$d</small></font> <b>%2$s</b></td>]]></string>
  <string name="displayseed_has_saved_seed_checkbox">I have made a backup of my seed</string>
  <string name="displayseed_has_saved_seed_button">Confirm</string>

  <!-- //////////////// logs settings //////////////// -->

  <string name="logs_title">Application logs</string>
  <string name="logs_subtitle">Here you can extract and share the application logs.</string>
  <string name="logs_view_button">View logs…</string>
  <string name="logs_view_with">View logs with…</string>
  <string name="logs_share_button">Share logs…</string>
  <string name="logs_share_subject">Phoenix App logs</string>
  <string name="logs_share_title">Share Phoenix logs…</string>

  <!-- //////////////// payment details //////////////// -->

  <string name="paymentdetails_loading">Retrieving payment details…</string>
  <string name="paymentdetails_error">There was an error when retrieving the details for this payment.\n\nPlease try again.</string>

  <string name="paymentdetails_status_sent_successful"><![CDATA[<b>Sent</b> %1$s]]></string>
  <string name="paymentdetails_status_sent_pending"><![CDATA[<b>Pending…</b>]]></string>
  <string name="paymentdetails_status_sent_failed"><![CDATA[Payment <b>failed</b>.<br />No money has been sent.]]></string>

  <string name="paymentdetails_status_received_pending">Payment has not been received yet.</string>
  <string name="paymentdetails_status_received_successful"><![CDATA[<b>Received</b> %1$s]]></string>

  <string name="paymentdetails_desc_label">Desc.</string>
  <string name="paymentdetails_destination_label">Sent to</string>
  <string name="paymentdetails_fees_label">Fees</string>
  <string name="paymentdetails_error_label">Error</string>
  <string name="paymentdetails_closing_desc">Payment for closing channel #%1$s</string>
  <string name="paymentdetails_no_description">No description</string>

  <string name="paymentdetails_technicals_button">Show details</string>

  <!-- //////////////// payment details: technicals data //////////////// -->

  <string name="paymentdetails_technicals_title">Payment data</string>
  <string name="paymentdetails_payment_hash_label">Payment Hash</string>
  <string name="paymentdetails_payment_request_label">Payment Request</string>
  <string name="paymentdetails_preimage_label">Preimage</string>
  <string name="paymentdetails_created_at_label">Created at</string>
  <string name="paymentdetails_expire_at_label">Expires at</string>
  <string name="paymentdetails_completed_at_label">Completed at</string>

  <!-- //////////////// payment details: technicals data //////////////// -->

  <string name="state_wait_confirmed">Funding tx is being confirmed</string>
  <string name="state_closing">Channel is closing</string>
  <string name="state_closed">Channel has been closed</string>
  <string name="state_normal">Up and running</string>
  <string name="state_sync">Synchronizing with peer</string>
  <string name="state_offline">Peer is offline</string>
  <string name="state_shutdown">Shutdown</string>

  <!-- //////////////// seed security //////////////// -->

  <string name="seedsec_title">Security</string>
  <string name="seedsec_subtitle">We highly recommend setting a PIN to protect your wallet. If your device supports it, you can use biometric authentication.</string>
  <string name="seedsec_pin_switch">PIN authentication</string>
  <string name="seedsec_pin_scramble">Scramble PIN keyboard</string>
  <string name="seedsec_biometrics_switch">Biometric authentication</string>
  <string name="seedsec_change_pin">Change my PIN…</string>
  <string name="seedsec_biometric_enrollment_error">Biometric enrollment failed. Please try again.</string>
  <string name="seedsec_pindialog_title_unlock">Please enter your current PIN to proceed</string>
  <string name="seedsec_pindialog_title_set_new"><![CDATA[Please enter <b>your new PIN</b>]]></string>
  <string name="seedsec_pindialog_title_confirm_new"><![CDATA[Please <b>confirm</b> your new PIN]]></string>

  <string name="seedsec_pin_update_success">PIN successfully updated!</string>
  <string name="seedsec_biometric_enabled">Biometric authentication activated</string>
  <string name="seedsec_biometric_disabled">Biometric authentication disabled</string>

  <string name="seedsec_biometric_support_no_hw">Your device does not support biometric authentication.</string>
  <string name="seedsec_biometric_support_hw_unavailable">Biometric hardware is not available. Try again later.</string>
  <string name="seedsec_biometric_support_none_enrolled">Please enroll biometric first.</string>

  <string name="seedsec_error_wrong_pin">Invalid PIN</string>
  <string name="seedsec_error_pins_match">PINs do not match. Please try again.</string>
  <string name="seedsec_error_generic">There was an error, the wallet has not been encrypted.\n\nPlease try again.</string>

  <string name="seedsec_disable_bio_prompt_title">Disable biometric lock</string>
  <string name="seedsec_disable_bio_prompt_desc">You will have to use your PIN code from now</string>
  <string name="seedsec_disable_bio_prompt_negative">Cancel</string>

  <string name="seedsec_bio_prompt_title">Enable biometric lock</string>
  <string name="seedsec_bio_prompt_negative">Cancel</string>

  <!-- //////////////// ln url login //////////////// -->

  <string name="lnurl_auth_instructions"><![CDATA[You can use your wallet to anonymously sign and authorize an action on:<br/><br/><b>%1$s</b><br/><br/>No personal data will be shared with this service.]]></string>
  <string name="lnurl_auth_button">Sign-in</string>
  <string name="lnurl_auth_in_progress"><![CDATA[Signing-in to <b>%1$s</b>]]></string>
  <string name="lnurl_auth_success">Authentication success.</string>
  <string name="lnurl_auth_failure">Authentication failure.\n\nDetails: %1$s</string>
  <string name="lnurl_auth_failure_remote_io">Could not connect to %1$s</string>
  <string name="lnurl_auth_failure_remote_details">Server responded with %1$s</string>

  <!-- //////////////// ln url pay //////////////// -->

  <string name="lnurl_pay_wait" translatable="false">Retrieving payment details…</string>
  <string name="lnurl_pay_error_remote" translatable="false">Could not get a valid invoice from %1$s.\n\nYou may want to try again later.</string>
  <string name="lnurl_pay_error_remote_code" translatable="false">Could not get a valid invoice from %1$s (code %2$s).\n\nYou may want to try again later.</string>
  <string name="lnurl_pay_error_missing_callback" translatable="false">There was an error when handling this invoice. Please try again later.</string>

  <!-- //////////////// ln url withdraw //////////////// -->

  <string name="lnurl_withdraw_amount_label">Amount to receive</string>
  <string name="lnurl_withdraw_description_label">Details</string>
  <string name="lnurl_withdraw_service_host_label"><![CDATA[You are redeeming funds from<br/><b>%1$s</b>.]]></string>
  <string name="lnurl_withdraw_confirm_button">Receive</string>
  <string name="lnurl_withdraw_wait">Redeeming funds…</string>
  <string name="lnurl_withdraw_success">Please hold while %1$s is sending funds.\n\nKeep the app online.</string>
  <string name="lnurl_withdraw_error_internal">Could not redeem the payment. Please try again.</string>
  <string name="lnurl_withdraw_error_invalid">This request to redeem payment is invalid. Please try again.</string>
  <string name="lnurl_withdraw_error_amount">Amount is invalid.</string>
  <string name="lnurl_withdraw_error_amount_min">Amount must be at least %1$s.</string>
  <string name="lnurl_withdraw_error_amount_max">Amount cannot exceed %1$s.</string>
  <string name="lnurl_withdraw_error_remote">%1$s responded with an error: %2$s.\n\nTry again later, or contact their support.</string>
  <string name="lnurl_withdraw_error_remote_invalid_response">Invalid data</string>

  <!-- //////////////// display preferences //////////////// -->

  <string name="prefs_display_title">Display options</string>
  <string name="prefs_display_coin_label">Bitcoin unit</string>
  <string name="prefs_display_fiat_label">Fiat currency</string>
  <string name="prefs_display_theme_label">Application theme</string>

  <!-- //////////////// electrum server //////////////// -->

  <string name="electrum_title">Electrum server</string>
  <string name="electrum_subtitle">By default Phoenix connects to random Electrum servers in order to access the Bitcoin blockchain. You can also choose to connect to your own Electrum server.</string>
  <string name="electrum_change_button">Set server…</string>

  <string name="electrum_block_height_label">Block height</string>
  <string name="electrum_tip_label">Tip timestamp</string>
  <string name="electrum_fee_rate_label">Fee rate</string>
  <string name="electrum_xpub_label">Master public key</string>
  <string name="electrum_xpub_value">%1$s\n\nPath: %2$s</string>
  <string name="electrum_fee_rate">%1$s sat/byte</string>
  <string name="electrum_connection_label">Server</string>
  <string name="electrum_not_connected">Not connected</string>
  <string name="electrum_not_connected_to_custom"><![CDATA[You will connect to <b>%1$s</b>]]></string>
  <string name="electrum_connecting">Establishing connection…</string>
  <string name="electrum_connecting_to_custom"><![CDATA[Establishing connection with <b>%1$s…</b>]]></string>
  <string name="electrum_connected"><![CDATA[Connected to: <b>%1$s</b>]]></string>

  <string name="electrum_dialog_checkbox">Use a custom server</string>
  <string name="electrum_dialog_ssl">Server must have a valid certificate</string>
  <string name="electrum_dialog_ssl_tor">Also check certificate for this Onion address</string>
  <string name="electrum_dialog_input">Server address (host:port).</string>
  <string name="electrum_empty_custom_address">Please enter an electrum server address</string>

  <!-- //////////////// fees settings //////////////// -->

  <string name="fees_settings_title" translatable="false">Fees Settings</string>
  <string name="fees_settings_subtitle" translatable="false">These are the fees used for sending or receiving money with Phoenix.</string>

  <string name="fees_settings_trampoline_title" translatable="false">Lightning payment</string>
  <string name="fees_settings_trampoline_desc" translatable="false">The app will try to use the cheapest fee possible.</string>
  <string name="fees_settings_trampoline_value" translatable="false">Lorem ipsum</string>
  <string name="fees_settings_trampoline_spinner_label" translatable="false">At most %1$s + %2$s%%</string>

  <string name="fees_settings_swap_in_title" translatable="false">Onchain → Lightning</string>
  <string name="fees_settings_swap_in_desc" translatable="false">This fee covers the cost of opening a Lightning channel, which involves an on-chain transaction.</string>

  <!-- ////////////// virtual keyboard hints //////////////// -->

  <string name="key_space_desc">Add whitespace</string>
  <string name="key_delete_desc">Delete last character</string>

  <!-- //////////////// Tor setting //////////////// -->

  <string name="tor_settings_title">Tor Settings</string>
  <string name="tor_settings_subtitle">You can improve your privacy by only using Tor when connecting to an Electrum server or to your Lightning peer. This will slightly slow down the application startup.</string>
  <string name="tor_settings_enabled">Tor is enabled</string>
  <string name="tor_settings_disabled">Tor is disabled</string>
  <string name="tor_settings_confirm_disable_title">Are you sure you want to disable Tor?</string>
  <string name="tor_settings_confirm_enable_title">Are you sure you want to enable Tor? Note that for best result, it\'s recommended to start a new wallet as well.</string>

  <!-- ////////////// connection issues dialog //////////////// -->

  <string name="conndialog_title">Connections status</string>
  <string name="conndialog_summary_not_ok">You have some connection issue(s). The app will not function properly.</string>
  <string name="conndialog_network">Internet</string>
  <string name="conndialog_electrum">Electrum</string>
  <string name="conndialog_tor">Tor</string>
  <string name="conndialog_lightning">Lightning Peer</string>
  <string name="conndialog_ok">Connected</string>
  <string name="conndialog_not_ok">Connecting…</string>

  <!-- //////////////// about screen //////////////// -->

  <string name="about_title">About</string>
  <string name="about_version">Version: %1$s (%2$d)</string>
  <string name="about_general"><![CDATA[
  Phoenix is a Bitcoin wallet using the Lightning network for sending and receiving payments.
  <br/><br/>
  It is a free open source software, developed by <a href="https://phoenix.acinq.co">ACINQ</a> under the <a href="https://www.apache.org/licenses/LICENSE-2.0.txt">Apache 2.0 License</a>.
  <br/><br/>
  Note that this wallet is non-custodial: <strong>you have sole custody of the wallet\'s 12-words seed</strong>. Do not give this seed to anyone, and beware of phishing.
  <br/><br/>
  If you have questions, consult the <a href="https://phoenix.acinq.co/faq">FAQ</a>. You can also contact <a href="https://phoenix.acinq.co/support">support</a> for help.
  ]]></string>

</resources><|MERGE_RESOLUTION|>--- conflicted
+++ resolved
@@ -105,17 +105,10 @@
   <string name="receive_power_save_disclaimer">You\'re in power save mode. To receive the payment make sure that the app is allowed to run in background.</string>
   <string name="receive_withdraw_button">Use LNURL link</string>
 
-<<<<<<< HEAD
-  <string name="receive_swap_in_button">Show a bitcoin address</string>
-  <string name="receive_swap_in_error_message">There was an error when swapping to a bitcoin network transaction…\n\nPlease try again.</string> 
-  <string name="receive_swap_in_progress_message">Requesting a bitcoin address…</string>
-  <string name="receive_swap_in_disclaimer_title">Receive on bitcoin network</string>
-=======
   <string name="receive_swap_in_button">Show a Bitcoin address</string>
-  <string name="receive_swap_in_error_message">There was an error when swapping to an on-chain transaction…\n\nPlease try again.</string>
-  <string name="receive_swap_in_progress_message">Requesting a swap-in Bitcoin address…</string>
-  <string name="receive_swap_in_disclaimer_title">Receive on-chain</string>
->>>>>>> 1adee94c
+  <string name="receive_swap_in_error_message">There was an error when swapping to Bitcoin address…\n\nPlease try again.</string>
+  <string name="receive_swap_in_progress_message">Requesting a Bitcoin address…</string>
+  <string name="receive_swap_in_disclaimer_title">Receive with a Bitcoin address</string>
   <string name="receive_swap_in_disclaimer_message"><![CDATA[
   A standard Bitcoin address will be displayed next.
   <br /><br />
