eclair {
<<<<<<< HEAD
  chain = "mainnet"
  global-features = "0200" // variable_length_onion
  local-features = "02" // data loss protect, and nothing else !
=======
  chain = "testnet"
  features = "028a8a" // data loss protect, and nothing else !
>>>>>>> aba3fc52
  min-feerate = 3

  trampoline-payments-enable = true

  max-htlc-value-in-flight-msat = 20000000000 // 200 mBTC

  on-chain-fees {
    max-feerate-mismatch = 10000 // large tolerance
  }

  max-reconnect-interval = 7 seconds // max interval between two reconnection attempts, after the exponential backoff period. Should be short on a mobile phone!!
}
akka {
  logging-filter = "akka.event.slf4j.Slf4jLoggingFilter"
  loggers = ["akka.event.slf4j.Slf4jLogger"]
  loglevel = "INFO"
  # ActorSystem start-up can be slow on overloaded phone, let's increase creation timeout for loggers actors.
  logger-startup-timeout = 10s
  log-dead-letters = "off"
  io {
    tcp {
      max-received-message-size = 65535b
    }
  }
}<|MERGE_RESOLUTION|>--- conflicted
+++ resolved
@@ -1,12 +1,6 @@
 eclair {
-<<<<<<< HEAD
   chain = "mainnet"
-  global-features = "0200" // variable_length_onion
-  local-features = "02" // data loss protect, and nothing else !
-=======
-  chain = "testnet"
   features = "028a8a" // data loss protect, and nothing else !
->>>>>>> aba3fc52
   min-feerate = 3
 
   trampoline-payments-enable = true
