eclair {
<<<<<<< HEAD
  chain = "mainnet"
  global-features = "0200" // variable_length_onion
  local-features = "02" // data loss protect, and nothing else !
=======
  chain = "testnet"
  features = "028202"
  // - option_data_loss_protect
  // - var_onion_optin
  // - payment_secret
  // - basic_mpp
>>>>>>> 986d4ea9
  min-feerate = 3

  trampoline-payments-enable = true

  max-htlc-value-in-flight-msat = 20000000000 // 200 mBTC

  on-chain-fees {
    max-feerate-mismatch = 10000 // large tolerance
  }

  max-reconnect-interval = 7 seconds // max interval between two reconnection attempts, after the exponential backoff period. Should be short on a mobile phone!!
}
akka {
  logging-filter = "akka.event.slf4j.Slf4jLoggingFilter"
  loggers = ["akka.event.slf4j.Slf4jLogger"]
  loglevel = "INFO"
  # ActorSystem start-up can be slow on overloaded phone, let's increase creation timeout for loggers actors.
  logger-startup-timeout = 10s
  log-dead-letters = "off"
  io {
    tcp {
      max-received-message-size = 65535b
    }
  }
}<|MERGE_RESOLUTION|>--- conflicted
+++ resolved
@@ -1,16 +1,10 @@
 eclair {
-<<<<<<< HEAD
   chain = "mainnet"
-  global-features = "0200" // variable_length_onion
-  local-features = "02" // data loss protect, and nothing else !
-=======
-  chain = "testnet"
   features = "028202"
   // - option_data_loss_protect
   // - var_onion_optin
   // - payment_secret
   // - basic_mpp
->>>>>>> 986d4ea9
   min-feerate = 3
 
   trampoline-payments-enable = true
