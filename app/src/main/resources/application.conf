--- conflicted
+++ resolved
@@ -1,15 +1,10 @@
 eclair {
-<<<<<<< HEAD
   chain = "mainnet"
-  features = "028a8a" // data loss protect, and nothing else !
-=======
-  chain = "testnet"
   features = "028202"
   // - option_data_loss_protect
   // - var_onion_optin
   // - payment_secret
   // - basic_mpp
->>>>>>> 6dcf8573
   min-feerate = 3
 
   trampoline-payments-enable = true
