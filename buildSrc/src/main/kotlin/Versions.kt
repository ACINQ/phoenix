--- conflicted
+++ resolved
@@ -36,27 +36,15 @@
     }
 
     object AndroidLegacy {
-<<<<<<< HEAD
         const val eclair = "0.4.19-android-phoenix-SNAPSHOT"
 
-        const val safeArgs = "2.3.5"
+        const val safeArgs = "2.4.2"
         const val appCompat = "1.3.0"
         const val material = "1.7.0"
-        const val navigation = "2.3.5"
+        const val navigation = "2.4.2"
         const val constraint = "2.0.4"
         const val lifecycleExtensions = "2.2.0"
         const val lifecycle = "2.4.0"
-=======
-        const val eclair = "0.4.17-android-phoenix"
-
-        const val safeArgs = "2.4.2"
-        const val appCompat = "1.2.0"
-        const val material = "1.4.0-alpha02"
-        const val navigation = "2.4.2"
-        const val constraint = "2.0.4"
-        const val lifecycleExtensions = "2.2.0"
-        const val lifecycle = "2.3.1"
->>>>>>> 067ac6c4
         const val work = "2.7.0"
         const val viewpager = "1.0.0"
         const val eventbus = "3.1.1"
