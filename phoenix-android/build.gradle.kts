--- conflicted
+++ resolved
@@ -26,13 +26,8 @@
         applicationId = "fr.acinq.phoenix.mainnet"
         minSdk = 26
         targetSdk = 35
-<<<<<<< HEAD
-        versionCode = 106
-        versionName = "2.6.2"
-=======
         versionCode = 107
         versionName = gitCommitHash()
->>>>>>> 69eefaa4
         testInstrumentationRunner = "androidx.test.runner.AndroidJUnitRunner"
     }
 
