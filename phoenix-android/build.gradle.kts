--- conflicted
+++ resolved
@@ -25,13 +25,8 @@
         applicationId = "fr.acinq.phoenix.mainnet"
         minSdk = 26
         targetSdk = 34
-<<<<<<< HEAD
-        versionCode = 96
-        versionName = "2.4.3"
-=======
         versionCode = 97
         versionName = gitCommitHash()
->>>>>>> 7439267a
         testInstrumentationRunner = "androidx.test.runner.AndroidJUnitRunner"
         resourceConfigurations.addAll(listOf("en", "fr", "de", "es", "b+es+419", "cs", "pt-rBR", "sk", "vi", "sw"))
     }
