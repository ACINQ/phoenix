--- conflicted
+++ resolved
@@ -26,13 +26,8 @@
         applicationId = "fr.acinq.phoenix.mainnet"
         minSdk = 26
         targetSdk = 36
-<<<<<<< HEAD
-        versionCode = 110
-        versionName = "2.7.0"
-=======
         versionCode = 111
         versionName = gitCommitHash()
->>>>>>> c4325d81
         testInstrumentationRunner = "androidx.test.runner.AndroidJUnitRunner"
     }
 
