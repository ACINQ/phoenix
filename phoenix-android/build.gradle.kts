import java.io.ByteArrayOutputStream

plugins {
    id("com.android.application")
    kotlin("android")
    id("com.google.gms.google-services")
    id("kotlinx-serialization")
    alias(libs.plugins.compose)
}

fun gitCommitHash(): String {
    val stream = ByteArrayOutputStream()
    project.exec {
        commandLine = "git rev-parse --verify --short HEAD".split(" ")
        standardOutput = stream
    }
    return String(stream.toByteArray()).split("\n").first()
}

val chain: String by project

android {
    namespace = "fr.acinq.phoenix.android"
    compileSdk = 35
    defaultConfig {
        applicationId = "fr.acinq.phoenix.mainnet"
        minSdk = 26
        targetSdk = 35
<<<<<<< HEAD
        versionCode = 108
        versionName = "2.6.5"
=======
        versionCode = 109
        versionName = gitCommitHash()
>>>>>>> 79119fca
        testInstrumentationRunner = "androidx.test.runner.AndroidJUnitRunner"
    }

    buildTypes {
        getByName("debug") {
            resValue("string", "CHAIN", chain)
            buildConfigField("String", "CHAIN", chain)
            isDebuggable = true
        }
        getByName("release") {
            resValue("string", "CHAIN", chain)
            buildConfigField("String", "CHAIN", chain)
            isMinifyEnabled = true
            isDebuggable = false
            proguardFiles(
                getDefaultProguardFile("proguard-android-optimize.txt"),
                "proguard-rules.pro"
            )
        }
        applicationVariants.all {
            outputs.forEach {
                val apkName = "phoenix-${defaultConfig.versionCode}-${defaultConfig.versionName}-${chain.drop(1).dropLast(1)}-${buildType.name}.apk"
                (it as com.android.build.gradle.internal.api.BaseVariantOutputImpl).outputFileName = apkName
            }
        }
    }

    java {
        toolchain {
            languageVersion = JavaLanguageVersion.of(17)
        }
    }

    compileOptions {
        sourceCompatibility = JavaVersion.VERSION_1_8
        targetCompatibility = JavaVersion.VERSION_1_8
    }

    kotlinOptions {
        jvmTarget = "1.8"
        freeCompilerArgs = freeCompilerArgs + "-opt-in=androidx.constraintlayout.compose.ExperimentalMotionApi"
    }

    buildFeatures {
        compose = true
        viewBinding = true
        dataBinding = true
        buildConfig = true
    }

    androidResources {
        localeFilters.addAll(listOf("en", "fr", "de", "es", "b+es+419", "cs", "pt-rBR", "sk", "vi", "sw"))
    }
}

kotlin {
    target {
        compilerOptions {
            optIn.addAll("kotlin.RequiresOptIn")
            freeCompilerArgs.addAll(listOf("-Xskip-metadata-version-check", "-Xinline-classes"))
        }
    }
}

//noinspection UseTomlInstead
dependencies {
    implementation(project(":phoenix-shared"))

    // -- AndroidX
    implementation("androidx.core:core-ktx:${libs.versions.androidx.corektx.get()}")
    implementation("androidx.appcompat:appcompat:${libs.versions.androidx.appcompat.get()}")
    // -- AndroidX: livedata
    implementation("androidx.lifecycle:lifecycle-runtime-ktx:${libs.versions.androidx.lifecycle.get()}")
    implementation("androidx.lifecycle:lifecycle-livedata-ktx:${libs.versions.androidx.lifecycle.get()}")
    // -- AndroidX: preferences datastore
    implementation("androidx.datastore:datastore-preferences:${libs.versions.androidx.datastore.get()}")
    // -- AndroidX: biometric
    implementation("androidx.biometric:biometric:${libs.versions.androidx.biometrics.get()}")
    // -- AndroidX: work manager
    implementation("androidx.work:work-runtime-ktx:${libs.versions.androidx.workmanager.get()}")

    // -- AndroidX: jetpack compose
    implementation("androidx.compose.ui:ui:${libs.versions.androidx.compose.common.get()}")
    implementation("androidx.compose.ui:ui-tooling:${libs.versions.androidx.compose.common.get()}")
    implementation("androidx.compose.ui:ui-util:${libs.versions.androidx.compose.common.get()}")
    implementation("androidx.compose.ui:ui-viewbinding:${libs.versions.androidx.compose.common.get()}")
    implementation("androidx.compose.foundation:foundation:${libs.versions.androidx.compose.common.get()}")
    implementation("androidx.compose.foundation:foundation-layout:${libs.versions.androidx.compose.common.get()}")
    implementation("androidx.compose.runtime:runtime-livedata:${libs.versions.androidx.compose.common.get()}")
    implementation("androidx.compose.material:material:${libs.versions.androidx.compose.common.get()}")
    implementation("androidx.compose.animation:animation:${libs.versions.androidx.compose.common.get()}")
    implementation("androidx.compose.animation:animation-graphics:${libs.versions.androidx.compose.common.get()}")
    implementation("androidx.compose.material3:material3:${libs.versions.androidx.compose.material3.get()}")
    implementation("androidx.constraintlayout:constraintlayout-compose:${libs.versions.androidx.compose.constraintlayout.get()}")
    implementation("androidx.navigation:navigation-compose:${libs.versions.androidx.compose.navigation.get()}")
    // -- accompanist: utility library for compose
    implementation("com.google.accompanist:accompanist-systemuicontroller:${libs.versions.accompanist.get()}")
    implementation("com.google.accompanist:accompanist-permissions:${libs.versions.accompanist.get()}")

    // -- zxing: read/write QR codes
    implementation("com.google.zxing:core:${libs.versions.zxing.get()}")

    // -- CameraX: camera device compatibility & fixes + lifecycle handling
    implementation("androidx.camera:camera-core:1.4.1")
    implementation("androidx.camera:camera-camera2:1.4.1")
    implementation("androidx.camera:camera-lifecycle:1.4.1")
    implementation("androidx.camera:camera-view:1.4.1")

    // -- logging
    implementation("org.slf4j:slf4j-api:${libs.versions.slf4j.get()}")
    implementation("com.github.tony19:logback-android:${libs.versions.logback.get()}")

    // -- firebase cloud messaging
    implementation("com.google.firebase:firebase-messaging:${libs.versions.fcm.get()}")
    implementation("com.google.android.gms:play-services-base:${libs.versions.playservices.get()}")

    testImplementation("junit:junit:${libs.versions.junit.get()}")
    testImplementation("app.cash.sqldelight:sqlite-driver:${libs.versions.sqldelight.get()}")
    androidTestImplementation("androidx.test.ext:junit:${libs.versions.androidx.junit.get()}")
    androidTestImplementation("androidx.test.espresso:espresso-core:${libs.versions.espresso.get()}")
}<|MERGE_RESOLUTION|>--- conflicted
+++ resolved
@@ -26,13 +26,8 @@
         applicationId = "fr.acinq.phoenix.mainnet"
         minSdk = 26
         targetSdk = 35
-<<<<<<< HEAD
-        versionCode = 108
-        versionName = "2.6.5"
-=======
         versionCode = 109
         versionName = gitCommitHash()
->>>>>>> 79119fca
         testInstrumentationRunner = "androidx.test.runner.AndroidJUnitRunner"
     }
 
