import java.io.ByteArrayOutputStream

plugins {
    id("com.android.application")
    kotlin("android")
    id("com.google.gms.google-services")
    id("kotlinx-serialization")
    alias(libs.plugins.compose)
}

fun gitCommitHash(): String {
    val stream = ByteArrayOutputStream()
    project.exec {
        commandLine = "git rev-parse --verify --short HEAD".split(" ")
        standardOutput = stream
    }
    return String(stream.toByteArray()).split("\n").first()
}

val chain: String by project

android {
    namespace = "fr.acinq.phoenix.android"
    compileSdk = 35
    defaultConfig {
        applicationId = "fr.acinq.phoenix.mainnet"
        minSdk = 26
<<<<<<< HEAD
        targetSdk = 34
        versionCode = 103
        versionName = "2.5.3"
=======
        targetSdk = 35
        versionCode = 104
        versionName = gitCommitHash()
>>>>>>> acaa0cc5
        testInstrumentationRunner = "androidx.test.runner.AndroidJUnitRunner"
    }

    buildTypes {
        getByName("debug") {
            resValue("string", "CHAIN", chain)
            buildConfigField("String", "CHAIN", chain)
            isDebuggable = true
        }
        getByName("release") {
            resValue("string", "CHAIN", chain)
            buildConfigField("String", "CHAIN", chain)
            isMinifyEnabled = true
            isDebuggable = false
            proguardFiles(
                getDefaultProguardFile("proguard-android-optimize.txt"),
                "proguard-rules.pro"
            )
        }
        applicationVariants.all {
            outputs.forEach {
                val apkName = "phoenix-${defaultConfig.versionCode}-${defaultConfig.versionName}-${chain.drop(1).dropLast(1)}-${buildType.name}.apk"
                (it as com.android.build.gradle.internal.api.BaseVariantOutputImpl).outputFileName = apkName
            }
        }
    }

    java {
        toolchain {
            languageVersion = JavaLanguageVersion.of(17)
        }
    }

    compileOptions {
        sourceCompatibility = JavaVersion.VERSION_1_8
        targetCompatibility = JavaVersion.VERSION_1_8
    }

    kotlinOptions {
        jvmTarget = "1.8"
        freeCompilerArgs = freeCompilerArgs + "-opt-in=androidx.constraintlayout.compose.ExperimentalMotionApi"
    }

    buildFeatures {
        compose = true
        viewBinding = true
        dataBinding = true
        buildConfig = true
    }

    androidResources {
        localeFilters.addAll(listOf("en", "fr", "de", "es", "b+es+419", "cs", "pt-rBR", "sk", "vi", "sw"))
    }
}

kotlin {
    target {
        compilerOptions {
            optIn.addAll("kotlin.RequiresOptIn")
            freeCompilerArgs.addAll(listOf("-Xskip-metadata-version-check", "-Xinline-classes"))
        }
    }
}

//noinspection UseTomlInstead
dependencies {
    implementation(project(":phoenix-shared"))

    // -- AndroidX
    implementation("androidx.core:core-ktx:${libs.versions.androidx.corektx.get()}")
    implementation("androidx.appcompat:appcompat:${libs.versions.androidx.appcompat.get()}")
    // -- AndroidX: livedata
    implementation("androidx.lifecycle:lifecycle-runtime-ktx:${libs.versions.androidx.lifecycle.get()}")
    implementation("androidx.lifecycle:lifecycle-livedata-ktx:${libs.versions.androidx.lifecycle.get()}")
    // -- AndroidX: preferences datastore
    implementation("androidx.datastore:datastore-preferences:${libs.versions.androidx.datastore.get()}")
    // -- AndroidX: biometric
    implementation("androidx.biometric:biometric:${libs.versions.androidx.biometrics.get()}")
    // -- AndroidX: work manager
    implementation("androidx.work:work-runtime-ktx:${libs.versions.androidx.workmanager.get()}")

    // -- AndroidX: jetpack compose
    implementation("androidx.compose.ui:ui:${libs.versions.androidx.compose.common.get()}")
    implementation("androidx.compose.ui:ui-tooling:${libs.versions.androidx.compose.common.get()}")
    implementation("androidx.compose.ui:ui-util:${libs.versions.androidx.compose.common.get()}")
    implementation("androidx.compose.ui:ui-viewbinding:${libs.versions.androidx.compose.common.get()}")
    implementation("androidx.compose.foundation:foundation:${libs.versions.androidx.compose.common.get()}")
    implementation("androidx.compose.foundation:foundation-layout:${libs.versions.androidx.compose.common.get()}")
    implementation("androidx.compose.runtime:runtime-livedata:${libs.versions.androidx.compose.common.get()}")
    implementation("androidx.compose.material:material:${libs.versions.androidx.compose.common.get()}")
    implementation("androidx.compose.animation:animation:${libs.versions.androidx.compose.common.get()}")
    implementation("androidx.compose.animation:animation-graphics:${libs.versions.androidx.compose.common.get()}")
    implementation("androidx.compose.material3:material3:${libs.versions.androidx.compose.material3.get()}")
    implementation("androidx.constraintlayout:constraintlayout-compose:${libs.versions.androidx.compose.constraintlayout.get()}")
    implementation("androidx.navigation:navigation-compose:${libs.versions.androidx.compose.navigation.get()}")
    // -- accompanist: utility library for compose
    implementation("com.google.accompanist:accompanist-systemuicontroller:${libs.versions.accompanist.get()}")
    implementation("com.google.accompanist:accompanist-permissions:${libs.versions.accompanist.get()}")

    // -- zxing: read/write QR codes
    implementation("com.google.zxing:core:${libs.versions.zxing.get()}")

    // -- CameraX: camera device compatibility & fixes + lifecycle handling
    implementation("androidx.camera:camera-core:1.4.1")
    implementation("androidx.camera:camera-camera2:1.4.1")
    implementation("androidx.camera:camera-lifecycle:1.4.1")
    implementation("androidx.camera:camera-view:1.4.1")

    // -- logging
    implementation("org.slf4j:slf4j-api:${libs.versions.slf4j.get()}")
    implementation("com.github.tony19:logback-android:${libs.versions.logback.get()}")

    // -- firebase cloud messaging
    implementation("com.google.firebase:firebase-messaging:${libs.versions.fcm.get()}")
    implementation("com.google.android.gms:play-services-base:${libs.versions.playservices.get()}")

    testImplementation("junit:junit:${libs.versions.junit.get()}")
    testImplementation("app.cash.sqldelight:sqlite-driver:${libs.versions.sqldelight.get()}")
    androidTestImplementation("androidx.test.ext:junit:${libs.versions.androidx.junit.get()}")
    androidTestImplementation("androidx.test.espresso:espresso-core:${libs.versions.espresso.get()}")
}<|MERGE_RESOLUTION|>--- conflicted
+++ resolved
@@ -25,15 +25,9 @@
     defaultConfig {
         applicationId = "fr.acinq.phoenix.mainnet"
         minSdk = 26
-<<<<<<< HEAD
-        targetSdk = 34
-        versionCode = 103
-        versionName = "2.5.3"
-=======
         targetSdk = 35
         versionCode = 104
         versionName = gitCommitHash()
->>>>>>> acaa0cc5
         testInstrumentationRunner = "androidx.test.runner.AndroidJUnitRunner"
     }
 
