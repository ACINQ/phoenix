import java.io.ByteArrayOutputStream

plugins {
    id("com.android.application")
    kotlin("android")
    id("com.google.gms.google-services")
    id("kotlinx-serialization")
}

fun gitCommitHash(): String {
    val stream = ByteArrayOutputStream()
    project.exec {
        commandLine = "git rev-parse --verify --short HEAD".split(" ")
        standardOutput = stream
    }
    return String(stream.toByteArray()).split("\n").first()
}

val chain: String by project

android {
    namespace = "fr.acinq.phoenix.android"
    compileSdk = 34
    defaultConfig {
        applicationId = "fr.acinq.phoenix.mainnet"
        minSdk = 26
        targetSdk = 34
<<<<<<< HEAD
        versionCode = 90
        versionName = "2.3.9"
=======
        versionCode = 91
        versionName = gitCommitHash()
>>>>>>> 46397f8e
        testInstrumentationRunner = "androidx.test.runner.AndroidJUnitRunner"
        resourceConfigurations.addAll(listOf("en", "fr", "de", "es", "b+es+419", "cs", "pt-rBR", "sk", "vi", "sw"))
    }

    buildTypes {
        getByName("debug") {
            resValue("string", "CHAIN", chain)
            buildConfigField("String", "CHAIN", chain)
            isDebuggable = true
        }
        getByName("release") {
            resValue("string", "CHAIN", chain)
            buildConfigField("String", "CHAIN", chain)
            isMinifyEnabled = false
            isDebuggable = false
            proguardFiles(
                getDefaultProguardFile("proguard-android-optimize.txt"),
                "proguard-rules.pro"
            )
        }
        applicationVariants.all {
            outputs.forEach {
                val apkName = "phoenix-${defaultConfig.versionCode}-${defaultConfig.versionName}-${chain.drop(1).dropLast(1)}-${buildType.name}.apk"
                (it as com.android.build.gradle.internal.api.BaseVariantOutputImpl).outputFileName = apkName
            }
        }
    }

    compileOptions {
        sourceCompatibility = JavaVersion.VERSION_1_8
        targetCompatibility = JavaVersion.VERSION_1_8
    }

    kotlinOptions {
        jvmTarget = "1.8"
        freeCompilerArgs = freeCompilerArgs + "-opt-in=androidx.constraintlayout.compose.ExperimentalMotionApi"
    }

    buildFeatures {
        compose = true
        viewBinding = true
        dataBinding = true
    }

    composeOptions {
        kotlinCompilerExtensionVersion = Versions.Android.composeCompiler
    }

    packagingOptions {
        resources.merges.add("reference.conf")
    }
}

kotlin {
    target {
        compilations.all {
            kotlinOptions.freeCompilerArgs += listOf("-Xskip-metadata-version-check", "-Xinline-classes", "-Xopt-in=kotlin.RequiresOptIn")
        }
    }
}

dependencies {
    implementation(project(":phoenix-shared"))
    api(project(":phoenix-legacy"))

    implementation("com.google.android.material:material:1.7.0")

    // -- AndroidX
    implementation("androidx.core:core-ktx:${Versions.Android.coreKtx}")
    // -- AndroidX: livedata
    implementation("androidx.lifecycle:lifecycle-runtime-ktx:${Versions.Android.lifecycle}")
    implementation("androidx.lifecycle:lifecycle-livedata-ktx:${Versions.Android.lifecycle}")
    // -- AndroidX: preferences datastore
    implementation("androidx.datastore:datastore-preferences:1.0.0")
    // -- AndroidX: biometric
    implementation("androidx.biometric:biometric:${Versions.Android.biometrics}")
    // -- AndroidX: work manager
    implementation("androidx.work:work-runtime-ktx:${Versions.AndroidLegacy.work}")


    // -- jetpack compose
    implementation("androidx.compose.ui:ui:${Versions.Android.compose}")
    implementation("androidx.compose.foundation:foundation:${Versions.Android.compose}")
    implementation("androidx.compose.foundation:foundation-layout:${Versions.Android.compose}")
    implementation("androidx.compose.ui:ui-tooling:${Versions.Android.compose}")
    implementation("androidx.compose.ui:ui-util:${Versions.Android.compose}")
    implementation("androidx.compose.ui:ui-viewbinding:${Versions.Android.compose}")
    implementation("androidx.compose.runtime:runtime-livedata:${Versions.Android.compose}")
    implementation("androidx.compose.material:material:${Versions.Android.compose}")
    implementation("androidx.compose.animation:animation:${Versions.Android.compose}")
    implementation("androidx.compose.animation:animation-graphics:${Versions.Android.compose}")
    implementation("androidx.compose.material3:material3:1.1.2")
    // -- jetpack compose: navigation
    implementation("androidx.navigation:navigation-compose:${Versions.Android.navCompose}")
    // -- jetpack compose: accompanist (utility library for compose)
    implementation("com.google.accompanist:accompanist-systemuicontroller:${Versions.Android.accompanist}")
    implementation("com.google.accompanist:accompanist-permissions:${Versions.Android.accompanist}")
    // -- constraint layout for compose
    implementation("androidx.constraintlayout:constraintlayout-compose:${Versions.Android.composeConstraintLayout}")

    // -- scanner zxing
    implementation("com.journeyapps:zxing-android-embedded:${Versions.Android.zxing}")

    // logging
    implementation("org.slf4j:slf4j-api:${Versions.slf4j}")
    implementation("com.github.tony19:logback-android:${Versions.Android.logback}")

    // firebase cloud messaging
    implementation("com.google.firebase:firebase-messaging:${Versions.Android.fcm}")
    implementation("com.google.android.gms:play-services-base:18.5.0")

    implementation("com.google.guava:listenablefuture:9999.0-empty-to-avoid-conflict-with-guava")

    testImplementation("junit:junit:${Versions.junit}")
    testImplementation("app.cash.sqldelight:sqlite-driver:${Versions.sqlDelight}")
    androidTestImplementation("androidx.test.ext:junit:1.1.4")
    androidTestImplementation("androidx.test.espresso:espresso-core:${Versions.Android.espresso}")
}<|MERGE_RESOLUTION|>--- conflicted
+++ resolved
@@ -25,13 +25,8 @@
         applicationId = "fr.acinq.phoenix.mainnet"
         minSdk = 26
         targetSdk = 34
-<<<<<<< HEAD
-        versionCode = 90
-        versionName = "2.3.9"
-=======
         versionCode = 91
         versionName = gitCommitHash()
->>>>>>> 46397f8e
         testInstrumentationRunner = "androidx.test.runner.AndroidJUnitRunner"
         resourceConfigurations.addAll(listOf("en", "fr", "de", "es", "b+es+419", "cs", "pt-rBR", "sk", "vi", "sw"))
     }
