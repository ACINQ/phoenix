--- conflicted
+++ resolved
@@ -24,13 +24,8 @@
         applicationId = "fr.acinq.phoenix.mainnet"
         minSdk = 26
         targetSdk = 33
-<<<<<<< HEAD
-        versionCode = 60
-        versionName = "2.0.6"
-=======
         versionCode = 61
         versionName = gitCommitHash()
->>>>>>> 88fddeb1
         testInstrumentationRunner = "androidx.test.runner.AndroidJUnitRunner"
         resourceConfigurations.addAll(listOf("en", "fr", "de", "es", "cs", "pt-rBR"))
     }
