import java.io.ByteArrayOutputStream

plugins {
    id("com.android.application")
    kotlin("android")
    id("com.google.gms.google-services")
    id("kotlinx-serialization")
}

fun gitCommitHash(): String {
    val stream = ByteArrayOutputStream()
    project.exec {
        commandLine = "git rev-parse --verify --short HEAD".split(" ")
        standardOutput = stream
    }
    return String(stream.toByteArray()).split("\n").first()
}

val chain: String by project

android {
    compileSdk = 33
    defaultConfig {
        applicationId = "fr.acinq.phoenix.mainnet"
        minSdk = 26
        targetSdk = 33
<<<<<<< HEAD
        versionCode = 67
        versionName = "2.0.12"
=======
        versionCode = 68
        versionName = gitCommitHash()
>>>>>>> da40a476
        testInstrumentationRunner = "androidx.test.runner.AndroidJUnitRunner"
        resourceConfigurations.addAll(listOf("en", "fr", "de", "es", "b+es+419", "cs", "pt-rBR"))
    }

    buildTypes {
        getByName("debug") {
            resValue("string", "CHAIN", chain)
            buildConfigField("String", "CHAIN", chain)
            isDebuggable = true
        }
        getByName("release") {
            resValue("string", "CHAIN", chain)
            buildConfigField("String", "CHAIN", chain)
            isMinifyEnabled = false
            isDebuggable = false
            proguardFiles(
                getDefaultProguardFile("proguard-android-optimize.txt"),
                "proguard-rules.pro"
            )
        }
        applicationVariants.all {
            outputs.forEach {
                val apkName = "phoenix-${defaultConfig.versionCode}-${defaultConfig.versionName}-${chain.drop(1).dropLast(1)}-${buildType.name}.apk"
                (it as com.android.build.gradle.internal.api.BaseVariantOutputImpl).outputFileName = apkName
            }
        }
    }

    compileOptions {
        sourceCompatibility = JavaVersion.VERSION_1_8
        targetCompatibility = JavaVersion.VERSION_1_8
    }

    kotlinOptions {
        jvmTarget = "1.8"
        freeCompilerArgs = freeCompilerArgs + "-opt-in=androidx.constraintlayout.compose.ExperimentalMotionApi"
    }

    buildFeatures {
        compose = true
        viewBinding = true
        dataBinding = true
    }

    composeOptions {
        kotlinCompilerExtensionVersion = Versions.Android.composeCompiler
    }

    packagingOptions {
        resources.merges.add("reference.conf")
    }
}

kotlin {
    target {
        compilations.all {
            kotlinOptions.freeCompilerArgs += listOf("-Xskip-metadata-version-check", "-Xinline-classes", "-Xopt-in=kotlin.RequiresOptIn")
        }
    }
}

dependencies {
    implementation(project(":phoenix-shared"))
    api(project(":phoenix-legacy"))

    implementation("com.google.android.material:material:1.7.0")

    implementation("org.jetbrains.kotlinx:kotlinx-coroutines-core") {
        version { strictly(Versions.coroutines) }
    }

    // -- AndroidX
    implementation("androidx.core:core-ktx:${Versions.Android.coreKtx}")
    // -- AndroidX: livedata
    implementation("androidx.lifecycle:lifecycle-runtime-ktx:${Versions.Android.lifecycle}")
    implementation("androidx.lifecycle:lifecycle-livedata-ktx:${Versions.Android.lifecycle}")
    // -- AndroidX: preferences datastore
    implementation("androidx.datastore:datastore-preferences:1.0.0")
    // -- AndroidX: biometric
    implementation("androidx.biometric:biometric:${Versions.Android.biometrics}")
    // -- AndroidX: work manager
    implementation("androidx.work:work-runtime-ktx:${Versions.AndroidLegacy.work}")


    // -- jetpack compose
    implementation("androidx.compose.ui:ui:${Versions.Android.compose}")
    implementation("androidx.compose.foundation:foundation:${Versions.Android.compose}")
    implementation("androidx.compose.foundation:foundation-layout:${Versions.Android.compose}")
    implementation("androidx.compose.ui:ui-tooling:${Versions.Android.compose}")
    implementation("androidx.compose.ui:ui-util:${Versions.Android.compose}")
    implementation("androidx.compose.ui:ui-viewbinding:${Versions.Android.compose}")
    implementation("androidx.compose.runtime:runtime-livedata:${Versions.Android.compose}")
    implementation("androidx.compose.material:material:${Versions.Android.compose}")
    implementation("androidx.compose.animation:animation:${Versions.Android.compose}")
    implementation("androidx.compose.animation:animation-graphics:${Versions.Android.compose}")
    implementation("androidx.compose.material3:material3:1.1.2")
    // -- jetpack compose: navigation
    implementation("androidx.navigation:navigation-compose:${Versions.Android.navCompose}")
    // -- jetpack compose: accompanist (utility library for compose)
    implementation("com.google.accompanist:accompanist-systemuicontroller:${Versions.Android.accompanist}")
    implementation("com.google.accompanist:accompanist-permissions:${Versions.Android.accompanist}")
    implementation("com.google.accompanist:accompanist-pager:${Versions.Android.accompanist}")
    // -- constraint layout for compose
    implementation("androidx.constraintlayout:constraintlayout-compose:${Versions.Android.composeConstraintLayout}")

    // -- scanner zxing
    implementation("com.journeyapps:zxing-android-embedded:${Versions.Android.zxing}")

    // logging
    implementation("org.slf4j:slf4j-api:${Versions.slf4j}")
    implementation("com.github.tony19:logback-android:${Versions.Android.logback}")

    // firebase cloud messaging
    implementation("com.google.firebase:firebase-messaging:${Versions.Android.fcm}")

    implementation("com.google.guava:listenablefuture:9999.0-empty-to-avoid-conflict-with-guava")

    testImplementation("junit:junit:${Versions.junit}")
    testImplementation("com.squareup.sqldelight:sqlite-driver:${Versions.sqlDelight}")
    androidTestImplementation("androidx.test.ext:junit:1.1.4")
    androidTestImplementation("androidx.test.espresso:espresso-core:${Versions.Android.espresso}")
}<|MERGE_RESOLUTION|>--- conflicted
+++ resolved
@@ -24,13 +24,8 @@
         applicationId = "fr.acinq.phoenix.mainnet"
         minSdk = 26
         targetSdk = 33
-<<<<<<< HEAD
-        versionCode = 67
-        versionName = "2.0.12"
-=======
         versionCode = 68
         versionName = gitCommitHash()
->>>>>>> da40a476
         testInstrumentationRunner = "androidx.test.runner.AndroidJUnitRunner"
         resourceConfigurations.addAll(listOf("en", "fr", "de", "es", "b+es+419", "cs", "pt-rBR"))
     }
