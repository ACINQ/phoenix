--- conflicted
+++ resolved
@@ -26,13 +26,8 @@
         applicationId = "fr.acinq.phoenix.mainnet"
         minSdk = 26
         targetSdk = 35
-<<<<<<< HEAD
-        versionCode = 104
-        versionName = "2.6.0"
-=======
         versionCode = 105
         versionName = gitCommitHash()
->>>>>>> b26ab3a8
         testInstrumentationRunner = "androidx.test.runner.AndroidJUnitRunner"
     }
 
