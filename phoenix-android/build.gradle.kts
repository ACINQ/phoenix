import java.io.ByteArrayOutputStream

plugins {
    id("com.android.application")
    kotlin("android")
    id("com.google.gms.google-services")
    id("kotlinx-serialization")
    alias(libs.plugins.compose)
}

fun gitCommitHash(): String {
    val stream = ByteArrayOutputStream()
    project.exec {
        commandLine = "git rev-parse --verify --short HEAD".split(" ")
        standardOutput = stream
    }
    return String(stream.toByteArray()).split("\n").first()
}

val chain: String by project

android {
    namespace = "fr.acinq.phoenix.android"
    compileSdk = 34
    defaultConfig {
        applicationId = "fr.acinq.phoenix.mainnet"
        minSdk = 26
        targetSdk = 34
<<<<<<< HEAD
        versionCode = 101
        versionName = "2.5.1"
=======
        versionCode = 102
        versionName = gitCommitHash()
>>>>>>> f97c573d
        testInstrumentationRunner = "androidx.test.runner.AndroidJUnitRunner"
    }

    buildTypes {
        getByName("debug") {
            resValue("string", "CHAIN", chain)
            buildConfigField("String", "CHAIN", chain)
            isDebuggable = true
        }
        getByName("release") {
            resValue("string", "CHAIN", chain)
            buildConfigField("String", "CHAIN", chain)
            isMinifyEnabled = true
            isDebuggable = false
            proguardFiles(
                getDefaultProguardFile("proguard-android-optimize.txt"),
                "proguard-rules.pro"
            )
        }
        applicationVariants.all {
            outputs.forEach {
                val apkName = "phoenix-${defaultConfig.versionCode}-${defaultConfig.versionName}-${chain.drop(1).dropLast(1)}-${buildType.name}.apk"
                (it as com.android.build.gradle.internal.api.BaseVariantOutputImpl).outputFileName = apkName
            }
        }
    }

    java {
        toolchain {
            languageVersion = JavaLanguageVersion.of(17)
        }
    }

    compileOptions {
        sourceCompatibility = JavaVersion.VERSION_1_8
        targetCompatibility = JavaVersion.VERSION_1_8
    }

    kotlinOptions {
        jvmTarget = "1.8"
        freeCompilerArgs = freeCompilerArgs + "-opt-in=androidx.constraintlayout.compose.ExperimentalMotionApi"
    }

    buildFeatures {
        compose = true
        viewBinding = true
        dataBinding = true
        buildConfig = true
    }

    androidResources {
        localeFilters.addAll(listOf("en", "fr", "de", "es", "b+es+419", "cs", "pt-rBR", "sk", "vi", "sw"))
    }
}

kotlin {
    target {
        compilerOptions {
            optIn.addAll("kotlin.RequiresOptIn")
            freeCompilerArgs.addAll(listOf("-Xskip-metadata-version-check", "-Xinline-classes"))
        }
    }
}

//noinspection UseTomlInstead
dependencies {
    implementation(project(":phoenix-shared"))

    // -- AndroidX
    implementation("androidx.core:core-ktx:${libs.versions.androidx.corektx.get()}")
    implementation("androidx.appcompat:appcompat:${libs.versions.androidx.appcompat.get()}")
    // -- AndroidX: livedata
    implementation("androidx.lifecycle:lifecycle-runtime-ktx:${libs.versions.androidx.lifecycle.get()}")
    implementation("androidx.lifecycle:lifecycle-livedata-ktx:${libs.versions.androidx.lifecycle.get()}")
    // -- AndroidX: preferences datastore
    implementation("androidx.datastore:datastore-preferences:${libs.versions.androidx.datastore.get()}")
    // -- AndroidX: biometric
    implementation("androidx.biometric:biometric:${libs.versions.androidx.biometrics.get()}")
    // -- AndroidX: work manager
    implementation("androidx.work:work-runtime-ktx:${libs.versions.androidx.workmanager.get()}")

    // -- AndroidX: jetpack compose
    implementation("androidx.compose.ui:ui:${libs.versions.androidx.compose.common.get()}")
    implementation("androidx.compose.foundation:foundation:${libs.versions.androidx.compose.common.get()}")
    implementation("androidx.compose.foundation:foundation-layout:${libs.versions.androidx.compose.common.get()}")
    implementation("androidx.compose.ui:ui-tooling:${libs.versions.androidx.compose.common.get()}")
    implementation("androidx.compose.ui:ui-util:${libs.versions.androidx.compose.common.get()}")
    implementation("androidx.compose.ui:ui-viewbinding:${libs.versions.androidx.compose.common.get()}")
    implementation("androidx.compose.runtime:runtime-livedata:${libs.versions.androidx.compose.common.get()}")
    implementation("androidx.compose.material:material:${libs.versions.androidx.compose.common.get()}")
    implementation("androidx.compose.animation:animation:${libs.versions.androidx.compose.common.get()}")
    implementation("androidx.compose.animation:animation-graphics:${libs.versions.androidx.compose.common.get()}")
    implementation("androidx.compose.material3:material3:${libs.versions.androidx.compose.material3.get()}")
    implementation("androidx.constraintlayout:constraintlayout-compose:${libs.versions.androidx.compose.constraintlayout.get()}")
    implementation("androidx.navigation:navigation-compose:${libs.versions.androidx.compose.navigation.get()}")
    // -- accompanist: utility library for compose
    implementation("com.google.accompanist:accompanist-systemuicontroller:${libs.versions.accompanist.get()}")
    implementation("com.google.accompanist:accompanist-permissions:${libs.versions.accompanist.get()}")

    // -- zxing: read/write QR codes
    implementation("com.google.zxing:core:${libs.versions.zxing.get()}")

    // -- CameraX: camera device compatibility & fixes + lifecycle handling
    implementation("androidx.camera:camera-core:1.4.1")
    implementation("androidx.camera:camera-camera2:1.4.1")
    implementation("androidx.camera:camera-lifecycle:1.4.1")
    implementation("androidx.camera:camera-view:1.4.1")

    // -- logging
    implementation("org.slf4j:slf4j-api:${libs.versions.slf4j.get()}")
    implementation("com.github.tony19:logback-android:${libs.versions.logback.get()}")

    // -- firebase cloud messaging
    implementation("com.google.firebase:firebase-messaging:${libs.versions.fcm.get()}")
    implementation("com.google.android.gms:play-services-base:${libs.versions.playservices.get()}")

    testImplementation("junit:junit:${libs.versions.junit.get()}")
    testImplementation("app.cash.sqldelight:sqlite-driver:${libs.versions.sqldelight.get()}")
    androidTestImplementation("androidx.test.ext:junit:${libs.versions.androidx.junit.get()}")
    androidTestImplementation("androidx.test.espresso:espresso-core:${libs.versions.espresso.get()}")
}<|MERGE_RESOLUTION|>--- conflicted
+++ resolved
@@ -26,13 +26,8 @@
         applicationId = "fr.acinq.phoenix.mainnet"
         minSdk = 26
         targetSdk = 34
-<<<<<<< HEAD
-        versionCode = 101
-        versionName = "2.5.1"
-=======
         versionCode = 102
         versionName = gitCommitHash()
->>>>>>> f97c573d
         testInstrumentationRunner = "androidx.test.runner.AndroidJUnitRunner"
     }
 
