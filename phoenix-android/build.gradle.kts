import java.io.ByteArrayOutputStream

plugins {
    id("com.android.application")
    kotlin("android")
    id("com.google.gms.google-services")
    id("kotlinx-serialization")
    alias(libs.plugins.compose)
}

fun gitCommitHash(): String {
    val stream = ByteArrayOutputStream()
    project.exec {
        commandLine = "git rev-parse --verify --short HEAD".split(" ")
        standardOutput = stream
    }
    return String(stream.toByteArray()).split("\n").first()
}

val chain: String by project

android {
    namespace = "fr.acinq.phoenix.android"
    compileSdk = 35
    defaultConfig {
        applicationId = "fr.acinq.phoenix.mainnet"
        minSdk = 26
        targetSdk = 35
<<<<<<< HEAD
        versionCode = 105
        versionName = "2.6.1"
=======
        versionCode = 106
        versionName = gitCommitHash()
>>>>>>> 2605303e
        testInstrumentationRunner = "androidx.test.runner.AndroidJUnitRunner"
    }

    buildTypes {
        getByName("debug") {
            resValue("string", "CHAIN", chain)
            buildConfigField("String", "CHAIN", chain)
            isDebuggable = true
        }
        getByName("release") {
            resValue("string", "CHAIN", chain)
            buildConfigField("String", "CHAIN", chain)
            isMinifyEnabled = true
            isDebuggable = false
            proguardFiles(
                getDefaultProguardFile("proguard-android-optimize.txt"),
                "proguard-rules.pro"
            )
        }
        applicationVariants.all {
            outputs.forEach {
                val apkName = "phoenix-${defaultConfig.versionCode}-${defaultConfig.versionName}-${chain.drop(1).dropLast(1)}-${buildType.name}.apk"
                (it as com.android.build.gradle.internal.api.BaseVariantOutputImpl).outputFileName = apkName
            }
        }
    }

    java {
        toolchain {
            languageVersion = JavaLanguageVersion.of(17)
        }
    }

    compileOptions {
        sourceCompatibility = JavaVersion.VERSION_1_8
        targetCompatibility = JavaVersion.VERSION_1_8
    }

    kotlinOptions {
        jvmTarget = "1.8"
        freeCompilerArgs = freeCompilerArgs + "-opt-in=androidx.constraintlayout.compose.ExperimentalMotionApi"
    }

    buildFeatures {
        compose = true
        viewBinding = true
        dataBinding = true
        buildConfig = true
    }

    androidResources {
        localeFilters.addAll(listOf("en", "fr", "de", "es", "b+es+419", "cs", "pt-rBR", "sk", "vi", "sw"))
    }
}

kotlin {
    target {
        compilerOptions {
            optIn.addAll("kotlin.RequiresOptIn")
            freeCompilerArgs.addAll(listOf("-Xskip-metadata-version-check", "-Xinline-classes"))
        }
    }
}

//noinspection UseTomlInstead
dependencies {
    implementation(project(":phoenix-shared"))

    // -- AndroidX
    implementation("androidx.core:core-ktx:${libs.versions.androidx.corektx.get()}")
    implementation("androidx.appcompat:appcompat:${libs.versions.androidx.appcompat.get()}")
    // -- AndroidX: livedata
    implementation("androidx.lifecycle:lifecycle-runtime-ktx:${libs.versions.androidx.lifecycle.get()}")
    implementation("androidx.lifecycle:lifecycle-livedata-ktx:${libs.versions.androidx.lifecycle.get()}")
    // -- AndroidX: preferences datastore
    implementation("androidx.datastore:datastore-preferences:${libs.versions.androidx.datastore.get()}")
    // -- AndroidX: biometric
    implementation("androidx.biometric:biometric:${libs.versions.androidx.biometrics.get()}")
    // -- AndroidX: work manager
    implementation("androidx.work:work-runtime-ktx:${libs.versions.androidx.workmanager.get()}")

    // -- AndroidX: jetpack compose
    implementation("androidx.compose.ui:ui:${libs.versions.androidx.compose.common.get()}")
    implementation("androidx.compose.ui:ui-tooling:${libs.versions.androidx.compose.common.get()}")
    implementation("androidx.compose.ui:ui-util:${libs.versions.androidx.compose.common.get()}")
    implementation("androidx.compose.ui:ui-viewbinding:${libs.versions.androidx.compose.common.get()}")
    implementation("androidx.compose.foundation:foundation:${libs.versions.androidx.compose.common.get()}")
    implementation("androidx.compose.foundation:foundation-layout:${libs.versions.androidx.compose.common.get()}")
    implementation("androidx.compose.runtime:runtime-livedata:${libs.versions.androidx.compose.common.get()}")
    implementation("androidx.compose.material:material:${libs.versions.androidx.compose.common.get()}")
    implementation("androidx.compose.animation:animation:${libs.versions.androidx.compose.common.get()}")
    implementation("androidx.compose.animation:animation-graphics:${libs.versions.androidx.compose.common.get()}")
    implementation("androidx.compose.material3:material3:${libs.versions.androidx.compose.material3.get()}")
    implementation("androidx.constraintlayout:constraintlayout-compose:${libs.versions.androidx.compose.constraintlayout.get()}")
    implementation("androidx.navigation:navigation-compose:${libs.versions.androidx.compose.navigation.get()}")
    // -- accompanist: utility library for compose
    implementation("com.google.accompanist:accompanist-systemuicontroller:${libs.versions.accompanist.get()}")
    implementation("com.google.accompanist:accompanist-permissions:${libs.versions.accompanist.get()}")

    // -- zxing: read/write QR codes
    implementation("com.google.zxing:core:${libs.versions.zxing.get()}")

    // -- CameraX: camera device compatibility & fixes + lifecycle handling
    implementation("androidx.camera:camera-core:1.4.1")
    implementation("androidx.camera:camera-camera2:1.4.1")
    implementation("androidx.camera:camera-lifecycle:1.4.1")
    implementation("androidx.camera:camera-view:1.4.1")

    // -- logging
    implementation("org.slf4j:slf4j-api:${libs.versions.slf4j.get()}")
    implementation("com.github.tony19:logback-android:${libs.versions.logback.get()}")

    // -- firebase cloud messaging
    implementation("com.google.firebase:firebase-messaging:${libs.versions.fcm.get()}")
    implementation("com.google.android.gms:play-services-base:${libs.versions.playservices.get()}")

    testImplementation("junit:junit:${libs.versions.junit.get()}")
    testImplementation("app.cash.sqldelight:sqlite-driver:${libs.versions.sqldelight.get()}")
    androidTestImplementation("androidx.test.ext:junit:${libs.versions.androidx.junit.get()}")
    androidTestImplementation("androidx.test.espresso:espresso-core:${libs.versions.espresso.get()}")
}<|MERGE_RESOLUTION|>--- conflicted
+++ resolved
@@ -26,13 +26,8 @@
         applicationId = "fr.acinq.phoenix.mainnet"
         minSdk = 26
         targetSdk = 35
-<<<<<<< HEAD
-        versionCode = 105
-        versionName = "2.6.1"
-=======
         versionCode = 106
         versionName = gitCommitHash()
->>>>>>> 2605303e
         testInstrumentationRunner = "androidx.test.runner.AndroidJUnitRunner"
     }
 
