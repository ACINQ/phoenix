--- conflicted
+++ resolved
@@ -133,11 +133,8 @@
                             onSettingsClick = { navController.navigate(Screen.Settings.route) },
                             onReceiveClick = { navController.navigate(Screen.Receive.route) },
                             onSendClick = { navController.navigate(Screen.ScanData.route) { launchSingleTop = true } },
-<<<<<<< HEAD
+                            onPaymentsHistoryClick = { navController.navigate(Screen.PaymentsHistory.route) },
                             onTorClick = { navController.navigate(Screen.TorConfig)}
-=======
-                            onPaymentsHistoryClick = { navController.navigate(Screen.PaymentsHistory.route) }
->>>>>>> 1c84a712
                         )
                     }
                 }
