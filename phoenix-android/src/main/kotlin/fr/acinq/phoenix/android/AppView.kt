--- conflicted
+++ resolved
@@ -376,12 +376,8 @@
                                 }
                             },
                             onChannelClick = { navController.navigate("${Screen.ChannelDetails.route}?id=$it") },
-<<<<<<< HEAD
-                            onImportChannelsDataClick = { navController.navigate(Screen.ImportChannelsData)},
-                            onSpendFromChannelBalance = { navController.navigate(Screen.SpendChannelAddress)},
-=======
                             onImportChannelsDataClick = { navController.navigate(Screen.ImportChannelsData.route)},
->>>>>>> 9894ae93
+                            onSpendFromChannelBalance = { navController.navigate(Screen.SpendChannelAddress.route)},
                         )
                     }
                     composable(
