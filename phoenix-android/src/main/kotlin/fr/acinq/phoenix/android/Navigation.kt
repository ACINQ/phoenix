--- conflicted
+++ resolved
@@ -44,11 +44,8 @@
     object Preferences : Screen("settings/preferences")
     object About : Screen("settings/about")
     object AppLock : Screen("settings/applock")
-<<<<<<< HEAD
     object PaymentSettings : Screen("settings/paymentsettings")
-=======
     object Logs : Screen("settings/logs")
->>>>>>> 1f65155b
 }
 
 fun NavHostController.navigate(screen: Screen, arg: List<Any> = emptyList(), builder: NavOptionsBuilder.() -> Unit = {}) {
