/*
 * Copyright 2021 ACINQ SAS
 *
 * Licensed under the Apache License, Version 2.0 (the "License");
 * you may not use this file except in compliance with the License.
 * You may obtain a copy of the License at
 *
 *     http://www.apache.org/licenses/LICENSE-2.0
 *
 * Unless required by applicable law or agreed to in writing, software
 * distributed under the License is distributed on an "AS IS" BASIS,
 * WITHOUT WARRANTIES OR CONDITIONS OF ANY KIND, either express or implied.
 * See the License for the specific language governing permissions and
 * limitations under the License.
 */

package fr.acinq.phoenix.android.components


import androidx.compose.foundation.layout.Column
import androidx.compose.foundation.layout.Spacer
import androidx.compose.foundation.layout.height
import androidx.compose.foundation.layout.padding
import androidx.compose.foundation.shape.RoundedCornerShape
import androidx.compose.foundation.text.KeyboardActions
import androidx.compose.foundation.text.KeyboardOptions
import androidx.compose.material.MaterialTheme
import androidx.compose.material.OutlinedTextField
import androidx.compose.material.Text
import androidx.compose.runtime.*
import androidx.compose.ui.Alignment
import androidx.compose.ui.Modifier
import androidx.compose.ui.platform.LocalContext
import androidx.compose.ui.platform.LocalFocusManager
import androidx.compose.ui.text.input.ImeAction
import androidx.compose.ui.text.input.KeyboardCapitalization
import androidx.compose.ui.text.input.KeyboardType
import androidx.compose.ui.unit.dp
import androidx.compose.ui.unit.sp
import fr.acinq.phoenix.android.R
import fr.acinq.phoenix.android.utils.negativeColor
import fr.acinq.phoenix.android.utils.outlinedTextFieldColors

@Composable
fun TextInput(
    modifier: Modifier = Modifier,
    text: String,
    maxLines: Int = 1,
    singleLine: Boolean = false,
    maxChars: Int? = null,
    label: @Composable (() -> Unit)? = null,
    placeholder: @Composable (() -> Unit)? = null,
    enabled: Boolean = true,
    onTextChange: (String) -> Unit,
) {
    val charsCount by remember(text) { mutableStateOf(text.length) }
    val focusManager = LocalFocusManager.current
    Column {
        OutlinedTextField(
            value = text,
            onValueChange = { newValue ->
                if (maxChars == null || newValue.length <= maxChars) {
                    onTextChange(newValue)
                }
            },
            maxLines = maxLines,
            singleLine = singleLine,
            keyboardOptions = KeyboardOptions.Default.copy(
                imeAction = ImeAction.Done,
                keyboardType = KeyboardType.Text
            ),
            label = label,
            placeholder = placeholder,
            enabled = enabled,
            keyboardActions = KeyboardActions(onDone = { focusManager.clearFocus() }),
            colors = outlinedTextFieldColors(),
            shape = RoundedCornerShape(8.dp),
            modifier = modifier.enableOrFade(enabled)
        )
        if (maxChars != null) {
            Spacer(Modifier.height(4.dp))
            Text("$charsCount/$maxChars", style = MaterialTheme.typography.caption.copy(fontSize = 12.sp), modifier = Modifier.align(Alignment.End))
        }
    }
}


/**
 * @param onValueChange the value in this callback will be null if the input is not valid and an error is
 *      displayed in the component. If the value is not null, then the value can be assumed to be valid.
 * @param acceptDecimal if false, an error will be raised when the user enters a value with a decimal part
 *      and the input will be invalid.
 */
@Composable
fun NumberInput(
    modifier: Modifier = Modifier,
    label: @Composable (() -> Unit)? = null,
    placeholder: @Composable (() -> Unit)? = null,
    enabled: Boolean = true,
    initialValue: Double?,
    onValueChange: (Double?) -> Unit,
    minValue: Double = 0.0,
    minErrorMessage: String? = null,
    maxValue: Double = Double.MAX_VALUE,
    maxErrorMessage: String? = null,
    acceptDecimal: Boolean = true,
) {
    val context = LocalContext.current
    val focusManager = LocalFocusManager.current
<<<<<<< HEAD

    // unit selected in the dropdown menu
    var unit: CurrencyUnit by remember { mutableStateOf(prefBitcoinUnit) }
    // stores the raw String input entered by the user.
    var rawAmount: String by remember {
        mutableStateOf(initialAmount?.toUnit(prefBitcoinUnit).toPlainString())
    }
    var convertedAmount: String by remember {
        mutableStateOf(initialAmount?.toFiat(rate?.price ?: -1.0).toPlainString())
    }
    // stores the numeric value of rawAmount as a Double. Null if rawAmount is invalid or empty.
    var amount: Double? by remember {
        mutableStateOf(initialAmount?.toUnit(prefBitcoinUnit))
    }

    log.debug { "amount input initial [ amount=${amount.toPlainString()} unit=$unit with rate=$rate ]" }

    /** Convert the input [Double] to a (msat -> fiat) pair, if possible. */
    fun convertInputToAmount(): Pair<MilliSatoshi?, Double?> {
        log.debug { "amount input update [ amount=$amount unit=$unit with rate=$rate ]" }
        return amount?.let { d ->
            when (val u = unit) {
                is FiatCurrency -> {
                    if (rate == null) {
                        log.warning { "cannot convert fiat amount to bitcoin with a null rate" }
                        convertedAmount = context.getString(R.string.utils_no_conversion)
                        null to null
                    } else {
                        val msat = d.toMilliSatoshi(rate.price)

                        if (msat.toUnit(BitcoinUnit.Btc) > 21e6) {
                            convertedAmount = context.getString(R.string.send_error_amount_too_large)
                            null to null
                        } else if (msat < 0.msat) {
                            convertedAmount = context.getString(R.string.send_error_amount_negative)
                            null to null
                        } else {
                            convertedAmount = msat.toPrettyString(prefBitcoinUnit, withUnit = true)
                            msat to amount
                        }
                    }
                }
                is BitcoinUnit -> d.toMilliSatoshi(u).run {
                    if (this.toUnit(BitcoinUnit.Btc) > 21e6) {
                        convertedAmount = context.getString(R.string.send_error_amount_too_large)
                        null to null
                    } else if (this < 0.msat) {
                        convertedAmount = context.getString(R.string.send_error_amount_negative)
                        null to null
                    } else if (rate == null) {
                        convertedAmount = context.getString(R.string.utils_no_conversion)
                        this to null // conversion is not possible but that does not stop the payment
                    } else {
                        val fiat = toFiat(rate.price)
                        convertedAmount = fiat.toPrettyString(prefFiat, withUnit = true)
                        this to fiat
                    }
                }
                else -> {
                    convertedAmount = ""
                    Pair(null, null)
                }
            }
        } ?: run {
            convertedAmount = ""
            Pair(null, null)
        }
    }

    /**
     * When input changes, refresh the mutable amount field and convert it to a actionable (msat -> fiat) pair.
     */
    val onValueChange: (String) -> Unit = {
        val d = it.toDoubleOrNull()
        if (d == null) {
            rawAmount = ""
            amount = null
=======
    var internalText by remember { mutableStateOf(initialValue?.let { if (acceptDecimal) it.toString() else it.toLong().toString() } ?: "") }
    var errorMessage by remember { mutableStateOf("") }

    fun processValueChange(newValue: String) {
        errorMessage = ""
        internalText = newValue
        if (newValue.isBlank()) {
            errorMessage = context.getString(R.string.validation_empty)
            onValueChange(null)
>>>>>>> f62c5cfe
        } else {
            val doubleValue = newValue.toDoubleOrNull()
            when {
                doubleValue == null -> {
                    errorMessage = context.getString(R.string.validation_invalid_number)
                    onValueChange(null)
                }
                !acceptDecimal && doubleValue.rem(1) != 0.0 -> {
                    errorMessage = context.getString(R.string.validation_no_decimal)
                    onValueChange(null)
                }
                doubleValue < minValue -> {
                    errorMessage = minErrorMessage ?: context.getString(R.string.validation_below_min, minValue.toString())
                    onValueChange(null)
                }
                doubleValue > maxValue -> {
                    errorMessage = maxErrorMessage ?: context.getString(R.string.validation_above_max, maxValue.toString())
                    onValueChange(null)
                }
                else -> {
                    onValueChange(doubleValue)
                }
            }
        }
    }

    Column {
        OutlinedTextField(
            value = internalText,
            onValueChange = { processValueChange(it) },
            isError = errorMessage.isNotEmpty(),
            enabled = enabled,
            label = label,
            placeholder = placeholder,
            singleLine = true,
            maxLines = 1,
            keyboardOptions = KeyboardOptions.Default.copy(
                imeAction = ImeAction.Done,
                keyboardType = KeyboardType.Number,
                capitalization = KeyboardCapitalization.None,
                autoCorrect = false,
            ),
            keyboardActions = KeyboardActions(onDone = { focusManager.clearFocus() }),
            colors = outlinedTextFieldColors(),
            shape = RoundedCornerShape(8.dp),
            modifier = modifier.enableOrFade(enabled)
        )
        Spacer(Modifier.height(4.dp))
        Text(
            text = if (enabled) errorMessage else "",
            style = MaterialTheme.typography.body1.copy(color = negativeColor(), fontSize = 13.sp),
            modifier = Modifier.padding(horizontal = 16.dp)
        )
    }
}<|MERGE_RESOLUTION|>--- conflicted
+++ resolved
@@ -107,85 +107,6 @@
 ) {
     val context = LocalContext.current
     val focusManager = LocalFocusManager.current
-<<<<<<< HEAD
-
-    // unit selected in the dropdown menu
-    var unit: CurrencyUnit by remember { mutableStateOf(prefBitcoinUnit) }
-    // stores the raw String input entered by the user.
-    var rawAmount: String by remember {
-        mutableStateOf(initialAmount?.toUnit(prefBitcoinUnit).toPlainString())
-    }
-    var convertedAmount: String by remember {
-        mutableStateOf(initialAmount?.toFiat(rate?.price ?: -1.0).toPlainString())
-    }
-    // stores the numeric value of rawAmount as a Double. Null if rawAmount is invalid or empty.
-    var amount: Double? by remember {
-        mutableStateOf(initialAmount?.toUnit(prefBitcoinUnit))
-    }
-
-    log.debug { "amount input initial [ amount=${amount.toPlainString()} unit=$unit with rate=$rate ]" }
-
-    /** Convert the input [Double] to a (msat -> fiat) pair, if possible. */
-    fun convertInputToAmount(): Pair<MilliSatoshi?, Double?> {
-        log.debug { "amount input update [ amount=$amount unit=$unit with rate=$rate ]" }
-        return amount?.let { d ->
-            when (val u = unit) {
-                is FiatCurrency -> {
-                    if (rate == null) {
-                        log.warning { "cannot convert fiat amount to bitcoin with a null rate" }
-                        convertedAmount = context.getString(R.string.utils_no_conversion)
-                        null to null
-                    } else {
-                        val msat = d.toMilliSatoshi(rate.price)
-
-                        if (msat.toUnit(BitcoinUnit.Btc) > 21e6) {
-                            convertedAmount = context.getString(R.string.send_error_amount_too_large)
-                            null to null
-                        } else if (msat < 0.msat) {
-                            convertedAmount = context.getString(R.string.send_error_amount_negative)
-                            null to null
-                        } else {
-                            convertedAmount = msat.toPrettyString(prefBitcoinUnit, withUnit = true)
-                            msat to amount
-                        }
-                    }
-                }
-                is BitcoinUnit -> d.toMilliSatoshi(u).run {
-                    if (this.toUnit(BitcoinUnit.Btc) > 21e6) {
-                        convertedAmount = context.getString(R.string.send_error_amount_too_large)
-                        null to null
-                    } else if (this < 0.msat) {
-                        convertedAmount = context.getString(R.string.send_error_amount_negative)
-                        null to null
-                    } else if (rate == null) {
-                        convertedAmount = context.getString(R.string.utils_no_conversion)
-                        this to null // conversion is not possible but that does not stop the payment
-                    } else {
-                        val fiat = toFiat(rate.price)
-                        convertedAmount = fiat.toPrettyString(prefFiat, withUnit = true)
-                        this to fiat
-                    }
-                }
-                else -> {
-                    convertedAmount = ""
-                    Pair(null, null)
-                }
-            }
-        } ?: run {
-            convertedAmount = ""
-            Pair(null, null)
-        }
-    }
-
-    /**
-     * When input changes, refresh the mutable amount field and convert it to a actionable (msat -> fiat) pair.
-     */
-    val onValueChange: (String) -> Unit = {
-        val d = it.toDoubleOrNull()
-        if (d == null) {
-            rawAmount = ""
-            amount = null
-=======
     var internalText by remember { mutableStateOf(initialValue?.let { if (acceptDecimal) it.toString() else it.toLong().toString() } ?: "") }
     var errorMessage by remember { mutableStateOf("") }
 
@@ -195,7 +116,6 @@
         if (newValue.isBlank()) {
             errorMessage = context.getString(R.string.validation_empty)
             onValueChange(null)
->>>>>>> f62c5cfe
         } else {
             val doubleValue = newValue.toDoubleOrNull()
             when {
