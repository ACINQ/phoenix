/*
 * Copyright 2021 ACINQ SAS
 *
 * Licensed under the Apache License, Version 2.0 (the "License");
 * you may not use this file except in compliance with the License.
 * You may obtain a copy of the License at
 *
 *     http://www.apache.org/licenses/LICENSE-2.0
 *
 * Unless required by applicable law or agreed to in writing, software
 * distributed under the License is distributed on an "AS IS" BASIS,
 * WITHOUT WARRANTIES OR CONDITIONS OF ANY KIND, either express or implied.
 * See the License for the specific language governing permissions and
 * limitations under the License.
 */

package fr.acinq.phoenix.android.components

import androidx.compose.foundation.clickable
import androidx.compose.foundation.layout.*
import androidx.compose.material.*
import androidx.compose.runtime.Composable
import androidx.compose.runtime.CompositionLocalProvider
import androidx.compose.ui.Alignment
import androidx.compose.ui.Modifier
import androidx.compose.ui.graphics.Color
import androidx.compose.ui.res.stringResource
import androidx.compose.ui.text.style.TextAlign
import androidx.compose.ui.text.style.TextOverflow
import androidx.compose.ui.unit.dp
import androidx.compose.ui.unit.sp
import fr.acinq.phoenix.android.R


@Composable
<<<<<<< HEAD
fun SettingCategory(textResId: Int) {
    Text(
        text = stringResource(id = textResId),
        style = MaterialTheme.typography.subtitle1.copy(fontSize = 14.sp),
        modifier = Modifier
            .fillMaxWidth()
            .padding(start = 58.dp, top = 24.dp, end = 0.dp, bottom = 4.dp)
    )
}

@Composable
=======
>>>>>>> 1c84a712
fun Setting(modifier: Modifier = Modifier, title: String, description: String?) {
    Column(
        modifier
            .fillMaxWidth()
            .padding(16.dp)
    ) {
        Text(title, style = MaterialTheme.typography.body2)
        Spacer(modifier = Modifier.height(2.dp))
        Text(description ?: "", style = MaterialTheme.typography.subtitle2)
    }
}

@Composable
fun SettingWithDecoration(
    modifier: Modifier = Modifier,
    title: String,
    description: @Composable () -> Unit = {},
<<<<<<< HEAD
    decoration: (@Composable ()-> Unit)?,
=======
    icon: Int? = null,
    iconTint: Color? = null,
    maxTitleLines: Int = Int.MAX_VALUE,
    enabled: Boolean = true,
    onClick: (() -> Unit)
>>>>>>> 1c84a712
) {
    Column(
        modifier
            .fillMaxWidth()
            .padding(16.dp),
    ) {
        Row(
            Modifier.fillMaxWidth(),
            verticalAlignment = Alignment.CenterVertically
        ) {
<<<<<<< HEAD
            if (decoration != null) {
                decoration()
                Spacer(Modifier.width(12.dp))
=======
            if (icon != null) {
                PhoenixIcon(icon, tint = iconTint ?: LocalContentColor.current, modifier = Modifier.size(ButtonDefaults.IconSize))
                Spacer(Modifier.width(16.dp))
>>>>>>> 1c84a712
            }
            Text(
                text = title,
                style = MaterialTheme.typography.body2,
                modifier = Modifier.weight(1f),
                maxLines = maxTitleLines,
                overflow = TextOverflow.Ellipsis,
            )
        }
        Spacer(modifier = Modifier.height(2.dp))
        Row(Modifier.fillMaxWidth()) {
            if (decoration != null) {
                Spacer(modifier = Modifier.width(30.dp))
            }
            Column(modifier = Modifier.weight(1f)) {
                CompositionLocalProvider(LocalTextStyle provides MaterialTheme.typography.subtitle2) {
                    description()
                }
            }
        }
    }
}

@Composable
fun SettingInteractive(
    modifier: Modifier = Modifier,
    title: String,
    description: String,
    icon: Int? = null,
    enabled: Boolean = true,
    onClick: (() -> Unit)
) {
    SettingInteractive(modifier = modifier, title = title, icon = icon, enabled = enabled, onClick = onClick,
        description = { Text(description) })
}

@Composable
fun SettingInteractive(
    modifier: Modifier = Modifier,
    title: String,
    description: @Composable () -> Unit = {},
    icon: Int? = null,
    enabled: Boolean = true,
    onClick: (() -> Unit)
) {
    if (icon != null) {
        SettingWithDecoration(
            title = title,
            description = description,
            decoration = { PhoenixIcon(icon, Modifier.size(ButtonDefaults.IconSize)) },
            modifier = modifier.clickable(onClick = { if (enabled) onClick() })
                .enableOrFade(enabled)
        )
    } else {
        SettingWithDecoration(
            title = title,
            description = description,
            decoration = null,
            modifier = modifier.clickable(onClick = { if (enabled) onClick() })
                .enableOrFade(enabled)
        )
    }
}

@Composable
fun SettingSwitch(
    modifier: Modifier = Modifier,
    title: String,
    description: String? = null,
    icon: Int = R.drawable.ic_blank,
    enabled: Boolean,
    isChecked: Boolean,
    onCheckChangeAttempt: ((Boolean) -> Unit)
) {
    Column(
        modifier
            .fillMaxWidth()
            .clickable(onClick = { if (enabled) onCheckChangeAttempt(!isChecked) })
            .enableOrFade(enabled)
            .padding(16.dp),
    ) {
        Row(verticalAlignment = Alignment.CenterVertically) {
            PhoenixIcon(icon, Modifier.size(ButtonDefaults.IconSize))
            Spacer(Modifier.width(12.dp))
            Text(text = title, style = MaterialTheme.typography.body2, modifier = Modifier.weight(1f))
            Spacer(Modifier.width(16.dp))
            Switch(checked = isChecked, onCheckedChange = null)
        }
        if (description != null) {
            Spacer(modifier = Modifier.height(2.dp))
            Row(Modifier.fillMaxWidth()) {
                Spacer(modifier = Modifier.width(30.dp))
                Text(text = description ?: "", style = MaterialTheme.typography.subtitle2, modifier = Modifier.weight(1f))
                Spacer(Modifier.width(48.dp))
            }
        }
    }
}

@Composable
fun SettingButton(
    text: Int,
    icon: Int,
    enabled: Boolean = true,
    onClick: () -> Unit,
) {
    Button(
        onClick = onClick,
        text = stringResource(id = text),
        icon = icon,
        iconTint = MaterialTheme.colors.onSurface,
        enabled = enabled,
        modifier = Modifier.fillMaxWidth(),
        horizontalArrangement = Arrangement.Start
    )
}<|MERGE_RESOLUTION|>--- conflicted
+++ resolved
@@ -25,28 +25,12 @@
 import androidx.compose.ui.Modifier
 import androidx.compose.ui.graphics.Color
 import androidx.compose.ui.res.stringResource
-import androidx.compose.ui.text.style.TextAlign
 import androidx.compose.ui.text.style.TextOverflow
 import androidx.compose.ui.unit.dp
-import androidx.compose.ui.unit.sp
 import fr.acinq.phoenix.android.R
 
 
 @Composable
-<<<<<<< HEAD
-fun SettingCategory(textResId: Int) {
-    Text(
-        text = stringResource(id = textResId),
-        style = MaterialTheme.typography.subtitle1.copy(fontSize = 14.sp),
-        modifier = Modifier
-            .fillMaxWidth()
-            .padding(start = 58.dp, top = 24.dp, end = 0.dp, bottom = 4.dp)
-    )
-}
-
-@Composable
-=======
->>>>>>> 1c84a712
 fun Setting(modifier: Modifier = Modifier, title: String, description: String?) {
     Column(
         modifier
@@ -64,15 +48,7 @@
     modifier: Modifier = Modifier,
     title: String,
     description: @Composable () -> Unit = {},
-<<<<<<< HEAD
     decoration: (@Composable ()-> Unit)?,
-=======
-    icon: Int? = null,
-    iconTint: Color? = null,
-    maxTitleLines: Int = Int.MAX_VALUE,
-    enabled: Boolean = true,
-    onClick: (() -> Unit)
->>>>>>> 1c84a712
 ) {
     Column(
         modifier
@@ -83,23 +59,11 @@
             Modifier.fillMaxWidth(),
             verticalAlignment = Alignment.CenterVertically
         ) {
-<<<<<<< HEAD
             if (decoration != null) {
                 decoration()
                 Spacer(Modifier.width(12.dp))
-=======
-            if (icon != null) {
-                PhoenixIcon(icon, tint = iconTint ?: LocalContentColor.current, modifier = Modifier.size(ButtonDefaults.IconSize))
-                Spacer(Modifier.width(16.dp))
->>>>>>> 1c84a712
             }
-            Text(
-                text = title,
-                style = MaterialTheme.typography.body2,
-                modifier = Modifier.weight(1f),
-                maxLines = maxTitleLines,
-                overflow = TextOverflow.Ellipsis,
-            )
+            Text(text = title, style = MaterialTheme.typography.body2, modifier = Modifier.weight(1f))
         }
         Spacer(modifier = Modifier.height(2.dp))
         Row(Modifier.fillMaxWidth()) {
@@ -134,25 +98,45 @@
     title: String,
     description: @Composable () -> Unit = {},
     icon: Int? = null,
+    iconTint: Color? = null,
+    maxTitleLines: Int = Int.MAX_VALUE,
     enabled: Boolean = true,
     onClick: (() -> Unit)
 ) {
-    if (icon != null) {
-        SettingWithDecoration(
-            title = title,
-            description = description,
-            decoration = { PhoenixIcon(icon, Modifier.size(ButtonDefaults.IconSize)) },
-            modifier = modifier.clickable(onClick = { if (enabled) onClick() })
-                .enableOrFade(enabled)
-        )
-    } else {
-        SettingWithDecoration(
-            title = title,
-            description = description,
-            decoration = null,
-            modifier = modifier.clickable(onClick = { if (enabled) onClick() })
-                .enableOrFade(enabled)
-        )
+    Column(
+        modifier
+            .fillMaxWidth()
+            .clickable(onClick = { if (enabled) onClick() })
+            .enableOrFade(enabled)
+            .padding(16.dp),
+    ) {
+        Row(
+            Modifier.fillMaxWidth(),
+            verticalAlignment = Alignment.CenterVertically
+        ) {
+            if (icon != null) {
+                PhoenixIcon(icon, tint = iconTint ?: LocalContentColor.current, modifier = Modifier.size(ButtonDefaults.IconSize))
+                Spacer(Modifier.width(16.dp))
+            }
+            Text(
+                text = title,
+                style = MaterialTheme.typography.body2,
+                modifier = Modifier.weight(1f),
+                maxLines = maxTitleLines,
+                overflow = TextOverflow.Ellipsis,
+            )
+        }
+        Spacer(modifier = Modifier.height(2.dp))
+        Row(Modifier.fillMaxWidth()) {
+            if (icon != null) {
+                Spacer(modifier = Modifier.width(34.dp))
+            }
+            Column(modifier = Modifier.weight(1f)) {
+                CompositionLocalProvider(LocalTextStyle provides MaterialTheme.typography.subtitle2) {
+                    description()
+                }
+            }
+        }
     }
 }
 
