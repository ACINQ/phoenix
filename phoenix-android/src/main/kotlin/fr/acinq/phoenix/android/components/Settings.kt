/*
 * Copyright 2021 ACINQ SAS
 *
 * Licensed under the Apache License, Version 2.0 (the "License");
 * you may not use this file except in compliance with the License.
 * You may obtain a copy of the License at
 *
 *     http://www.apache.org/licenses/LICENSE-2.0
 *
 * Unless required by applicable law or agreed to in writing, software
 * distributed under the License is distributed on an "AS IS" BASIS,
 * WITHOUT WARRANTIES OR CONDITIONS OF ANY KIND, either express or implied.
 * See the License for the specific language governing permissions and
 * limitations under the License.
 */

package fr.acinq.phoenix.android.components

import androidx.compose.foundation.clickable
import androidx.compose.foundation.layout.*
import androidx.compose.material.*
import androidx.compose.runtime.Composable
import androidx.compose.runtime.CompositionLocalProvider
import androidx.compose.ui.Alignment
import androidx.compose.ui.Modifier
import androidx.compose.ui.graphics.Color
<<<<<<< HEAD
import androidx.compose.ui.res.stringResource
=======
import androidx.compose.ui.platform.LocalContext
import androidx.compose.ui.res.stringResource
import androidx.compose.ui.text.TextStyle
>>>>>>> 7837b264
import androidx.compose.ui.text.style.TextOverflow
import androidx.compose.ui.unit.dp
import fr.acinq.phoenix.android.R
import fr.acinq.phoenix.android.utils.copyToClipboard


@Composable
fun Setting(modifier: Modifier = Modifier, title: String, description: String?) {
<<<<<<< HEAD
=======
    Column(
        modifier
            .fillMaxWidth()
            .padding(horizontal = 16.dp, vertical = 12.dp)
    ) {
        Text(title, style = MaterialTheme.typography.body2)
        Spacer(modifier = Modifier.height(2.dp))
        Text(description ?: "", style = MaterialTheme.typography.subtitle2)
    }
}

@Composable
fun SettingWithCopy(
    title: String,
    titleMuted: String? = null,
    value: String,
    maxLinesValue: Int = Int.MAX_VALUE,
) {
    val context = LocalContext.current
    Row {
        Column(modifier = Modifier.padding(start = 16.dp, top = 12.dp, bottom = 12.dp).weight(1f)) {
            Row {
                Text(
                    text = title,
                    style = MaterialTheme.typography.body2,
                    modifier = Modifier.alignByBaseline(),
                )
                if (titleMuted != null) {
                    Spacer(Modifier.width(4.dp))
                    Text(
                        text = titleMuted,
                        style = MaterialTheme.typography.subtitle2.copy(fontSize = 12.sp),
                        modifier = Modifier
                            .alignByBaseline(),
                    )
                }

            }
            Spacer(modifier = Modifier.height(2.dp))
            Text(text = value, style = MaterialTheme.typography.subtitle2, maxLines = maxLinesValue, overflow = TextOverflow.Ellipsis)
        }
        Button(
            icon = R.drawable.ic_copy,
            onClick = { copyToClipboard(context, value, title) }
        )
    }
}

@Composable
fun SettingWithDecoration(
    modifier: Modifier = Modifier,
    title: String,
    description: @Composable () -> Unit = {},
    decoration: (@Composable ()-> Unit)?,
) {
>>>>>>> 7837b264
    Column(
        modifier
            .fillMaxWidth()
            .padding(horizontal = 16.dp, vertical = 12.dp),
    ) {
        Row(
            Modifier.fillMaxWidth(),
            verticalAlignment = Alignment.CenterVertically
        ) {
            if (decoration != null) {
                decoration()
                Spacer(Modifier.width(12.dp))
            }
            Text(text = title, style = MaterialTheme.typography.body2, modifier = Modifier.weight(1f))
        }
        Spacer(modifier = Modifier.height(2.dp))
        Row(Modifier.fillMaxWidth()) {
            if (decoration != null) {
                Spacer(modifier = Modifier.width(30.dp))
            }
            Column(modifier = Modifier.weight(1f)) {
                CompositionLocalProvider(LocalTextStyle provides MaterialTheme.typography.subtitle2) {
                    description()
                }
            }
        }
    }
}

@Composable
fun SettingWithDecoration(
    modifier: Modifier = Modifier,
    title: String,
    description: @Composable () -> Unit = {},
    decoration: (@Composable ()-> Unit)?,
) {
    Column(
        modifier
            .fillMaxWidth()
            .padding(16.dp),
    ) {
        Row(
            Modifier.fillMaxWidth(),
            verticalAlignment = Alignment.CenterVertically
        ) {
            if (decoration != null) {
                decoration()
                Spacer(Modifier.width(12.dp))
            }
            Text(text = title, style = MaterialTheme.typography.body2, modifier = Modifier.weight(1f))
        }
        Spacer(modifier = Modifier.height(2.dp))
        Row(Modifier.fillMaxWidth()) {
            if (decoration != null) {
                Spacer(modifier = Modifier.width(30.dp))
            }
            Column(modifier = Modifier.weight(1f)) {
                CompositionLocalProvider(LocalTextStyle provides MaterialTheme.typography.subtitle2) {
                    description()
                }
            }
        }
    }
}

@Composable
fun SettingInteractive(
    modifier: Modifier = Modifier,
    title: String,
    description: String,
    icon: Int? = null,
    enabled: Boolean = true,
    onClick: (() -> Unit)
) {
    SettingInteractive(modifier = modifier, title = title, icon = icon, enabled = enabled, onClick = onClick,
        description = { Text(description) })
}

@Composable
fun SettingInteractive(
    modifier: Modifier = Modifier,
    title: String,
<<<<<<< HEAD
=======
    description: String,
    icon: Int? = null,
    enabled: Boolean = true,
    onClick: (() -> Unit)
) {
    SettingInteractive(modifier = modifier, title = title, icon = icon, enabled = enabled, onClick = onClick,
        description = { Text(description) })
}

@Composable
fun SettingInteractive(
    modifier: Modifier = Modifier,
    title: String,
>>>>>>> 7837b264
    description: @Composable () -> Unit = {},
    icon: Int? = null,
    iconTint: Color? = null,
    maxTitleLines: Int = Int.MAX_VALUE,
    enabled: Boolean = true,
    onClick: (() -> Unit)
) {
    Column(
        modifier
            .fillMaxWidth()
            .clickable(onClick = { if (enabled) onClick() })
            .enableOrFade(enabled)
            .padding(horizontal = 16.dp, vertical = 12.dp),
    ) {
        Row(
            Modifier.fillMaxWidth(),
            verticalAlignment = Alignment.CenterVertically
        ) {
            if (icon != null) {
<<<<<<< HEAD
                PhoenixIcon(icon, tint = iconTint ?: LocalContentColor.current, modifier = Modifier.size(ButtonDefaults.IconSize))
                Spacer(Modifier.width(16.dp))
=======
                PhoenixIcon(icon, tint = iconTint ?: MaterialTheme.colors.onSurface, modifier = Modifier.size(ButtonDefaults.IconSize))
                Spacer(Modifier.width(12.dp))
>>>>>>> 7837b264
            }
            Text(
                text = title,
                style = MaterialTheme.typography.body2,
                modifier = Modifier.weight(1f),
                maxLines = maxTitleLines,
                overflow = TextOverflow.Ellipsis,
            )
        }
        Spacer(modifier = Modifier.height(2.dp))
        Row(Modifier.fillMaxWidth()) {
            if (icon != null) {
                Spacer(modifier = Modifier.width(34.dp))
            }
            Column(modifier = Modifier.weight(1f)) {
                CompositionLocalProvider(LocalTextStyle provides MaterialTheme.typography.subtitle2) {
                    description()
                }
            }
        }
    }
}

@Composable
fun SettingSwitch(
    modifier: Modifier = Modifier,
    title: String,
    description: String? = null,
<<<<<<< HEAD
    icon: Int = R.drawable.ic_blank,
=======
    icon: Int? = null,
>>>>>>> 7837b264
    enabled: Boolean,
    isChecked: Boolean,
    onCheckChangeAttempt: ((Boolean) -> Unit)
) {
    Column(
        modifier
            .fillMaxWidth()
            .clickable(onClick = { if (enabled) onCheckChangeAttempt(!isChecked) })
            .enableOrFade(enabled)
            .padding(horizontal = 16.dp, vertical = 12.dp),
    ) {
        Row(verticalAlignment = Alignment.CenterVertically) {
<<<<<<< HEAD
            PhoenixIcon(icon, Modifier.size(ButtonDefaults.IconSize))
            Spacer(Modifier.width(12.dp))
=======
            icon?.let {
                PhoenixIcon(it, Modifier.size(ButtonDefaults.IconSize))
                Spacer(Modifier.width(12.dp))
            }
>>>>>>> 7837b264
            Text(text = title, style = MaterialTheme.typography.body2, modifier = Modifier.weight(1f))
            Spacer(Modifier.width(16.dp))
            Switch(checked = isChecked, onCheckedChange = null)
        }
        if (description != null) {
            Spacer(modifier = Modifier.height(2.dp))
            Row(Modifier.fillMaxWidth()) {
<<<<<<< HEAD
                Spacer(modifier = Modifier.width(30.dp))
=======
                icon?.let {
                    Spacer(modifier = Modifier.width(30.dp))
                }
>>>>>>> 7837b264
                Text(text = description, style = MaterialTheme.typography.subtitle2, modifier = Modifier.weight(1f))
                Spacer(Modifier.width(48.dp))
            }
        }
    }
}

@Composable
fun SettingButton(
    text: Int,
    icon: Int,
    textStyle: TextStyle = MaterialTheme.typography.button,
    iconTint: Color = MaterialTheme.colors.onSurface,
    enabled: Boolean = true,
    onClick: () -> Unit,
) {
    Button(
        onClick = onClick,
        text = stringResource(id = text),
        textStyle = textStyle,
        icon = icon,
        iconTint = iconTint,
        enabled = enabled,
        modifier = Modifier.fillMaxWidth(),
        horizontalArrangement = Arrangement.Start
    )
}<|MERGE_RESOLUTION|>--- conflicted
+++ resolved
@@ -24,23 +24,18 @@
 import androidx.compose.ui.Alignment
 import androidx.compose.ui.Modifier
 import androidx.compose.ui.graphics.Color
-<<<<<<< HEAD
-import androidx.compose.ui.res.stringResource
-=======
 import androidx.compose.ui.platform.LocalContext
 import androidx.compose.ui.res.stringResource
 import androidx.compose.ui.text.TextStyle
->>>>>>> 7837b264
 import androidx.compose.ui.text.style.TextOverflow
 import androidx.compose.ui.unit.dp
+import androidx.compose.ui.unit.sp
 import fr.acinq.phoenix.android.R
 import fr.acinq.phoenix.android.utils.copyToClipboard
 
 
 @Composable
 fun Setting(modifier: Modifier = Modifier, title: String, description: String?) {
-<<<<<<< HEAD
-=======
     Column(
         modifier
             .fillMaxWidth()
@@ -96,7 +91,6 @@
     description: @Composable () -> Unit = {},
     decoration: (@Composable ()-> Unit)?,
 ) {
->>>>>>> 7837b264
     Column(
         modifier
             .fillMaxWidth()
@@ -127,42 +121,6 @@
 }
 
 @Composable
-fun SettingWithDecoration(
-    modifier: Modifier = Modifier,
-    title: String,
-    description: @Composable () -> Unit = {},
-    decoration: (@Composable ()-> Unit)?,
-) {
-    Column(
-        modifier
-            .fillMaxWidth()
-            .padding(16.dp),
-    ) {
-        Row(
-            Modifier.fillMaxWidth(),
-            verticalAlignment = Alignment.CenterVertically
-        ) {
-            if (decoration != null) {
-                decoration()
-                Spacer(Modifier.width(12.dp))
-            }
-            Text(text = title, style = MaterialTheme.typography.body2, modifier = Modifier.weight(1f))
-        }
-        Spacer(modifier = Modifier.height(2.dp))
-        Row(Modifier.fillMaxWidth()) {
-            if (decoration != null) {
-                Spacer(modifier = Modifier.width(30.dp))
-            }
-            Column(modifier = Modifier.weight(1f)) {
-                CompositionLocalProvider(LocalTextStyle provides MaterialTheme.typography.subtitle2) {
-                    description()
-                }
-            }
-        }
-    }
-}
-
-@Composable
 fun SettingInteractive(
     modifier: Modifier = Modifier,
     title: String,
@@ -179,22 +137,6 @@
 fun SettingInteractive(
     modifier: Modifier = Modifier,
     title: String,
-<<<<<<< HEAD
-=======
-    description: String,
-    icon: Int? = null,
-    enabled: Boolean = true,
-    onClick: (() -> Unit)
-) {
-    SettingInteractive(modifier = modifier, title = title, icon = icon, enabled = enabled, onClick = onClick,
-        description = { Text(description) })
-}
-
-@Composable
-fun SettingInteractive(
-    modifier: Modifier = Modifier,
-    title: String,
->>>>>>> 7837b264
     description: @Composable () -> Unit = {},
     icon: Int? = null,
     iconTint: Color? = null,
@@ -214,13 +156,8 @@
             verticalAlignment = Alignment.CenterVertically
         ) {
             if (icon != null) {
-<<<<<<< HEAD
-                PhoenixIcon(icon, tint = iconTint ?: LocalContentColor.current, modifier = Modifier.size(ButtonDefaults.IconSize))
-                Spacer(Modifier.width(16.dp))
-=======
                 PhoenixIcon(icon, tint = iconTint ?: MaterialTheme.colors.onSurface, modifier = Modifier.size(ButtonDefaults.IconSize))
                 Spacer(Modifier.width(12.dp))
->>>>>>> 7837b264
             }
             Text(
                 text = title,
@@ -249,11 +186,7 @@
     modifier: Modifier = Modifier,
     title: String,
     description: String? = null,
-<<<<<<< HEAD
-    icon: Int = R.drawable.ic_blank,
-=======
     icon: Int? = null,
->>>>>>> 7837b264
     enabled: Boolean,
     isChecked: Boolean,
     onCheckChangeAttempt: ((Boolean) -> Unit)
@@ -266,15 +199,10 @@
             .padding(horizontal = 16.dp, vertical = 12.dp),
     ) {
         Row(verticalAlignment = Alignment.CenterVertically) {
-<<<<<<< HEAD
-            PhoenixIcon(icon, Modifier.size(ButtonDefaults.IconSize))
-            Spacer(Modifier.width(12.dp))
-=======
             icon?.let {
                 PhoenixIcon(it, Modifier.size(ButtonDefaults.IconSize))
                 Spacer(Modifier.width(12.dp))
             }
->>>>>>> 7837b264
             Text(text = title, style = MaterialTheme.typography.body2, modifier = Modifier.weight(1f))
             Spacer(Modifier.width(16.dp))
             Switch(checked = isChecked, onCheckedChange = null)
@@ -282,13 +210,9 @@
         if (description != null) {
             Spacer(modifier = Modifier.height(2.dp))
             Row(Modifier.fillMaxWidth()) {
-<<<<<<< HEAD
-                Spacer(modifier = Modifier.width(30.dp))
-=======
                 icon?.let {
                     Spacer(modifier = Modifier.width(30.dp))
                 }
->>>>>>> 7837b264
                 Text(text = description, style = MaterialTheme.typography.subtitle2, modifier = Modifier.weight(1f))
                 Spacer(Modifier.width(48.dp))
             }
