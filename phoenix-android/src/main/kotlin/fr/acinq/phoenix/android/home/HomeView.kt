--- conflicted
+++ resolved
@@ -16,38 +16,6 @@
 
 package fr.acinq.phoenix.android.home
 
-<<<<<<< HEAD
-import androidx.activity.compose.*
-import androidx.compose.animation.core.*
-import androidx.compose.foundation.background
-import androidx.compose.foundation.clickable
-import androidx.compose.foundation.layout.*
-import androidx.compose.foundation.lazy.LazyColumn
-import androidx.compose.foundation.lazy.items
-import androidx.compose.foundation.shape.CircleShape
-import androidx.compose.foundation.shape.RoundedCornerShape
-import androidx.compose.material.LocalContentColor
-import androidx.compose.material.MaterialTheme
-import androidx.compose.material.Surface
-import androidx.compose.material.Text
-import androidx.compose.runtime.*
-import androidx.compose.ui.Alignment
-import androidx.compose.ui.Modifier
-import androidx.compose.ui.draw.alpha
-import androidx.compose.ui.draw.clip
-import androidx.compose.ui.draw.clipToBounds
-import androidx.compose.ui.graphics.Color
-import androidx.compose.ui.platform.LocalContext
-import androidx.compose.ui.res.stringResource
-import androidx.compose.ui.semantics.Role
-import androidx.compose.ui.text.style.TextAlign
-import androidx.compose.ui.unit.dp
-import androidx.compose.ui.unit.sp
-import fr.acinq.bitcoin.Satoshi
-import fr.acinq.lightning.utils.Connection
-import fr.acinq.lightning.utils.sat
-import fr.acinq.lightning.utils.toMilliSatoshi
-=======
 import androidx.activity.compose.BackHandler
 import androidx.compose.foundation.layout.*
 import androidx.compose.runtime.*
@@ -64,40 +32,20 @@
 import androidx.constraintlayout.compose.MotionLayout
 import androidx.constraintlayout.compose.MotionScene
 import androidx.constraintlayout.compose.layoutId
->>>>>>> 7837b264
 import fr.acinq.phoenix.android.*
 import fr.acinq.phoenix.android.components.PrimarySeparator
 import fr.acinq.phoenix.android.components.mvi.MVIView
-<<<<<<< HEAD
-import fr.acinq.phoenix.android.utils.*
-import fr.acinq.phoenix.android.utils.Converter.toPrettyString
-import fr.acinq.phoenix.android.utils.datastore.HomeAmountDisplayMode
-import fr.acinq.phoenix.android.utils.datastore.InternalData
-import fr.acinq.phoenix.android.utils.datastore.UserPrefs
-import fr.acinq.phoenix.data.WalletContext
-import fr.acinq.phoenix.data.WalletPaymentId
-import fr.acinq.phoenix.db.WalletPaymentOrderRow
-import fr.acinq.phoenix.legacy.utils.MigrationResult
-import fr.acinq.phoenix.legacy.utils.PrefsDatastore
-import fr.acinq.phoenix.managers.Connections
-import kotlinx.coroutines.flow.firstOrNull
-import kotlinx.coroutines.launch
-=======
 import fr.acinq.phoenix.android.utils.datastore.HomeAmountDisplayMode
 import fr.acinq.phoenix.android.utils.datastore.UserPrefs
 import fr.acinq.phoenix.android.utils.findActivity
 import fr.acinq.phoenix.android.utils.logger
 import fr.acinq.phoenix.data.WalletPaymentId
->>>>>>> 7837b264
 
 
 @Composable
 fun HomeView(
     paymentsViewModel: PaymentsViewModel,
-<<<<<<< HEAD
-=======
     noticesViewModel: NoticesViewModel,
->>>>>>> 7837b264
     onPaymentClick: (WalletPaymentId) -> Unit,
     onSettingsClick: () -> Unit,
     onReceiveClick: () -> Unit,
@@ -105,24 +53,6 @@
     onPaymentsHistoryClick: () -> Unit,
     onTorClick: () -> Unit,
     onElectrumClick: () -> Unit,
-<<<<<<< HEAD
-) {
-    val log = logger("HomeView")
-    val context = LocalContext.current
-    val scope = rememberCoroutineScope()
-    val torEnabledState = UserPrefs.getIsTorEnabled(context).collectAsState(initial = null)
-    val connectionsState by paymentsViewModel.connectionsFlow.collectAsState(null)
-    val walletContext = business.appConfigurationManager.chainContext.collectAsState()
-    val balanceDisplayMode by UserPrefs.getHomeAmountDisplayMode(context).collectAsState(initial = null)
-
-    var showConnectionsDialog by remember { mutableStateOf(false) }
-    if (showConnectionsDialog) {
-        ConnectionDialog(connections = connectionsState, onClose = { showConnectionsDialog = false }, onTorClick = onTorClick, onElectrumClick = onElectrumClick)
-    }
-
-    val payments by paymentsViewModel.latestPaymentsFlow.collectAsState()
-    val swapInBalance = business.balanceManager.incomingSwaps.collectAsState()
-=======
     onShowSwapInWallet: () -> Unit,
     onShowChannels: () -> Unit,
     onShowNotifications: () -> Unit,
@@ -149,63 +79,12 @@
     val payments by paymentsViewModel.latestPaymentsFlow.collectAsState()
     val swapInBalance = business.balanceManager.swapInWalletBalance.collectAsState()
     val pendingChannelsBalance = business.balanceManager.pendingChannelsBalance.collectAsState()
->>>>>>> 7837b264
 
     BackHandler {
         // force the back button to minimize the app
         context.findActivity().moveTaskToBack(false)
     }
 
-<<<<<<< HEAD
-    BackHandler {
-        // force the back button to minimize the app
-        context.findActivity().moveTaskToBack(false)
-    }
-
-    MVIView(CF::home) { model, _ ->
-        val balance = remember(model) { model.balance }
-        Column(modifier = Modifier.fillMaxWidth(), horizontalAlignment = Alignment.CenterHorizontally) {
-            TopBar(
-                onConnectionsStateButtonClick = {
-                    showConnectionsDialog = true
-                },
-                connectionsState = connectionsState,
-                isTorEnabled = torEnabledState.value,
-                onTorClick = onTorClick
-            )
-            Spacer(modifier = Modifier.height(64.dp))
-            if (balance == null) {
-                ProgressView(text = stringResource(id = R.string.home__balance_loading))
-            } else {
-                val isAmountRedacted = balanceDisplayMode == HomeAmountDisplayMode.REDACTED
-                AmountView(
-                    modifier = Modifier
-                        .align(Alignment.CenterHorizontally)
-                        .padding(horizontal = if (isAmountRedacted) 40.dp else 16.dp),
-                    amount = balance,
-                    amountTextStyle = MaterialTheme.typography.body2.copy(fontSize = 40.sp),
-                    unitTextStyle = MaterialTheme.typography.h3.copy(color = MaterialTheme.colors.primary),
-                    isRedacted = isAmountRedacted,
-                    onClick = { context, inFiat ->
-                        when (UserPrefs.getHomeAmountDisplayMode(context).firstOrNull()) {
-                            HomeAmountDisplayMode.BTC -> { UserPrefs.saveHomeAmountDisplayMode(context, HomeAmountDisplayMode.FIAT) }
-                            HomeAmountDisplayMode.FIAT -> UserPrefs.saveHomeAmountDisplayMode(context, HomeAmountDisplayMode.REDACTED)
-                            HomeAmountDisplayMode.REDACTED -> UserPrefs.saveHomeAmountDisplayMode(context, HomeAmountDisplayMode.BTC)
-                            null -> Unit
-                        }
-                    }
-                )
-            }
-//            IncomingAmountNotif(walletContext.value?.swapIn?.v1, swapInBalance.value)
-            Column(modifier = Modifier.weight(1f, fill = true), horizontalAlignment = Alignment.CenterHorizontally) {
-                LatestPaymentsList(
-                    payments = payments,
-                    onPaymentClick = onPaymentClick,
-                    onPaymentsHistoryClick = onPaymentsHistoryClick,
-                    fetchPaymentDetails = { paymentsViewModel.fetchPaymentDetails(it) },
-                    isAmountRedacted = balanceDisplayMode == HomeAmountDisplayMode.REDACTED,
-                )
-=======
     val defaultHeight = 190.dp
     val collapsedHeight = 0.dp
 
@@ -238,19 +117,8 @@
                 start.linkTo(parent.start)
                 end.linkTo(parent.end)
                 bottom.linkTo(parent.bottom, margin = 16.dp)
->>>>>>> 7837b264
-            }
-            Spacer(modifier = Modifier.heightIn(min = 8.dp))
-            BottomBar(onSettingsClick, onReceiveClick, onSendClick)
-        }
-<<<<<<< HEAD
-    }
-
-    if (migrationResultShown == false && migrationResult != null) {
-        MigrationResultDialog(migrationResult) {
-            scope.launch { InternalData.saveMigrationResultShown(context, true) }
-        }
-=======
+            }
+        }
         val endConstraint = constraintSet {
             constrain(collapsibleRef) {
                 top.linkTo(parent.top)
@@ -276,112 +144,8 @@
             }
         }
         transition(startConstraint, endConstraint, "default") {}
->>>>>>> 7837b264
-    }
-
-<<<<<<< HEAD
-@Composable
-fun TopBar(
-    onConnectionsStateButtonClick: () -> Unit,
-    connectionsState: Connections?,
-    onTorClick: () -> Unit,
-    isTorEnabled: Boolean?
-) {
-    val context = LocalContext.current
-    Row(
-        modifier = Modifier
-            .fillMaxWidth()
-            .padding(8.dp)
-            .height(40.dp)
-            .clipToBounds()
-    ) {
-        if (connectionsState?.electrum !is Connection.ESTABLISHED || connectionsState.peer !is Connection.ESTABLISHED) {
-            val connectionsTransition = rememberInfiniteTransition()
-            val connectionsButtonAlpha by connectionsTransition.animateFloat(
-                initialValue = 0.3f,
-                targetValue = 1f,
-                animationSpec = infiniteRepeatable(
-                    animation = keyframes { durationMillis = 500 },
-                    repeatMode = RepeatMode.Reverse
-                )
-            )
-            val electrumConnection = connectionsState?.electrum
-            val isBadElectrumCert = electrumConnection != null && electrumConnection is Connection.CLOSED && electrumConnection.isBadCertificate()
-            FilledButton(
-                text = stringResource(id = if (isBadElectrumCert) R.string.home__connection__bad_cert else R.string.home__connection__connecting),
-                icon = if (isBadElectrumCert) R.drawable.ic_alert_triangle else R.drawable.ic_connection_lost,
-                iconTint = if (isBadElectrumCert) negativeColor() else LocalContentColor.current,
-                onClick = onConnectionsStateButtonClick,
-                textStyle = MaterialTheme.typography.button.copy(fontSize = 12.sp, color = if (isBadElectrumCert) negativeColor() else LocalContentColor.current),
-                backgroundColor = MaterialTheme.colors.surface,
-                space = 8.dp,
-                padding = PaddingValues(8.dp),
-                modifier = Modifier.alpha(connectionsButtonAlpha)
-            )
-        } else if (isTorEnabled == true) {
-            if (connectionsState.tor is Connection.ESTABLISHED) {
-                FilledButton(
-                    text = stringResource(id = R.string.home__connection__tor_active),
-                    icon = R.drawable.ic_tor_shield_ok,
-                    iconTint = positiveColor(),
-                    onClick = onTorClick,
-                    textStyle = MaterialTheme.typography.button.copy(fontSize = 12.sp, color = LocalContentColor.current),
-                    backgroundColor = mutedBgColor(),
-                    space = 8.dp,
-                    padding = PaddingValues(8.dp)
-                )
-            }
-        }
-        Spacer(modifier = Modifier.weight(1f))
-        FilledButton(
-            text = stringResource(R.string.home__faq_button),
-            icon = R.drawable.ic_help_circle,
-            iconTint = LocalContentColor.current,
-            onClick = { openLink(context, "https://phoenix.acinq.co/faq") },
-            textStyle = MaterialTheme.typography.button.copy(fontSize = 12.sp),
-            backgroundColor = MaterialTheme.colors.surface,
-            space = 8.dp,
-            padding = PaddingValues(8.dp),
-        )
-    }
-}
-
-@Composable
-private fun ConnectionDialog(
-    connections: Connections?,
-    onClose: () -> Unit,
-    onTorClick: () -> Unit,
-    onElectrumClick: () -> Unit,
-) {
-    Dialog(title = stringResource(id = R.string.conndialog_title), onDismiss = onClose) {
-        Column {
-            if (connections?.internet != Connection.ESTABLISHED) {
-                Text(
-                    text = stringResource(id = R.string.conndialog_network),
-                    modifier = Modifier.padding(top = 16.dp, start = 24.dp, end = 24.dp)
-                )
-            } else {
-                if (connections.electrum != Connection.ESTABLISHED || connections.peer != Connection.ESTABLISHED) {
-                    Text(text = stringResource(id = R.string.conndialog_summary_not_ok), Modifier.padding(horizontal = 24.dp))
-                }
-                Spacer(modifier = Modifier.height(24.dp))
-                HSeparator()
-                ConnectionDialogLine(label = stringResource(id = R.string.conndialog_internet), connection = connections.internet)
-                HSeparator()
-
-                val context = LocalContext.current
-                val isTorEnabled = UserPrefs.getIsTorEnabled(context).collectAsState(initial = null).value
-                if (isTorEnabled != null && isTorEnabled) {
-                    ConnectionDialogLine(label = stringResource(id = R.string.conndialog_tor), connection = connections.tor, onClick = onTorClick)
-                    HSeparator()
-                }
-
-                ConnectionDialogLine(label = stringResource(id = R.string.conndialog_electrum), connection = connections.electrum, onClick = onElectrumClick)
-                HSeparator()
-                ConnectionDialogLine(label = stringResource(id = R.string.conndialog_lightning), connection = connections.peer)
-                HSeparator()
-                Spacer(Modifier.height(16.dp))
-=======
+    }
+
     val maxPx = with(LocalDensity.current) { defaultHeight.roundToPx().toFloat() }
     val minPx = with(LocalDensity.current) { collapsedHeight.roundToPx().toFloat() }
     val collapsibleHeight = remember { mutableStateOf(maxPx) }
@@ -403,205 +167,10 @@
 
                 collapsibleHeight.value += available.y
                 return Offset(0f, available.y)
->>>>>>> 7837b264
-            }
-        }
-    }
-
-<<<<<<< HEAD
-@Composable
-private fun ConnectionDialogLine(
-    label: String,
-    connection: Connection?,
-    onClick: (() -> Unit)? = null
-) {
-    Row(
-        modifier = Modifier
-            .then(
-                if (onClick != null) Modifier.clickable(role = Role.Button, onClickLabel = stringResource(id = R.string.conndialog_accessibility_desc, label), onClick = onClick) else Modifier
-            )
-            .padding(vertical = 12.dp, horizontal = 24.dp),
-        verticalAlignment = Alignment.CenterVertically
-    ) {
-        Surface(
-            shape = CircleShape,
-            color = when (connection) {
-                Connection.ESTABLISHING -> orange
-                Connection.ESTABLISHED -> positiveColor()
-                else -> negativeColor()
-            },
-            modifier = Modifier.size(8.dp)
-        ) {}
-        Spacer(modifier = Modifier.width(16.dp))
-        Text(text = label, modifier = Modifier.weight(1.0f))
-        Text(
-            text = when (connection) {
-                Connection.ESTABLISHING -> stringResource(R.string.conndialog_connecting)
-                Connection.ESTABLISHED -> stringResource(R.string.conndialog_connected)
-                else -> if (connection is Connection.CLOSED && connection.isBadCertificate()) {
-                    stringResource(R.string.conndialog_closed_bad_cert)
-                } else {
-                    stringResource(R.string.conndialog_closed)
-                }
-            }, style = monoTypo()
-        )
-    }
-}
-
-@Composable
-private fun IncomingAmountNotif(
-    swapInParams: WalletContext.V0.SwapIn.V1?,
-) {
-    Column(modifier = Modifier.heightIn(min = 54.dp), verticalArrangement = Arrangement.Top) {
-        var showValidSwapInInfoDialog by remember { mutableStateOf(false) }
-        var showInvalidSwapInInfoDialog by remember { mutableStateOf(false) }
-
-        if (showValidSwapInInfoDialog && swapInParams != null) {
-            ValidSwapInInfoDialog(
-                onDismiss = { showValidSwapInInfoDialog = false },
-                swapInFeePercent = swapInParams.feePercent,
-                swapInMinFee = swapInParams.minFeeSat.sat
-            )
-        }
-
-        if (showInvalidSwapInInfoDialog && swapInParams != null) {
-            InvalidSwapInInfoDialog(
-                onDismiss = { showInvalidSwapInInfoDialog = false },
-                minFundingAmount = swapInParams.minFundingSat.sat,
-                swapInFeePercent = swapInParams.feePercent,
-                swapInMinFee = swapInParams.minFeeSat.sat
-            )
-        }
-    }
-}
-
-@Composable
-private fun ValidSwapInInfoDialog(
-    onDismiss: () -> Unit,
-    swapInFeePercent: Double,
-    swapInMinFee: Satoshi,
-) {
-    Dialog(onDismiss = onDismiss, title = stringResource(id = R.string.home__swapin_dialog_valid_title)) {
-        Text(
-            modifier = Modifier.padding(horizontal = 24.dp),
-            text = stringResource(R.string.home__swapin_dialog_valid_body, String.format("%.2f", 100 * (swapInFeePercent)), swapInMinFee)
-        )
-    }
-}
-
-@Composable
-private fun InvalidSwapInInfoDialog(
-    onDismiss: () -> Unit,
-    minFundingAmount: Satoshi,
-    swapInFeePercent: Double,
-    swapInMinFee: Satoshi,
-) {
-    Dialog(onDismiss = onDismiss, title = stringResource(id = R.string.home__swapin_dialog_invalid_title)) {
-        Text(
-            modifier = Modifier.padding(horizontal = 24.dp),
-            text = annotatedStringResource(R.string.home__swapin_dialog_invalid_body, minFundingAmount, String.format("%.2f", 100 * (swapInFeePercent)), swapInMinFee)
-        )
-    }
-}
-
-@Composable
-private fun LatestPaymentsList(
-    payments: List<PaymentRowState>,
-    onPaymentClick: (WalletPaymentId) -> Unit,
-    onPaymentsHistoryClick: () -> Unit,
-    fetchPaymentDetails: (WalletPaymentOrderRow) -> Unit,
-    isAmountRedacted: Boolean,
-) {
-    if (payments.isEmpty()) {
-        Text(
-            text = stringResource(id = R.string.home__payments_none),
-            style = MaterialTheme.typography.caption.copy(textAlign = TextAlign.Center),
-            modifier = Modifier.padding(horizontal = 32.dp)
-        )
-        Spacer(Modifier.height(16.dp))
-        FilledButton(
-            text = stringResource(id = R.string.home__payments_more_button),
-            icon = R.drawable.ic_chevron_down,
-            iconTint = MaterialTheme.typography.caption.color,
-            onClick = onPaymentsHistoryClick,
-            backgroundColor = Color.Transparent,
-            textStyle = MaterialTheme.typography.caption.copy(fontSize = 12.sp),
-        )
-    } else {
-        Text(
-            text = stringResource(id = R.string.home__payments_header),
-            style = MaterialTheme.typography.caption.copy(fontSize = 12.sp, textAlign = TextAlign.Center)
-        )
-        Card(
-            modifier = Modifier.fillMaxWidth()
-        ) {
-            LazyColumn(modifier = Modifier.weight(1f, fill = false)) {
-                items(
-                    items = payments,
-                ) {
-                    if (it.paymentInfo == null) {
-                        LaunchedEffect(key1 = it.orderRow.identifier) {
-                            fetchPaymentDetails(it.orderRow)
-                        }
-                        PaymentLineLoading(it.orderRow.id, onPaymentClick)
-                    } else {
-                        PaymentLine(it.paymentInfo, onPaymentClick, isAmountRedacted)
-                    }
-                }
-            }
-            Button(
-                text = stringResource(id = R.string.home__payments_more_button),
-                icon = R.drawable.ic_chevron_down,
-                onClick = onPaymentsHistoryClick,
-                padding = PaddingValues(top = 12.dp, bottom = 8.dp),
-                textStyle = MaterialTheme.typography.button.copy(fontSize = 12.sp),
-                modifier = Modifier.fillMaxWidth(),
-            )
-        }
-    }
-}
-
-@Composable
-private fun BottomBar(
-    onSettingsClick: () -> Unit,
-    onReceiveClick: () -> Unit,
-    onSendClick: () -> Unit,
-) {
-    Box(
-        Modifier
-            .fillMaxWidth()
-            .height(78.dp)
-            .clip(RoundedCornerShape(topStart = 24.dp, topEnd = 24.dp))
-            .background(MaterialTheme.colors.surface)
-    ) {
-        Row {
-            Button(
-                icon = R.drawable.ic_settings,
-                onClick = onSettingsClick,
-                iconTint = MaterialTheme.colors.onSurface,
-                padding = PaddingValues(20.dp),
-                modifier = Modifier.fillMaxHeight()
-            )
-            VSeparator(PaddingValues(top = 20.dp, bottom = 20.dp))
-            Button(
-                text = stringResource(id = R.string.menu_receive),
-                icon = R.drawable.ic_receive,
-                onClick = onReceiveClick,
-                iconTint = MaterialTheme.colors.onSurface,
-                modifier = Modifier
-                    .fillMaxHeight()
-                    .weight(1f)
-            )
-            VSeparator(PaddingValues(top = 20.dp, bottom = 20.dp))
-            Button(
-                text = stringResource(id = R.string.menu_send),
-                icon = R.drawable.ic_send,
-                onClick = onSendClick,
-                iconTint = MaterialTheme.colors.onSurface,
-                modifier = Modifier
-                    .fillMaxHeight()
-                    .weight(1f)
-=======
+            }
+        }
+    }
+
     val progress = 1 - (collapsibleHeight.value - minPx) / (maxPx - minPx)
 
     MVIView(CF::home) { model, _ ->
@@ -658,35 +227,8 @@
                 fetchPaymentDetails = { paymentsViewModel.fetchPaymentDetails(it) },
                 payments = payments,
                 allPaymentsCount = allPaymentsCount
->>>>>>> 7837b264
             )
             BottomBar(Modifier, onSettingsClick, onReceiveClick, onSendClick)
         }
-<<<<<<< HEAD
-        Row(
-            Modifier
-                .padding(horizontal = 32.dp)
-                .align(Alignment.BottomCenter)
-        ) {
-            Surface(
-                shape = CircleShape,
-                color = MaterialTheme.colors.primary,
-                modifier = Modifier
-                    .fillMaxWidth()
-                    .height(3.dp)
-            ) { }
-        }
-    }
-}
-
-@Composable
-private fun MigrationResultDialog(
-    migrationResult: MigrationResult,
-    onClose: () -> Unit
-) {
-    Dialog(title = stringResource(id = R.string.migration_dialog_title), onDismiss = onClose) {
-        Text(text = stringResource(id = R.string.migration_dialog_message), Modifier.padding(horizontal = 24.dp))
-=======
->>>>>>> 7837b264
     }
 }