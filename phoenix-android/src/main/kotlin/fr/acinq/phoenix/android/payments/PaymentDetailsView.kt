--- conflicted
+++ resolved
@@ -29,9 +29,7 @@
 import androidx.lifecycle.viewmodel.compose.viewModel
 import fr.acinq.phoenix.android.R
 import fr.acinq.phoenix.android.business
-import fr.acinq.phoenix.android.components.Card
-import fr.acinq.phoenix.android.components.SettingHeader
-import fr.acinq.phoenix.android.components.SettingScreen
+import fr.acinq.phoenix.android.components.*
 import fr.acinq.phoenix.data.WalletPaymentFetchOptions
 import fr.acinq.phoenix.data.WalletPaymentId
 import fr.acinq.phoenix.data.WalletPaymentInfo
@@ -48,224 +46,7 @@
         data class TechnicalDetails(override val payment: WalletPaymentInfo) : Success()
     }
 
-<<<<<<< HEAD
-    Column(
-        modifier = Modifier
-            .background(MaterialTheme.colors.background)
-            .fillMaxWidth()
-            .fillMaxHeight()
-            .verticalScroll(scrollState),
-    ) {
-        RowHeader(onBackClick = onBackClick, backgroundColor = Color.Unspecified)
-        when (val state = paymentState.value) {
-            is PaymentDetailsState.Loading -> Card {
-                Text(stringResource(id = R.string.paymentdetails_loading))
-            }
-            is PaymentDetailsState.Failure -> Card {
-                Text(stringResource(id = R.string.paymentdetails_error, state.error.message ?: stringResource(id = R.string.utils_unknown)))
-            }
-            is PaymentDetailsState.Success -> Column(
-                modifier = Modifier
-                    .fillMaxWidth()
-                    .padding(horizontal = 16.dp, vertical = 44.dp),
-                horizontalAlignment = Alignment.CenterHorizontally
-            ) {
-                PaymentDetailsSuccess(state.payment)
-            }
-        }
-    }
-}
-
-@Composable
-private fun PaymentDetailsSuccess(
-    data: WalletPaymentInfo
-) {
-    val payment = data.payment
-    var showEditDescriptionDialog by remember { mutableStateOf(false) }
-    val scope = rememberCoroutineScope()
-    val context = LocalContext.current
-
-    // status
-    PaymentStatus(payment)
-    Spacer(modifier = Modifier.height(72.dp))
-
-    // details
-    Column(
-        modifier = Modifier
-            .widthIn(500.dp)
-            .clip(RoundedCornerShape(32.dp))
-            .background(MaterialTheme.colors.surface)
-            .padding(top = 36.dp, bottom = 8.dp, start = 24.dp, end = 24.dp),
-        horizontalAlignment = Alignment.CenterHorizontally
-    ) {
-        AmountView(
-            amount = payment.amount,
-            amountTextStyle = MaterialTheme.typography.body1.copy(fontSize = 32.sp, fontFamily = FontFamily.Default, fontWeight = FontWeight.Light),
-            unitTextStyle = MaterialTheme.typography.body1.copy(fontSize = 14.sp, fontFamily = FontFamily.Default, fontWeight = FontWeight.Light),
-            separatorSpace = 4.dp,
-            isOutgoing = payment is OutgoingPayment
-        )
-        Spacer(modifier = Modifier.height(32.dp))
-        PrimarySeparator(height = 6.dp)
-        Spacer(modifier = Modifier.height(28.dp))
-
-        DetailsRow(
-            label = stringResource(id = R.string.paymentdetails_desc_label),
-            value = when (payment) {
-                is OutgoingPayment -> when (val details = payment.details) {
-                    is OutgoingPayment.Details.Normal -> details.paymentRequest.description ?: details.paymentRequest.descriptionHash?.toHex()
-                    is OutgoingPayment.Details.ChannelClosing -> "Closing channel ${details.channelId}"
-                    is OutgoingPayment.Details.KeySend -> "Donation"
-                    is OutgoingPayment.Details.SwapOut -> "Swap to a Bitcoin address"
-                }
-                is IncomingPayment -> when (val origin = payment.origin) {
-                    is IncomingPayment.Origin.Invoice -> origin.paymentRequest.description ?: origin.paymentRequest.descriptionHash?.toHex()
-                    is IncomingPayment.Origin.KeySend -> "Spontaneous payment"
-                    is IncomingPayment.Origin.SwapIn -> "On-chain swap deposit"
-                }
-                else -> null
-            }?.takeIf { it.isNotBlank() },
-            fallbackValue = stringResource(id = R.string.paymentdetails_no_description)
-        )
-
-        if (payment is OutgoingPayment) {
-            Spacer(modifier = Modifier.height(8.dp))
-            DetailsRow(
-                label = stringResource(id = R.string.paymentdetails_destination_label),
-                value = when (val details = payment.details) {
-                    is OutgoingPayment.Details.Normal -> details.paymentRequest.nodeId.toString()
-                    is OutgoingPayment.Details.ChannelClosing -> details.closingAddress
-                    is OutgoingPayment.Details.KeySend -> null
-                    is OutgoingPayment.Details.SwapOut -> details.address
-                },
-                maxLines = 1,
-                overflow = TextOverflow.Ellipsis
-            )
-        }
-
-        payment.errorMessage()?.let { errorMessage ->
-            Spacer(modifier = Modifier.height(8.dp))
-            DetailsRow(
-                label = stringResource(id = R.string.paymentdetails_error_label),
-                value = errorMessage
-            )
-        }
-
-        Spacer(modifier = Modifier.height(28.dp))
-
-        Row(
-            modifier = Modifier.height(44.dp),
-            horizontalArrangement = Arrangement.Center
-        ) {
-            Button(
-                text = stringResource(id = R.string.paymentdetails_details_button),
-                textStyle = MaterialTheme.typography.caption,
-                space = 4.dp,
-                padding = PaddingValues(horizontal = 20.dp, vertical = 10.dp),
-                onClick = { /*TODO*/ })
-            VSeparator(padding = PaddingValues(vertical = 8.dp))
-            Button(
-                text = stringResource(id = R.string.paymentdetails_edit_button),
-                space = 4.dp,
-                textStyle = MaterialTheme.typography.caption,
-                padding = PaddingValues(horizontal = 20.dp, vertical = 10.dp),
-                onClick = { showEditDescriptionDialog = true })
-        }
-    }
-
-    if (showEditDescriptionDialog) {
-        EditPaymentDetails(
-            initialDescription = data.metadata.userDescription,
-            onConfirm = {
-                // TODO: save user desc
-                showEditDescriptionDialog = false
-            },
-            onDismiss = { showEditDescriptionDialog = false }
-        )
-    }
-}
-
-@Composable
-private fun PaymentStatus(
-    payment: WalletPayment
-) {
-    when (payment) {
-        is OutgoingPayment -> when (payment.status) {
-            is OutgoingPayment.Status.Pending -> PaymentStatusIcon(
-                message = stringResource(id = R.string.paymentdetails_status_sent_pending),
-                imageResId = R.drawable.ic_payment_details_pending_static,
-                color = mutedTextColor()
-            )
-            is OutgoingPayment.Status.Completed.Failed -> PaymentStatusIcon(
-                message = stringResource(id = R.string.paymentdetails_status_sent_failed),
-                imageResId = R.drawable.ic_payment_details_failure_static,
-                color = negativeColor()
-            )
-            is OutgoingPayment.Status.Completed.Succeeded -> PaymentStatusIcon(
-                message = stringResource(id = R.string.paymentdetails_status_sent_successful),
-                imageResId = R.drawable.ic_payment_details_success_static,
-                color = positiveColor(),
-                timestamp = payment.completedAt()
-            )
-        }
-        is IncomingPayment -> when (payment.received) {
-            null -> PaymentStatusIcon(
-                message = stringResource(id = R.string.paymentdetails_status_received_pending),
-                imageResId = R.drawable.ic_payment_details_pending_static,
-                color = mutedTextColor()
-            )
-            else -> PaymentStatusIcon(
-                message = stringResource(id = R.string.paymentdetails_status_received_successful),
-                imageResId = R.drawable.ic_payment_details_success_static,
-                color = positiveColor(),
-                timestamp = payment.received?.receivedAt
-            )
-        }
-    }
-}
-
-@Composable
-private fun PaymentStatusIcon(
-    message: String,
-    timestamp: Long? = null,
-    imageResId: Int,
-    color: Color,
-) {
-    Image(
-        painter = painterResource(id = imageResId),
-        contentDescription = message,
-        colorFilter = ColorFilter.tint(color),
-        modifier = Modifier.size(80.dp)
-    )
-    Spacer(Modifier.height(16.dp))
-    Text(text = message.uppercase(), style = MaterialTheme.typography.body2)
-    timestamp?.let {
-        Text(text = timestamp.toRelativeDateString(), style = MaterialTheme.typography.caption)
-    }
-}
-
-@Composable
-private fun DetailsRow(
-    label: String,
-    value: String?,
-    fallbackValue: String = stringResource(id = R.string.utils_unknown),
-    maxLines: Int = Int.MAX_VALUE,
-    overflow: TextOverflow = TextOverflow.Clip
-) {
-    Row {
-        Text(text = label, style = MaterialTheme.typography.caption.copy(textAlign = TextAlign.End), modifier = Modifier.width(96.dp))
-        Spacer(Modifier.width(8.dp))
-        Text(
-            text = value ?: fallbackValue,
-            style = MaterialTheme.typography.body1.copy(fontStyle = if (value == null) FontStyle.Italic else FontStyle.Normal),
-            modifier = Modifier.width(300.dp),
-            maxLines = maxLines,
-            overflow = overflow,
-        )
-    }
-=======
     data class Failure(val error: Throwable) : PaymentDetailsState()
->>>>>>> d89dce33
 }
 
 class PaymentDetailsViewModel(
@@ -304,8 +85,8 @@
         vm.getPayment(paymentId)
     }
     val state = vm.state
-    SettingScreen() {
-        SettingHeader(
+    DefaultScreenLayout() {
+        DefaultScreenHeader(
             onBackClick = {
                 if (state is PaymentDetailsState.Success.TechnicalDetails) {
                     vm.state = PaymentDetailsState.Success.Splash(state.payment)
