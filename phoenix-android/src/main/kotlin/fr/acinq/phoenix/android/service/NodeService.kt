--- conflicted
+++ resolved
@@ -26,10 +26,6 @@
 import fr.acinq.phoenix.android.utils.datastore.InternalData
 import fr.acinq.phoenix.android.utils.datastore.UserPrefs
 import fr.acinq.phoenix.data.StartupParams
-<<<<<<< HEAD
-import fr.acinq.phoenix.managers.AppConfigurationManager
-import kotlinx.coroutines.*
-=======
 import fr.acinq.phoenix.legacy.utils.LegacyPrefsDatastore
 import fr.acinq.phoenix.managers.AppConfigurationManager
 import fr.acinq.phoenix.managers.CurrencyManager
@@ -37,7 +33,6 @@
 import fr.acinq.phoenix.managers.PeerManager
 import kotlinx.coroutines.*
 import kotlinx.coroutines.flow.filterNotNull
->>>>>>> 7837b264
 import kotlinx.coroutines.flow.first
 import org.slf4j.LoggerFactory
 import java.lang.Runnable
@@ -225,25 +220,16 @@
         val business = (applicationContext as? PhoenixApplication)?.business ?: throw RuntimeException("invalid context type, should be PhoenixApplication")
         val electrumServer = UserPrefs.getElectrumServer(applicationContext).first()
         val isTorEnabled = UserPrefs.getIsTorEnabled(applicationContext).first()
-<<<<<<< HEAD
-        val preferredFiatCurrency = UserPrefs.getFiatCurrency(applicationContext).first()
-        val seed = business.walletManager.mnemonicsToSeed(EncryptedSeed.toMnemonics(decryptedPayload))
-
-=======
         val liquidityPolicy = UserPrefs.getLiquidityPolicy(applicationContext).first()
         val trustedSwapInTxs = LegacyPrefsDatastore.getMigrationTrustedSwapInTxs(applicationContext).first()
         val preferredFiatCurrency = UserPrefs.getFiatCurrency(applicationContext).first()
         val seed = business.walletManager.mnemonicsToSeed(EncryptedSeed.toMnemonics(decryptedPayload))
 
         monitorPaymentsWhenHeadless(business.peerManager, business.nodeParamsManager, business.currencyManager)
->>>>>>> 7837b264
         business.walletManager.loadWallet(seed)
         business.appConfigurationManager.updatePreferredFiatCurrencies(
             AppConfigurationManager.PreferredFiatCurrencies(primary = preferredFiatCurrency, others = emptySet())
         )
-<<<<<<< HEAD
-        business.start(StartupParams(requestCheckLegacyChannels = requestCheckLegacyChannels, isTorEnabled = isTorEnabled))
-=======
         business.start(
             StartupParams(
                 requestCheckLegacyChannels = requestCheckLegacyChannels,
@@ -252,7 +238,6 @@
                 trustedSwapInTxs = trustedSwapInTxs.map { ByteVector32.fromValidHex(it) }.toSet()
             )
         )
->>>>>>> 7837b264
         business.appConfigurationManager.updateElectrumConfig(electrumServer)
 
         serviceScope.launch {
