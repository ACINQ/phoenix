/*
 * Copyright 2021 ACINQ SAS
 *
 * Licensed under the Apache License, Version 2.0 (the "License");
 * you may not use this file except in compliance with the License.
 * You may obtain a copy of the License at
 *
 *     http://www.apache.org/licenses/LICENSE-2.0
 *
 * Unless required by applicable law or agreed to in writing, software
 * distributed under the License is distributed on an "AS IS" BASIS,
 * WITHOUT WARRANTIES OR CONDITIONS OF ANY KIND, either express or implied.
 * See the License for the specific language governing permissions and
 * limitations under the License.
 */


package fr.acinq.phoenix.android.settings


import android.content.Intent
import android.net.Uri
import androidx.compose.foundation.*
import androidx.compose.foundation.layout.*
import androidx.compose.foundation.lazy.LazyColumn
import androidx.compose.foundation.lazy.items
import androidx.compose.foundation.shape.CircleShape
import androidx.compose.material.MaterialTheme
import androidx.compose.material.Surface
import androidx.compose.material.Text
import androidx.compose.runtime.Composable
import androidx.compose.runtime.mutableStateOf
import androidx.compose.runtime.remember
import androidx.compose.ui.Alignment
import androidx.compose.ui.Modifier
import androidx.compose.ui.platform.LocalContext
import androidx.compose.ui.res.stringResource
import androidx.compose.ui.unit.dp
import fr.acinq.bitcoin.Satoshi
import fr.acinq.lightning.utils.sat
import fr.acinq.lightning.utils.toMilliSatoshi
import fr.acinq.phoenix.android.*
import fr.acinq.phoenix.android.R
import fr.acinq.phoenix.android.components.*
import fr.acinq.phoenix.android.components.mvi.MVIView
import fr.acinq.phoenix.android.utils.copyToClipboard
import fr.acinq.phoenix.android.utils.logger
import fr.acinq.phoenix.android.utils.share
import fr.acinq.phoenix.controllers.config.ChannelsConfiguration
import fr.acinq.phoenix.data.Chain

@Composable
fun ChannelsView() {
    val log = logger()
    val nc = navController

    val showChannelDialog = remember { mutableStateOf<ChannelsConfiguration.Model.Channel?>(null) }
    showChannelDialog.value?.run {
        ChannelDialog(
            onDismiss = { showChannelDialog.value = null },
            channel = this,
        )
    }
    ScreenHeader(
        onBackClick = { nc.popBackStack() },
        title = stringResource(id = R.string.listallchannels_title),
    )
    MVIView(CF::channelsConfiguration) { model, _ ->
        if (model.channels.isEmpty()) {
            ScreenBody {
                Text(text = stringResource(id = R.string.listallchannels_no_channels))
            }
        } else {
            ScreenBody(Modifier.padding(horizontal = 0.dp, vertical = 8.dp)) {
                LazyColumn(modifier = Modifier.fillMaxWidth()) {
                    items(model.channels) {
                        ChannelLine(channel = it, onClick = { showChannelDialog.value = it })
                    }
                }
            }
        }
    }
}

@Composable
private fun ChannelLine(channel: ChannelsConfiguration.Model.Channel, onClick: () -> Unit) {
    val balance = channel.localBalance ?: 0.sat
    val capacity = balance + (channel.remoteBalance ?: 0.sat)
    Row(modifier = Modifier
        .clickable { onClick() }
        .padding(horizontal = 16.dp, vertical = 12.dp),
        verticalAlignment = Alignment.CenterVertically
    ) {
        Surface(
            shape = CircleShape,
            color = if (channel.isOk) positiveColor() else negativeColor(),
            modifier = Modifier.size(6.dp)
        ) {}
        Spacer(modifier = Modifier.width(16.dp))
        Text(
            text = channel.stateName,
            modifier = Modifier.weight(1.0f)
        )
        Spacer(modifier = Modifier.width(8.dp))
        AmountView(amount = balance.toMilliSatoshi(), showUnit = false)
        Spacer(modifier = Modifier.width(2.dp))
        Text(text = "/")
        Spacer(modifier = Modifier.width(2.dp))
        AmountView(amount = capacity.toMilliSatoshi(), unitTextStyle = MaterialTheme.typography.caption)
    }
}

@Composable
private fun ChannelDialog(onDismiss: () -> Unit, channel: ChannelsConfiguration.Model.Channel) {
    val context = LocalContext.current
    val business = business
    Dialog(
        onDismiss = onDismiss,
        buttons = {
            Row(Modifier.fillMaxWidth()) {
                Button(onClick = { copyToClipboard(context, channel.json, "channel data") }, icon = R.drawable.ic_copy)
                Button(onClick = { share(context, channel.json, subject = "") }, icon = R.drawable.ic_share)
<<<<<<< HEAD
                Button(onClick = { context.startActivity(Intent(Intent.ACTION_VIEW, Uri.parse(channel.txId))) }, text = stringResource(id = R.string.listallchannels_funding_tx))
=======
                Button(
                    onClick = {
                        context.startActivity(
                            Intent(
                                Intent.ACTION_VIEW,
                                Uri.parse("https://mempool.space/${if (business.chain == Chain.Testnet) "testnet/tx" else "tx"}/${channel.txId}")
                            )
                        )
                    },
                    text = stringResource(id = R.string.listallchannels_funding_tx)
                )
>>>>>>> 3f8ea717
                Spacer(modifier = Modifier.weight(1.0f))
                Button(onClick = onDismiss, text = stringResource(id = R.string.listallchannels_close))
            }
        }
    ) {
        Column(
            modifier = Modifier
                .fillMaxWidth()
                .heightIn(max = 400.dp)
        ) {
            Text(
                text = channel.json,
                modifier = Modifier
                    .background(mutedBgColor())
                    .padding(8.dp)
                    .weight(1.0f)
                    .horizontalScroll(rememberScrollState())
                    .verticalScroll(rememberScrollState()),
                style = monoTypo(),
            )

        }
    }
}<|MERGE_RESOLUTION|>--- conflicted
+++ resolved
@@ -120,9 +120,6 @@
             Row(Modifier.fillMaxWidth()) {
                 Button(onClick = { copyToClipboard(context, channel.json, "channel data") }, icon = R.drawable.ic_copy)
                 Button(onClick = { share(context, channel.json, subject = "") }, icon = R.drawable.ic_share)
-<<<<<<< HEAD
-                Button(onClick = { context.startActivity(Intent(Intent.ACTION_VIEW, Uri.parse(channel.txId))) }, text = stringResource(id = R.string.listallchannels_funding_tx))
-=======
                 Button(
                     onClick = {
                         context.startActivity(
@@ -134,7 +131,6 @@
                     },
                     text = stringResource(id = R.string.listallchannels_funding_tx)
                 )
->>>>>>> 3f8ea717
                 Spacer(modifier = Modifier.weight(1.0f))
                 Button(onClick = onDismiss, text = stringResource(id = R.string.listallchannels_close))
             }
