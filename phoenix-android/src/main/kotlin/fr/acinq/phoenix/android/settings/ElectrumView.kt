/*
 * Copyright 2021 ACINQ SAS
 *
 * Licensed under the Apache License, Version 2.0 (the "License");
 * you may not use this file except in compliance with the License.
 * You may obtain a copy of the License at
 *
 *     http://www.apache.org/licenses/LICENSE-2.0
 *
 * Unless required by applicable law or agreed to in writing, software
 * distributed under the License is distributed on an "AS IS" BASIS,
 * WITHOUT WARRANTIES OR CONDITIONS OF ANY KIND, either express or implied.
 * See the License for the specific language governing permissions and
 * limitations under the License.
 */


package fr.acinq.phoenix.android.settings


import androidx.compose.foundation.background
import androidx.compose.foundation.clickable
import androidx.compose.foundation.layout.*
import androidx.compose.material.Checkbox
import androidx.compose.material.MaterialTheme
import androidx.compose.material.Text
import androidx.compose.runtime.*
import androidx.compose.runtime.saveable.rememberSaveable
import androidx.compose.ui.Alignment
import androidx.compose.ui.ExperimentalComposeUiApi
import androidx.compose.ui.Modifier
import androidx.compose.ui.platform.LocalContext
import androidx.compose.ui.res.stringResource
import androidx.compose.ui.unit.dp
import androidx.compose.ui.window.DialogProperties
import fr.acinq.lightning.io.TcpSocket
import fr.acinq.lightning.utils.Connection
import fr.acinq.lightning.utils.ServerAddress
import fr.acinq.phoenix.android.*
import fr.acinq.phoenix.android.R
import fr.acinq.phoenix.android.components.*
import fr.acinq.phoenix.android.components.mvi.MVIView
import fr.acinq.phoenix.android.utils.datastore.UserPrefs
import fr.acinq.phoenix.android.utils.logger
import fr.acinq.phoenix.android.utils.mutedBgColor
import fr.acinq.phoenix.controllers.config.ElectrumConfiguration
import fr.acinq.phoenix.data.ElectrumConfig
import kotlinx.coroutines.launch
import java.net.URI
import java.text.NumberFormat

@Composable
fun ElectrumView() {
    val log = logger("ElectrumView")
    val nc = navController
    val context = LocalContext.current
    val scope = rememberCoroutineScope()
    val business = LocalBusiness.current
    val prefElectrumServer = LocalElectrumServer.current
    var showServerDialog by rememberSaveable { mutableStateOf(false) }

    DefaultScreenLayout {
        DefaultScreenHeader(
            onBackClick = { nc.popBackStack() },
            title = stringResource(id = R.string.electrum_title),
            subtitle = stringResource(id = R.string.electrum_subtitle)
        )

        Card {
            MVIView(CF::electrumConfiguration) { model, postIntent ->
                if (showServerDialog) {
                    ElectrumServerDialog(
                        initialAddress = prefElectrumServer,
                        onConfirm = { host, port ->
                            scope.launch {
<<<<<<< HEAD
                                UserPrefs.saveElectrumServer(context, address)
                                postIntent(ElectrumConfiguration.Intent.UpdateElectrumServer(address = address))
=======
                                val address = host?.let { ServerAddress(it, port ?: 50002, TcpSocket.TLS.TRUSTED_CERTIFICATES) }
                                Prefs.saveElectrumServer(context, address)
                                postIntent(ElectrumConfiguration.Intent.UpdateElectrumServer(address))
>>>>>>> 1748cb91
                                showServerDialog = false
                            }
                        },
                        onDismiss = {
                            scope.launch {
                                showServerDialog = false
                            }
                        })
                }

                // -- connection detail
                val config = model.configuration
                SettingInteractive(
                    title = stringResource(id = R.string.electrum_server_connection),
                    description = when (model.connection) {
                        is Connection.CLOSED -> if (config is ElectrumConfig.Custom) {
                            stringResource(id = R.string.electrum_not_connected_to_custom, config.server.host)
                        } else {
                            stringResource(id = R.string.electrum_not_connected)
                        }
                        Connection.ESTABLISHING -> if (config is ElectrumConfig.Custom) {
                            stringResource(id = R.string.electrum_connecting_to_custom, config.server.host)
                        } else {
                            stringResource(id = R.string.electrum_connecting)
                        }
                        Connection.ESTABLISHED -> stringResource(id = R.string.electrum_connected, "${model.currentServer?.host}:${model.currentServer?.port}")
                    }
                ) { showServerDialog = true }

                // block height
                if (model.blockHeight > 0) {
                    val height = remember { NumberFormat.getInstance().format(model.blockHeight) }
                    Setting(title = stringResource(id = R.string.electrum_block_height_label), description = height)
                }

                // fee rate
                if (model.feeRate > 0) {
                    Setting(title = stringResource(id = R.string.electrum_fee_rate_label), description = stringResource(id = R.string.electrum_fee_rate, model.feeRate.toString()))
                }
            }

            // xpub
            val xpub = remember { business?.getXpub() ?: "" to "" }
            Setting(title = stringResource(id = R.string.electrum_xpub_label), description = stringResource(id = R.string.electrum_xpub_value, xpub.first, xpub.second))
        }
    }
}

@OptIn(ExperimentalComposeUiApi::class)
@Composable
private fun ElectrumServerDialog(
    initialAddress: ServerAddress?,
    onConfirm: (String?, Int?) -> Unit,
    onDismiss: () -> Unit
) {
    var useCustomServer by rememberSaveable { mutableStateOf(initialAddress != null) }
    var address by rememberSaveable { mutableStateOf(initialAddress?.run { "$host:$port" } ?: "") }
    var addressError by rememberSaveable { mutableStateOf(false) }
    Dialog(
        onDismiss = onDismiss,
        properties = DialogProperties(usePlatformDefaultWidth = false),
        buttons = {
            Button(onClick = onDismiss, text = stringResource(id = R.string.btn_cancel))
            Button(
                onClick = {
                    if (useCustomServer) {
                        if (address.matches("""(.*):*(\d*)""".toRegex())) {
                            val (host, port) = address.trim().run {
                                substringBeforeLast(":") to (substringAfterLast(":").toIntOrNull())
                            }
                            onConfirm(host, port)
                        } else {
                            addressError = true
                        }
                    } else {
                        onConfirm(null, 0)
                    }
                },
                text = stringResource(id = R.string.btn_save)
            )
        }
    ) {
        Column(modifier = Modifier.fillMaxWidth()) {
            Spacer(Modifier.height(16.dp))
            // -- checkbox
            Row(
                modifier = Modifier
                    .clickable { useCustomServer = !useCustomServer }
                    .fillMaxWidth()
                    .padding(start = 8.dp, end = 24.dp),
                verticalAlignment = Alignment.CenterVertically
            ) {
                Checkbox(checked = useCustomServer, onCheckedChange = { useCustomServer = it })
                Spacer(modifier = Modifier.width(4.dp))
                Text(text = stringResource(id = R.string.electrum_dialog_checkbox))
                Spacer(modifier = Modifier.width(24.dp))
            }
            // -- input
            Spacer(Modifier.height(12.dp))
            Column(
                Modifier
                    .fillMaxWidth()
                    .enableOrFade(useCustomServer)
                    .padding(horizontal = 24.dp)
            ) {
                Text(text = stringResource(id = R.string.electrum_dialog_input), style = MaterialTheme.typography.subtitle1)
                Spacer(Modifier.height(8.dp))
                TextInput(
                    modifier = Modifier.fillMaxWidth(),
                    text = address,
                    onTextChange = {
                        addressError = false
                        address = it
                    },
                    enabled = useCustomServer
                )
                if (addressError) {
                    Text("Invalid address, must be <host>:<port>")
                }
            }
            // -- certificate disclaimer
            Spacer(Modifier.height(16.dp))
            Box(
                modifier = Modifier
                    .fillMaxWidth()
                    .enableOrFade(useCustomServer)
                    .background(mutedBgColor())
                    .padding(horizontal = 24.dp, vertical = 16.dp)
            ) {
                Text(stringResource(id = R.string.electrum_dialog_ssl))
            }
        }
    }
}<|MERGE_RESOLUTION|>--- conflicted
+++ resolved
@@ -73,14 +73,9 @@
                         initialAddress = prefElectrumServer,
                         onConfirm = { host, port ->
                             scope.launch {
-<<<<<<< HEAD
+                                val address = host?.let { ServerAddress(it, port ?: 50002, TcpSocket.TLS.TRUSTED_CERTIFICATES) }
                                 UserPrefs.saveElectrumServer(context, address)
-                                postIntent(ElectrumConfiguration.Intent.UpdateElectrumServer(address = address))
-=======
-                                val address = host?.let { ServerAddress(it, port ?: 50002, TcpSocket.TLS.TRUSTED_CERTIFICATES) }
-                                Prefs.saveElectrumServer(context, address)
                                 postIntent(ElectrumConfiguration.Intent.UpdateElectrumServer(address))
->>>>>>> 1748cb91
                                 showServerDialog = false
                             }
                         },
