--- conflicted
+++ resolved
@@ -44,12 +44,7 @@
         Card {
             SettingButton(text = R.string.settings_about, icon = R.drawable.ic_help_circle, onClick = { nc.navigate(Screen.About) })
             SettingButton(text = R.string.settings_display_prefs, icon = R.drawable.ic_brush, onClick = { nc.navigate(Screen.Preferences) })
-<<<<<<< HEAD
-            SettingButton(text = R.string.settings_electrum, icon = R.drawable.ic_chain, onClick = { nc.navigate(Screen.ElectrumServer) })
-            SettingButton(text = R.string.settings_tor, icon = R.drawable.ic_tor_shield, onClick = { nc.navigate(Screen.TorConfig) })
-=======
             SettingButton(text = R.string.settings_display_seed, icon = R.drawable.ic_key, onClick = { nc.navigate(Screen.DisplaySeed) })
->>>>>>> 1c84a712
             SettingButton(text = R.string.settings_payment_settings, icon = R.drawable.ic_tool, onClick = { nc.navigate(Screen.PaymentSettings)})
             SettingButton(text = R.string.settings_mutual_close, icon = R.drawable.ic_cross_circle, onClick = { nc.navigate(Screen.MutualClose) })
         }
@@ -59,7 +54,7 @@
         Card {
             SettingButton(text = R.string.settings_access_control, icon = R.drawable.ic_unlock, onClick = { nc.navigate(Screen.AppLock) })
             SettingButton(text = R.string.settings_electrum, icon = R.drawable.ic_chain, onClick = { nc.navigate(Screen.ElectrumServer) })
-            SettingButton(text = R.string.settings_tor, icon = R.drawable.ic_tor_shield, onClick = { })
+            SettingButton(text = R.string.settings_tor, icon = R.drawable.ic_tor_shield, onClick = { nc.navigate(Screen.TorConfig) })
         }
 
         // -- advanced
