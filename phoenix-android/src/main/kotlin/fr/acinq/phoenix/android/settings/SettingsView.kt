--- conflicted
+++ resolved
@@ -22,10 +22,7 @@
 import androidx.compose.foundation.layout.Spacer
 import androidx.compose.foundation.layout.fillMaxWidth
 import androidx.compose.foundation.layout.height
-<<<<<<< HEAD
-=======
 import androidx.compose.foundation.layout.padding
->>>>>>> 7837b264
 import androidx.compose.material.MaterialTheme
 import androidx.compose.material.Text
 import androidx.compose.runtime.Composable
@@ -37,13 +34,8 @@
 import androidx.compose.ui.Modifier
 import androidx.compose.ui.platform.LocalContext
 import androidx.compose.ui.res.stringResource
-import androidx.compose.ui.text.style.TextAlign
 import androidx.compose.ui.unit.dp
-<<<<<<< HEAD
-import androidx.compose.ui.unit.sp
-=======
 import fr.acinq.lightning.utils.mkTree
->>>>>>> 7837b264
 import fr.acinq.phoenix.android.R
 import fr.acinq.phoenix.android.Screen
 import fr.acinq.phoenix.android.business
@@ -83,21 +75,6 @@
         }
 
         // -- general
-<<<<<<< HEAD
-        Category(R.string.settings_general_title)
-        Card {
-            SettingButton(text = R.string.settings_about, icon = R.drawable.ic_help_circle, onClick = { nc.navigate(Screen.About) })
-            SettingButton(text = R.string.settings_display_prefs, icon = R.drawable.ic_brush, onClick = { nc.navigate(Screen.Preferences) })
-            SettingButton(text = R.string.settings_display_seed, icon = R.drawable.ic_key, onClick = { nc.navigate(Screen.DisplaySeed) })
-            SettingButton(text = R.string.settings_payment_settings, icon = R.drawable.ic_tool, onClick = { nc.navigate(Screen.PaymentSettings)})
-            SettingButton(text = R.string.settings_mutual_close, icon = R.drawable.ic_cross_circle, onClick = { nc.navigate(Screen.MutualClose) })
-        }
-
-        // -- privacy & security
-        Category(R.string.settings_security_title)
-        Card {
-            SettingButton(text = R.string.settings_access_control, icon = R.drawable.ic_unlock, onClick = { nc.navigate(Screen.AppLock) })
-=======
         CardHeader(text = stringResource(id = R.string.settings_general_title))
         Card {
             SettingButton(text = R.string.settings_about, icon = R.drawable.ic_help_circle, onClick = { nc.navigate(Screen.About) })
@@ -113,24 +90,15 @@
         Card {
             SettingButton(text = R.string.settings_access_control, icon = R.drawable.ic_unlock, onClick = { nc.navigate(Screen.AppLock) })
             SettingButton(text = R.string.settings_display_seed, icon = R.drawable.ic_key, onClick = { nc.navigate(Screen.DisplaySeed) })
->>>>>>> 7837b264
             SettingButton(text = R.string.settings_electrum, icon = R.drawable.ic_chain, onClick = { nc.navigate(Screen.ElectrumServer) })
             SettingButton(text = R.string.settings_tor, icon = R.drawable.ic_tor_shield, onClick = { nc.navigate(Screen.TorConfig) })
         }
 
         // -- advanced
-<<<<<<< HEAD
-        Category(R.string.settings_advanced_title)
-=======
         CardHeader(text = stringResource(id = R.string.settings_advanced_title))
->>>>>>> 7837b264
         Card {
             SettingButton(text = R.string.settings_wallet_info, icon = R.drawable.ic_box, onClick = { nc.navigate(Screen.WalletInfo) })
             SettingButton(text = R.string.settings_list_channels, icon = R.drawable.ic_zap, onClick = { nc.navigate(Screen.Channels) })
-<<<<<<< HEAD
-            SettingButton(text = R.string.settings_logs, icon = R.drawable.ic_text, onClick = { nc.navigate(Screen.Logs)})
-            SettingButton(text = R.string.settings_force_close, icon = R.drawable.ic_alert_triangle, onClick = { nc.navigate(Screen.ForceClose) })
-=======
             SettingButton(text = R.string.settings_logs, icon = R.drawable.ic_text, onClick = { nc.navigate(Screen.Logs) })
         }
         // -- advanced
@@ -177,21 +145,10 @@
                     modifier = Modifier.fillMaxWidth(), horizontalArrangement = Arrangement.Start
                 )
             }
->>>>>>> 7837b264
         }
 
         Spacer(Modifier.height(32.dp))
 
 
     }
-}
-
-@Composable
-private fun Category(textResId: Int) {
-    Spacer(modifier = Modifier.height(8.dp))
-    Text(
-        text = stringResource(id = textResId),
-        style = MaterialTheme.typography.subtitle1.copy(fontSize = 14.sp, textAlign = TextAlign.Center),
-        modifier = Modifier.fillMaxWidth()
-    )
 }