--- conflicted
+++ resolved
@@ -106,17 +106,10 @@
         // -- advanced
         CardHeader(text = stringResource(id = R.string.settings_advanced_title))
         Card {
-<<<<<<< HEAD
             MenuButton(text = stringResource(R.string.settings_wallet_info), icon = R.drawable.ic_box, onClick = { nc.navigate(Screen.WalletInfo.route) })
             MenuButton(text = stringResource(R.string.settings_list_channels), icon = R.drawable.ic_zap, onClick = { nc.navigate(Screen.Channels.route) })
-            MenuButton(text = "Experimental features", icon = R.drawable.ic_experimental, onClick = { nc.navigate(Screen.Experimental.route) })
+            MenuButton(text = stringResource(R.string.experimental_title), icon = R.drawable.ic_experimental, onClick = { nc.navigate(Screen.Experimental.route) })
             MenuButton(text = stringResource(R.string.settings_logs), icon = R.drawable.ic_text, onClick = { nc.navigate(Screen.Logs.route) })
-=======
-            MenuButton(text = stringResource(R.string.settings_wallet_info), icon = R.drawable.ic_box, onClick = { nc.navigate(Screen.WalletInfo) })
-            MenuButton(text = stringResource(R.string.settings_list_channels), icon = R.drawable.ic_zap, onClick = { nc.navigate(Screen.Channels) })
-            MenuButton(text = stringResource(R.string.experimental_title), icon = R.drawable.ic_experimental, onClick = { nc.navigate(Screen.Experimental) })
-            MenuButton(text = stringResource(R.string.settings_logs), icon = R.drawable.ic_text, onClick = { nc.navigate(Screen.Logs) })
->>>>>>> 3f9d14f5
         }
         // -- advanced
         CardHeader(text = stringResource(id = R.string.settings_danger_title))
