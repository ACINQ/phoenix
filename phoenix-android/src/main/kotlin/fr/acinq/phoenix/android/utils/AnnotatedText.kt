--- conflicted
+++ resolved
@@ -65,15 +65,9 @@
                 when (it) {
                     is StyleSpan -> when (it.style) {
                         Typeface.NORMAL -> addStyle(SpanStyle(fontWeight = FontWeight.Normal, fontStyle = FontStyle.Normal), start, end)
-<<<<<<< HEAD
-                        Typeface.BOLD -> addStyle(SpanStyle(fontWeight = FontWeight.Medium, fontStyle = FontStyle.Normal), start, end)
-                        Typeface.ITALIC -> addStyle(SpanStyle(fontWeight = FontWeight.Normal, fontStyle = FontStyle.Italic), start, end)
-                        Typeface.BOLD_ITALIC -> addStyle(SpanStyle(fontWeight = FontWeight.Medium, fontStyle = FontStyle.Italic), start, end)
-=======
                         Typeface.BOLD -> addStyle(SpanStyle(fontWeight = FontWeight.Bold, fontStyle = FontStyle.Normal), start, end)
                         Typeface.ITALIC -> addStyle(SpanStyle(fontWeight = FontWeight.Normal, fontStyle = FontStyle.Italic), start, end)
                         Typeface.BOLD_ITALIC -> addStyle(SpanStyle(fontWeight = FontWeight.Bold, fontStyle = FontStyle.Italic), start, end)
->>>>>>> 7837b264
                     }
                     is FontWeight -> addStyle(SpanStyle(fontWeight = FontWeight.Medium, fontStyle = FontStyle.Normal), start, end)
                     is UnderlineSpan -> addStyle(SpanStyle(textDecoration = TextDecoration.Underline), start, end)
