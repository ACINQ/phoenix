--- conflicted
+++ resolved
@@ -276,16 +276,10 @@
                     id = UUID.randomUUID(),
                     amount = status.amount().toLong().msat,
                     serviceFee = payToOpenMeta?.fee_sat?.sat?.toMilliSatoshi() ?: 0.msat,
-<<<<<<< HEAD
                     miningFee = 0.sat,
                     channelId = ByteVector32.Zeroes,
                     txId = ByteVector32.Zeroes,
                     status = PaymentsDb.ConfirmationStatus.LOCKED
-=======
-                    fundingFee = 0.sat,
-                    channelId = ByteVector32.Zeroes,
-                    confirmed = true,
->>>>>>> 00b85074
                 )
             } else {
                 IncomingPayment.ReceivedWith.LightningPayment(
