/*
 * Copyright 2020 ACINQ SAS
 *
 * Licensed under the Apache License, Version 2.0 (the "License");
 * you may not use this file except in compliance with the License.
 * You may obtain a copy of the License at
 *
 *     http://www.apache.org/licenses/LICENSE-2.0
 *
 * Unless required by applicable law or agreed to in writing, software
 * distributed under the License is distributed on an "AS IS" BASIS,
 * WITHOUT WARRANTIES OR CONDITIONS OF ANY KIND, either express or implied.
 * See the License for the specific language governing permissions and
 * limitations under the License.
 */

package fr.acinq.phoenix.android.utils

import android.content.Context
import android.util.TypedValue
import androidx.annotation.AttrRes
import androidx.compose.foundation.LocalIndication
import androidx.compose.foundation.shape.RoundedCornerShape
import androidx.compose.material.*
import androidx.compose.material.ripple.rememberRipple
import androidx.compose.runtime.*
import androidx.compose.runtime.CompositionLocalProvider
import androidx.compose.ui.geometry.Offset
import androidx.compose.ui.graphics.Brush
import androidx.compose.ui.graphics.Color
import androidx.compose.ui.platform.LocalContext
import androidx.compose.ui.text.TextStyle
import androidx.compose.ui.text.font.FontFamily
import androidx.compose.ui.text.font.FontWeight
import androidx.compose.ui.unit.dp
import androidx.compose.ui.unit.sp
import com.google.accompanist.systemuicontroller.rememberSystemUiController
import fr.acinq.phoenix.android.LocalTheme
import fr.acinq.phoenix.android.Screen
import fr.acinq.phoenix.android.isDarkTheme
import fr.acinq.phoenix.android.navController

// primary for testnet
val horizon = Color(0xff91b4d1)
val azur = Color(0xFF0E97FF)

// primary for mainnet light / success color for light theme
val applegreen = Color(0xff50b338)

// primary for mainnet dark / success color for dark theme
val green = Color(0xff1ac486)

// alternative primary for mainnet
val purple = Color(0xff5741d9)

val red500 = Color(0xffd03d33)
val red300 = Color(0xffc76d6d)
val red50 = Color(0xfff9e9ec)

val white = Color.White
val black = Color.Black

val gray950 = Color(0xFF171B22)
val gray900 = Color(0xff2b313e)
val gray800 = Color(0xff3e4556)
val gray700 = Color(0xff4e586c)
val gray600 = Color(0xFF5F6A8A)
val gray500 = Color(0xFF73899E)
val gray400 = Color(0xFF8B95AD)
val gray300 = Color(0xff99a2b6)
val gray200 = Color(0xffb5bccc)
val gray100 = Color(0xffd1d7e3)
val gray70 = Color(0xffe1eBeD)
val gray50 = Color(0xFFEBF3F5)
val gray30 = Color(0xFFF2F6F7)

private val LightColorPalette = lightColors(
    // primary
    primary = applegreen,
    primaryVariant = applegreen,
    onPrimary = white,
    // secondary = primary
<<<<<<< HEAD
    secondary = applegreen,
=======
    secondary = horizon,
    secondaryVariant = horizon,
>>>>>>> 691ab82e
    onSecondary = white,
    // app background
    background = gray30,
    onBackground = gray900,
    // components background
    surface = white,
    onSurface = gray900,
    // errors
    error = red300,
    onError = white,
)

private val DarkColorPalette = darkColors(
    // primary
<<<<<<< HEAD
    primary = green,
    primaryVariant = green,
    onPrimary = white,
    // secondary = primary
    secondary = green,
=======
    primary = azur,
    primaryVariant = azur,
    onPrimary = black,
    // secondary = primary
    secondary = azur,
    secondaryVariant = azur,
>>>>>>> 691ab82e
    onSecondary = white,
    // app background
    background = black,
    onBackground = gray70,
    // components background
    surface = gray950,
    onSurface = gray70,
    // errors
    error = red500,
    onError = red50,
)

@Composable
// Set of Material typography styles to start with
fun typography(palette: Colors) = Typography(
    // used for highlighting sections
    subtitle1 = TextStyle(
        fontFamily = FontFamily.SansSerif,
        fontWeight = FontWeight.Medium,
        fontSize = 16.sp,
        color = palette.primary
    ),
    // used for values of settings
    subtitle2 = TextStyle(
        fontFamily = FontFamily.SansSerif,
        fontWeight = FontWeight.Normal,
        fontSize = 14.sp,
        color = mutedTextColor(),
    ),
    h1 = TextStyle(
        fontFamily = FontFamily.SansSerif,
        fontWeight = FontWeight.Light,
        fontSize = 48.sp,
        color = palette.onSurface,
    ),
    h2 = TextStyle(
        fontFamily = FontFamily.SansSerif,
        fontWeight = FontWeight.Light,
        fontSize = 36.sp,
        color = palette.onSurface,
    ),
    h3 = TextStyle(
        fontFamily = FontFamily.SansSerif,
        fontWeight = FontWeight.Light,
        fontSize = 24.sp,
        color = palette.onSurface,
    ),
    h4 = TextStyle(
        fontFamily = FontFamily.SansSerif,
        fontWeight = FontWeight.Bold,
        fontSize = 18.sp,
        color = palette.onSurface,
    ),
    h5 = TextStyle(
        fontFamily = FontFamily.SansSerif,
        fontWeight = FontWeight.Bold,
        fontSize = 16.sp,
        color = palette.onSurface,
    ),
    // default style
    body1 = TextStyle(
        fontFamily = FontFamily.SansSerif,
        fontWeight = FontWeight.Normal,
        fontSize = 16.sp,
        color = palette.onSurface,
    ),
    // default but bold
    body2 = TextStyle(
        fontFamily = FontFamily.SansSerif,
        fontWeight = FontWeight.Medium,
        fontSize = 16.sp,
        color = palette.onSurface,
    ),
    button = TextStyle(
        fontFamily = FontFamily.SansSerif,
        fontWeight = FontWeight.Normal,
        fontSize = 16.sp,
        letterSpacing = 1.15.sp,
        color = palette.onSurface,
    ),
    // basic text but muted
    caption = TextStyle(
        fontFamily = FontFamily.SansSerif,
        fontWeight = FontWeight.Normal,
        fontSize = 16.sp,
        color = mutedTextColor()
    )
)

val shapes = Shapes(
    small = RoundedCornerShape(4.dp),
    medium = RoundedCornerShape(16.dp),
    large = RoundedCornerShape(24.dp)
)

@Composable
fun PhoenixAndroidTheme(content: @Composable () -> Unit) {
    val context = LocalContext.current
    val userTheme by Prefs.getUserTheme(context).collectAsState(initial = UserTheme.SYSTEM)
    val systemUiController = rememberSystemUiController()

    CompositionLocalProvider(
        LocalTheme provides userTheme
    ) {
        val statusBarColor = systemStatusBarColor()
        val navBarColor = systemNavBarColor()
        val isDarkTheme = isDarkTheme
        SideEffect {
            systemUiController.run {
                setStatusBarColor(statusBarColor, darkIcons = !isDarkTheme)
                setNavigationBarColor(navBarColor, darkIcons = !isDarkTheme)
            }
        }
        val palette = if (isDarkTheme) DarkColorPalette else LightColorPalette
        MaterialTheme(
            colors = palette,
            typography = typography(palette),
            shapes = shapes
        ) {
            val rippleIndication = rememberRipple(color = if (isDarkTheme) gray300 else gray600)
            CompositionLocalProvider(LocalIndication provides rippleIndication) {
                content()
            }
        }
    }
}

@Composable
fun monoTypo(): TextStyle = MaterialTheme.typography.body1.copy(fontFamily = FontFamily.Monospace, fontSize = 12.sp)

@Composable
fun negativeColor(): Color = if (isDarkTheme) red500 else red300

@Composable
fun positiveColor(): Color = if (isDarkTheme) green else applegreen

@Composable
fun mutedTextColor(): Color = if (isDarkTheme) gray600 else gray400

@Composable
fun mutedBgColor(): Color = if (isDarkTheme) gray950 else gray30

@Composable
fun borderColor(): Color = if (isDarkTheme) gray900 else gray50

@Composable
fun systemStatusBarColor() = mutedBgColor()

@Composable
fun systemNavBarColor() = if (isDarkTheme) black else white

@Composable
fun whiteLowOp(): Color = Color(0x33ffffff)

@Composable
fun textFieldColors() = TextFieldDefaults.textFieldColors(
    focusedLabelColor = MaterialTheme.colors.primary,
    backgroundColor = MaterialTheme.colors.surface,
)

/** Get a color using the old way. Use in legacy AndroidView. */
fun getColor(context: Context, @AttrRes attrRes: Int): Int {
    val typedValue = TypedValue()
    context.theme.resolveAttribute(attrRes, typedValue, true)
    return typedValue.data
}

@Composable
fun appBackground(): Brush {
    val isDark = isDarkTheme
    val topGradientColor = if (isDark) gray950 else white
    val bottomGradientColor = if (isDark) black else gray70
    return Brush.linearGradient(
        0.2f to topGradientColor,
        1.0f to bottomGradientColor,
        start = Offset.Zero,
        end = Offset.Infinite,
    )
}

enum class UserTheme {
    LIGHT, DARK, SYSTEM;

    companion object {
        fun safeValueOf(value: String?): UserTheme = when (value) {
            LIGHT.name -> LIGHT
            DARK.name -> DARK
            SYSTEM.name -> SYSTEM
            else -> SYSTEM
        }
    }
}<|MERGE_RESOLUTION|>--- conflicted
+++ resolved
@@ -80,12 +80,8 @@
     primaryVariant = applegreen,
     onPrimary = white,
     // secondary = primary
-<<<<<<< HEAD
     secondary = applegreen,
-=======
-    secondary = horizon,
-    secondaryVariant = horizon,
->>>>>>> 691ab82e
+    secondaryVariant = applegreen,
     onSecondary = white,
     // app background
     background = gray30,
@@ -100,20 +96,12 @@
 
 private val DarkColorPalette = darkColors(
     // primary
-<<<<<<< HEAD
     primary = green,
     primaryVariant = green,
-    onPrimary = white,
+    onPrimary = black,
     // secondary = primary
     secondary = green,
-=======
-    primary = azur,
-    primaryVariant = azur,
-    onPrimary = black,
-    // secondary = primary
-    secondary = azur,
-    secondaryVariant = azur,
->>>>>>> 691ab82e
+    secondaryVariant = green,
     onSecondary = white,
     // app background
     background = black,
