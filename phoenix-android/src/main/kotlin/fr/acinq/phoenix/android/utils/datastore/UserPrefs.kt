--- conflicted
+++ resolved
@@ -28,13 +28,9 @@
 import fr.acinq.lightning.utils.sat
 import fr.acinq.phoenix.android.utils.UserTheme
 import fr.acinq.phoenix.data.BitcoinUnit
-import fr.acinq.phoenix.data.CurrencyUnit
 import fr.acinq.phoenix.data.FiatCurrency
 import fr.acinq.phoenix.data.lnurl.LnurlAuth
-<<<<<<< HEAD
-=======
 import fr.acinq.phoenix.db.serializers.v1.SatoshiSerializer
->>>>>>> 7837b264
 import fr.acinq.phoenix.legacy.userPrefs
 import fr.acinq.phoenix.managers.NodeParamsManager
 import kotlinx.coroutines.flow.Flow
@@ -77,10 +73,7 @@
     fun getHomeAmountDisplayMode(context: Context): Flow<HomeAmountDisplayMode> = prefs(context).map {
         HomeAmountDisplayMode.safeValueOf(it[HOME_AMOUNT_DISPLAY_MODE])
     }
-<<<<<<< HEAD
-=======
-
->>>>>>> 7837b264
+
     suspend fun saveHomeAmountDisplayMode(context: Context, displayMode: HomeAmountDisplayMode) = context.userPrefs.edit {
         it[HOME_AMOUNT_DISPLAY_MODE] = displayMode.name
         when (displayMode) {
@@ -128,11 +121,7 @@
             it[PREFS_ELECTRUM_ADDRESS_PORT] = address.port
             val tls = address.tls
             if (tls is TcpSocket.TLS.PINNED_PUBLIC_KEY) {
-<<<<<<< HEAD
-                it[PREFS_ELECTRUM_ADDRESS_PINNED_KEY] =  tls.pubKey
-=======
                 it[PREFS_ELECTRUM_ADDRESS_PINNED_KEY] = tls.pubKey
->>>>>>> 7837b264
             } else {
                 it.remove(PREFS_ELECTRUM_ADDRESS_PINNED_KEY)
             }
@@ -254,56 +243,22 @@
     @Serializable
     object Disable : InternalLiquidityPolicy()
 
-<<<<<<< HEAD
-    private val LNURL_AUTH_SCHEME = intPreferencesKey("LNURL_AUTH_SCHEME")
-    fun getLnurlAuthScheme(context: Context): Flow<LnurlAuth.Scheme?> = prefs(context).map {
-        when (it[LNURL_AUTH_SCHEME]) {
-            LnurlAuth.Scheme.DEFAULT_SCHEME.id -> LnurlAuth.Scheme.DEFAULT_SCHEME
-            LnurlAuth.Scheme.ANDROID_LEGACY_SCHEME.id -> LnurlAuth.Scheme.ANDROID_LEGACY_SCHEME
-            else -> LnurlAuth.Scheme.ANDROID_LEGACY_SCHEME
-        }
-    }
-    suspend fun saveLnurlAuthScheme(context: Context, scheme: LnurlAuth.Scheme?) = context.userPrefs.edit {
-        if (scheme == null) {
-            it.remove(LNURL_AUTH_SCHEME)
-        } else {
-            it[LNURL_AUTH_SCHEME] = scheme.id
-        }
-    }
-
-    private val IS_TOR_ENABLED = booleanPreferencesKey("IS_TOR_ENABLED")
-    fun getIsTorEnabled(context: Context): Flow<Boolean> = prefs(context).map { it[IS_TOR_ENABLED] ?: false }
-    suspend fun saveIsTorEnabled(context: Context, isEnabled: Boolean) = context.userPrefs.edit { it[IS_TOR_ENABLED] = isEnabled }
-
-=======
     @Serializable
     data class Auto(
         val maxRelativeFeeBasisPoints: Int,
         @Serializable(with = SatoshiSerializer::class) val maxAbsoluteFee: Satoshi,
         val skipAbsoluteFeeCheck: Boolean
     ) : InternalLiquidityPolicy()
->>>>>>> 7837b264
 }
 
 enum class HomeAmountDisplayMode {
     BTC, FIAT, REDACTED;
-<<<<<<< HEAD
-    companion object {
-        fun safeValueOf(mode: String?) = when(mode) {
-=======
 
     companion object {
         fun safeValueOf(mode: String?) = when (mode) {
->>>>>>> 7837b264
             FIAT.name -> FIAT
             REDACTED.name -> REDACTED
             else -> BTC
         }
     }
-<<<<<<< HEAD
-}
-
-object Redacted : CurrencyUnit
-=======
-}
->>>>>>> 7837b264
+}