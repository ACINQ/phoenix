/*
 * Copyright 2022 ACINQ SAS
 *
 * Licensed under the Apache License, Version 2.0 (the "License");
 * you may not use this file except in compliance with the License.
 * You may obtain a copy of the License at
 *
 *     http://www.apache.org/licenses/LICENSE-2.0
 *
 * Unless required by applicable law or agreed to in writing, software
 * distributed under the License is distributed on an "AS IS" BASIS,
 * WITHOUT WARRANTIES OR CONDITIONS OF ANY KIND, either express or implied.
 * See the License for the specific language governing permissions and
 * limitations under the License.
 */

package fr.acinq.phoenix.android.utils.datastore

import android.content.Context
import androidx.datastore.preferences.core.*
import fr.acinq.lightning.CltvExpiryDelta
import fr.acinq.lightning.TrampolineFees
import fr.acinq.lightning.io.TcpSocket
import fr.acinq.lightning.utils.ServerAddress
import fr.acinq.lightning.utils.sat
import fr.acinq.phoenix.android.utils.UserTheme
import fr.acinq.phoenix.data.BitcoinUnit
import fr.acinq.phoenix.data.FiatCurrency
<<<<<<< HEAD
import fr.acinq.phoenix.data.LNUrl
=======
import fr.acinq.phoenix.data.lnurl.LnurlAuth
>>>>>>> 71326130
import fr.acinq.phoenix.legacy.userPrefs
import kotlinx.coroutines.flow.Flow
import kotlinx.coroutines.flow.catch
import kotlinx.coroutines.flow.map
import org.slf4j.LoggerFactory
import java.io.IOException


object UserPrefs {
    private val log = LoggerFactory.getLogger(this::class.java)

    private fun prefs(context: Context): Flow<Preferences> {
        return context.userPrefs.data.catch { exception ->
            if (exception is IOException) {
                emit(emptyPreferences())
            } else {
                throw exception
            }
        }
    }

    // -- unit, fiat, conversion...

    private val BITCOIN_UNIT = stringPreferencesKey("BITCOIN_UNIT")
    fun getBitcoinUnit(context: Context): Flow<BitcoinUnit> = prefs(context).map { BitcoinUnit.valueOf(it[BITCOIN_UNIT] ?: BitcoinUnit.Sat.name) }
    suspend fun saveBitcoinUnit(context: Context, coinUnit: BitcoinUnit) = context.userPrefs.edit { it[BITCOIN_UNIT] = coinUnit.name }

    private val FIAT_CURRENCY = stringPreferencesKey("FIAT_CURRENCY")
    fun getFiatCurrency(context: Context): Flow<FiatCurrency> = prefs(context).map { FiatCurrency.valueOf(it[FIAT_CURRENCY] ?: FiatCurrency.USD.name) }
    suspend fun saveFiatCurrency(context: Context, currency: FiatCurrency) = context.userPrefs.edit { it[FIAT_CURRENCY] = currency.name }

    private val SHOW_AMOUNT_IN_FIAT = booleanPreferencesKey("SHOW_AMOUNT_IN_FIAT")
    fun getIsAmountInFiat(context: Context): Flow<Boolean> = prefs(context).map { it[SHOW_AMOUNT_IN_FIAT] ?: false }
    suspend fun saveIsAmountInFiat(context: Context, inFiat: Boolean) = context.userPrefs.edit { it[SHOW_AMOUNT_IN_FIAT] = inFiat }

    private val THEME = stringPreferencesKey("THEME")
    fun getUserTheme(context: Context): Flow<UserTheme> = prefs(context).map { UserTheme.safeValueOf(it[THEME]) }
    suspend fun saveUserTheme(context: Context, theme: UserTheme) = context.userPrefs.edit { it[THEME] = theme.name }

    private val HIDE_BALANCE = booleanPreferencesKey("HIDE_BALANCE")
    fun getHideBalance(context: Context): Flow<Boolean> = prefs(context).map { it[HIDE_BALANCE] ?: false }
    suspend fun saveHideBalance(context: Context, hideBalance: Boolean) = context.userPrefs.edit { it[HIDE_BALANCE] = hideBalance }

    // -- electrum

    val PREFS_ELECTRUM_ADDRESS_HOST = stringPreferencesKey("PREFS_ELECTRUM_ADDRESS_HOST")
    val PREFS_ELECTRUM_ADDRESS_PORT = intPreferencesKey("PREFS_ELECTRUM_ADDRESS_PORT")
    val PREFS_ELECTRUM_ADDRESS_PINNED_KEY = stringPreferencesKey("PREFS_ELECTRUM_ADDRESS_PINNED_KEY")

    fun getElectrumServer(context: Context): Flow<ServerAddress?> = prefs(context).map {
        val host = it[PREFS_ELECTRUM_ADDRESS_HOST]?.takeIf { it.isNotBlank() }
        val port = it[PREFS_ELECTRUM_ADDRESS_PORT]
        val pinnedKey = it[PREFS_ELECTRUM_ADDRESS_PINNED_KEY]?.takeIf { it.isNotBlank() }
        log.info("retrieved electrum address from datastore, host=$host port=$port key=$pinnedKey")
        if (host != null && port != null && pinnedKey == null) {
            ServerAddress(host, port, TcpSocket.TLS.TRUSTED_CERTIFICATES)
        } else if (host != null && port != null && pinnedKey != null) {
            ServerAddress(host, port, TcpSocket.TLS.PINNED_PUBLIC_KEY(pinnedKey))
        } else {
            null
        }
    }

    suspend fun saveElectrumServer(context: Context, address: ServerAddress?) = context.userPrefs.edit {
        if (address == null) {
            it.remove(PREFS_ELECTRUM_ADDRESS_HOST)
            it.remove(PREFS_ELECTRUM_ADDRESS_PORT)
            it.remove(PREFS_ELECTRUM_ADDRESS_PINNED_KEY)
        } else {
            it[PREFS_ELECTRUM_ADDRESS_HOST] = address.host
            it[PREFS_ELECTRUM_ADDRESS_PORT] = address.port
            val tls = address.tls
            if (tls is TcpSocket.TLS.PINNED_PUBLIC_KEY) {
                it[PREFS_ELECTRUM_ADDRESS_PINNED_KEY] =  tls.pubKey
            } else {
                it.remove(PREFS_ELECTRUM_ADDRESS_PINNED_KEY)
            }
        }
    }

    // -- security

    val PREFS_SCREEN_LOCK = booleanPreferencesKey("PREFS_SCREEN_LOCK")
    fun getIsScreenLockActive(context: Context): Flow<Boolean> = prefs(context).map { it[PREFS_SCREEN_LOCK] ?: false }
    suspend fun saveIsScreenLockActive(context: Context, isScreenLockActive: Boolean) = context.userPrefs.edit { it[PREFS_SCREEN_LOCK] = isScreenLockActive }

    // -- payments options

    private val INVOICE_DEFAULT_DESC = stringPreferencesKey("INVOICE_DEFAULT_DESC")
    fun getInvoiceDefaultDesc(context: Context): Flow<String> = prefs(context).map { it[INVOICE_DEFAULT_DESC]?.takeIf { it.isNotBlank() } ?: "" }
    suspend fun saveInvoiceDefaultDesc(context: Context, description: String) = context.userPrefs.edit { it[INVOICE_DEFAULT_DESC] = description }

    private val INVOICE_DEFAULT_EXPIRY = longPreferencesKey("INVOICE_DEFAULT_EXPIRY")
    fun getInvoiceDefaultExpiry(context: Context): Flow<Long> = prefs(context).map { it[INVOICE_DEFAULT_EXPIRY] ?: 60 * 60 * 24 * 7 }
    suspend fun saveInvoiceDefaultExpiry(context: Context, expirySeconds: Long) = context.userPrefs.edit { it[INVOICE_DEFAULT_EXPIRY] = expirySeconds }

    private val TRAMPOLINE_MAX_BASE_FEE = longPreferencesKey("TRAMPOLINE_MAX_BASE_FEE")
    private val TRAMPOLINE_MAX_PROPORTIONAL_FEE = longPreferencesKey("TRAMPOLINE_MAX_PROPORTIONAL_FEE")
    fun getTrampolineMaxFee(context: Context): Flow<TrampolineFees?> = prefs(context).map {
        val feeBase = it[TRAMPOLINE_MAX_BASE_FEE]?.sat
        val feeProportional = it[TRAMPOLINE_MAX_PROPORTIONAL_FEE]
        if (feeBase != null && feeProportional != null) {
            TrampolineFees(feeBase, feeProportional, CltvExpiryDelta(144))
        } else null
    }

    suspend fun saveTrampolineMaxFee(context: Context, fee: TrampolineFees?) = context.userPrefs.edit {
        if (fee == null) {
            it.remove(TRAMPOLINE_MAX_BASE_FEE)
            it.remove(TRAMPOLINE_MAX_PROPORTIONAL_FEE)
        } else {
            it[TRAMPOLINE_MAX_BASE_FEE] = fee.feeBase.toLong()
            it[TRAMPOLINE_MAX_PROPORTIONAL_FEE] = fee.feeProportional
        }
    }

    private val AUTO_PAY_TO_OPEN = booleanPreferencesKey("AUTO_PAY_TO_OPEN")
    fun getIsAutoPayToOpenEnabled(context: Context): Flow<Boolean> = prefs(context).map { it[AUTO_PAY_TO_OPEN] ?: true }
    suspend fun saveIsAutoPayToOpenEnabled(context: Context, isEnabled: Boolean) = context.userPrefs.edit { it[AUTO_PAY_TO_OPEN] = isEnabled }

    // -- lnurl authentication key
<<<<<<< HEAD

    private val LNURL_AUTH_KEY_TYPE = intPreferencesKey("LNURL_AUTH_KEY_TYPE")
    fun getLnurlAuthKeyType(context: Context): Flow<LNUrl.Auth.KeyType?> = prefs(context).map {
        when (it[LNURL_AUTH_KEY_TYPE]) {
            LNUrl.Auth.KeyType.DEFAULT_KEY_TYPE.id -> LNUrl.Auth.KeyType.DEFAULT_KEY_TYPE
            LNUrl.Auth.KeyType.LEGACY_KEY_TYPE.id -> LNUrl.Auth.KeyType.LEGACY_KEY_TYPE
            else -> LNUrl.Auth.KeyType.DEFAULT_KEY_TYPE
        }
    }
    suspend fun saveLnurlAuthKeyType(context: Context, keyType: LNUrl.Auth.KeyType?) = context.userPrefs.edit {
        if (keyType == null) {
            it.remove(LNURL_AUTH_KEY_TYPE)
        } else {
            it[LNURL_AUTH_KEY_TYPE] = keyType.id
        }
    }

    private val IS_TOR_ENABLED = booleanPreferencesKey("IS_TOR_ENABLED")
    fun getIsTorEnabled(context: Context): Flow<Boolean> = prefs(context).map { it[IS_TOR_ENABLED] ?: false }
    suspend fun saveIsTorEnabled(context: Context, isEnabled: Boolean) = context.userPrefs.edit { it[IS_TOR_ENABLED] = isEnabled }


=======
    private val LNURL_AUTH_SCHEME = intPreferencesKey("LNURL_AUTH_SCHEME")
    fun getLnurlAuthScheme(context: Context): Flow<LnurlAuth.Scheme?> = prefs(context).map {
        when (it[LNURL_AUTH_SCHEME]) {
            LnurlAuth.Scheme.DEFAULT_SCHEME.id -> LnurlAuth.Scheme.DEFAULT_SCHEME
            LnurlAuth.Scheme.ANDROID_LEGACY_SCHEME.id -> LnurlAuth.Scheme.ANDROID_LEGACY_SCHEME
            else -> LnurlAuth.Scheme.ANDROID_LEGACY_SCHEME
        }
    }
    suspend fun saveLnurlAuthScheme(context: Context, scheme: LnurlAuth.Scheme?) = context.userPrefs.edit {
        if (scheme == null) {
            it.remove(LNURL_AUTH_SCHEME)
        } else {
            it[LNURL_AUTH_SCHEME] = scheme.id
        }
    }

>>>>>>> 71326130
}<|MERGE_RESOLUTION|>--- conflicted
+++ resolved
@@ -26,11 +26,7 @@
 import fr.acinq.phoenix.android.utils.UserTheme
 import fr.acinq.phoenix.data.BitcoinUnit
 import fr.acinq.phoenix.data.FiatCurrency
-<<<<<<< HEAD
-import fr.acinq.phoenix.data.LNUrl
-=======
 import fr.acinq.phoenix.data.lnurl.LnurlAuth
->>>>>>> 71326130
 import fr.acinq.phoenix.legacy.userPrefs
 import kotlinx.coroutines.flow.Flow
 import kotlinx.coroutines.flow.catch
@@ -151,31 +147,6 @@
     fun getIsAutoPayToOpenEnabled(context: Context): Flow<Boolean> = prefs(context).map { it[AUTO_PAY_TO_OPEN] ?: true }
     suspend fun saveIsAutoPayToOpenEnabled(context: Context, isEnabled: Boolean) = context.userPrefs.edit { it[AUTO_PAY_TO_OPEN] = isEnabled }
 
-    // -- lnurl authentication key
-<<<<<<< HEAD
-
-    private val LNURL_AUTH_KEY_TYPE = intPreferencesKey("LNURL_AUTH_KEY_TYPE")
-    fun getLnurlAuthKeyType(context: Context): Flow<LNUrl.Auth.KeyType?> = prefs(context).map {
-        when (it[LNURL_AUTH_KEY_TYPE]) {
-            LNUrl.Auth.KeyType.DEFAULT_KEY_TYPE.id -> LNUrl.Auth.KeyType.DEFAULT_KEY_TYPE
-            LNUrl.Auth.KeyType.LEGACY_KEY_TYPE.id -> LNUrl.Auth.KeyType.LEGACY_KEY_TYPE
-            else -> LNUrl.Auth.KeyType.DEFAULT_KEY_TYPE
-        }
-    }
-    suspend fun saveLnurlAuthKeyType(context: Context, keyType: LNUrl.Auth.KeyType?) = context.userPrefs.edit {
-        if (keyType == null) {
-            it.remove(LNURL_AUTH_KEY_TYPE)
-        } else {
-            it[LNURL_AUTH_KEY_TYPE] = keyType.id
-        }
-    }
-
-    private val IS_TOR_ENABLED = booleanPreferencesKey("IS_TOR_ENABLED")
-    fun getIsTorEnabled(context: Context): Flow<Boolean> = prefs(context).map { it[IS_TOR_ENABLED] ?: false }
-    suspend fun saveIsTorEnabled(context: Context, isEnabled: Boolean) = context.userPrefs.edit { it[IS_TOR_ENABLED] = isEnabled }
-
-
-=======
     private val LNURL_AUTH_SCHEME = intPreferencesKey("LNURL_AUTH_SCHEME")
     fun getLnurlAuthScheme(context: Context): Flow<LnurlAuth.Scheme?> = prefs(context).map {
         when (it[LNURL_AUTH_SCHEME]) {
@@ -192,5 +163,8 @@
         }
     }
 
->>>>>>> 71326130
+    private val IS_TOR_ENABLED = booleanPreferencesKey("IS_TOR_ENABLED")
+    fun getIsTorEnabled(context: Context): Flow<Boolean> = prefs(context).map { it[IS_TOR_ENABLED] ?: false }
+    suspend fun saveIsTorEnabled(context: Context, isEnabled: Boolean) = context.userPrefs.edit { it[IS_TOR_ENABLED] = isEnabled }
+
 }