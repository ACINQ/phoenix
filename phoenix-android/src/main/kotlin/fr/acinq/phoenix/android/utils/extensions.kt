/*
 * Copyright 2020 ACINQ SAS
 *
 * Licensed under the Apache License, Version 2.0 (the "License");
 * you may not use this file except in compliance with the License.
 * You may obtain a copy of the License at
 *
 *     http://www.apache.org/licenses/LICENSE-2.0
 *
 * Unless required by applicable law or agreed to in writing, software
 * distributed under the License is distributed on an "AS IS" BASIS,
 * WITHOUT WARRANTIES OR CONDITIONS OF ANY KIND, either express or implied.
 * See the License for the specific language governing permissions and
 * limitations under the License.
 */

package fr.acinq.phoenix.android.utils

import android.app.*
import android.content.*
import androidx.compose.runtime.Composable
import androidx.compose.runtime.remember
import androidx.compose.ui.platform.LocalContext
import androidx.compose.ui.res.stringResource
<<<<<<< HEAD
import fr.acinq.lightning.db.IncomingPayment
import fr.acinq.lightning.db.OutgoingPayment
import fr.acinq.lightning.db.WalletPayment
=======
import fr.acinq.lightning.db.*
>>>>>>> 7837b264
import fr.acinq.lightning.utils.Connection
import fr.acinq.phoenix.android.*
import fr.acinq.phoenix.android.R
import fr.acinq.phoenix.data.BitcoinUnit
import fr.acinq.phoenix.data.FiatCurrency
import java.security.cert.CertificateException
import java.util.*

/**
 * Utility method rebinding any exceptions thrown by a method into another exception, using the origin exception as the root cause.
 * Helps with pattern matching.
 */
inline fun <T> tryWith(exception: Exception, action: () -> T): T = try {
    action.invoke()
} catch (t: Exception) {
    exception.initCause(t)
    throw exception
}

inline fun <T1 : Any, T2 : Any, R : Any> safeLet(p1: T1?, p2: T2?, block: (T1, T2) -> R?): R? {
    return if (p1 != null && p2 != null) block(p1, p2) else null
}

fun Context.findActivity(): MainActivity {
    var context = this
    while (context is ContextWrapper) {
        if (context is MainActivity) return context
        context = context.baseContext
    }
    throw IllegalStateException("not in the context of the main Phoenix activity")
}

@Composable
fun BitcoinUnit.label(): String = when (this) {
    BitcoinUnit.Sat -> stringResource(id = R.string.prefs_display_coin_sat_label)
    BitcoinUnit.Bit -> stringResource(id = R.string.prefs_display_coin_bit_label)
    BitcoinUnit.MBtc -> stringResource(id = R.string.prefs_display_coin_mbtc_label)
    BitcoinUnit.Btc -> stringResource(id = R.string.prefs_display_coin_btc_label)
}

/* Previous code (merge conflict):
@Composable
fun FiatCurrency.labels(): Pair<String, String> {
    val code = this.name
    val context = LocalContext.current
    return remember(key1 = code) {
        val fullName = when {
            code.length == 3 -> try {
                Currency.getInstance(code).displayName
            } catch (e: Exception) {
                "N/A"
            }
            code == "ARS_BM" -> context.getString(R.string.currency_ars_bm)
            code == "CUP_FM" -> context.getString(R.string.currency_cup_fm)
<<<<<<< HEAD
            else -> "N/A"
        }
        val flag = getFlag(code)
        "$flag $code" to fullName
    }
}

private fun getFlag(code: String): String {
    return when (code) {
        "AED" -> "🇦🇪" // United Arab Emirates Dirham
        "AFN" -> "🇦🇫" // Afghan Afghani
        "ALL" -> "🇦🇱" // Albanian Lek
        "AMD" -> "🇦🇲" // Armenian Dram
        "ANG" -> "🇳🇱" // Netherlands Antillean Guilder
        "AOA" -> "🇦🇴" // Angolan Kwanza
        "ARS_BM" -> "🇦🇷" // Argentine Peso (blue market)
        "ARS" -> "🇦🇷" // Argentine Peso
        "AUD" -> "🇦🇺" // Australian Dollar
        "AWG" -> "🇦🇼" // Aruban Florin
        "AZN" -> "🇦🇿" // Azerbaijani Manat
        "BAM" -> "🇧🇦" // Bosnia-Herzegovina Convertible Mark
        "BBD" -> "🇧🇧" // Barbadian Dollar
        "BDT" -> "🇧🇩" // Bangladeshi Taka
        "BGN" -> "🇧🇬" // Bulgarian Lev
        "BHD" -> "🇧🇭" // Bahraini Dinar
        "BIF" -> "🇧🇮" // Burundian Franc
        "BMD" -> "🇧🇲" // Bermudan Dollar
        "BND" -> "🇧🇳" // Brunei Dollar
        "BOB" -> "🇧🇴" // Bolivian Boliviano
        "BRL" -> "🇧🇷" // Brazilian Real
        "BSD" -> "🇧🇸" // Bahamian Dollar
        "BTN" -> "🇧🇹" // Bhutanese Ngultrum
        "BWP" -> "🇧🇼" // Botswanan Pula
        "BZD" -> "🇧🇿" // Belize Dollar
        "CAD" -> "🇨🇦" // Canadian Dollar
        "CDF" -> "🇨🇩" // Congolese Franc
        "CHF" -> "🇨🇭" // Swiss Franc
        "CLP" -> "🇨🇱" // Chilean Peso
        "CNH" -> "🇨🇳" // Chinese Yuan (offshore)
        "CNY" -> "🇨🇳" // Chinese Yuan (onshore)
        "COP" -> "🇨🇴" // Colombian Peso
        "CRC" -> "🇨🇷" // Costa Rican Colón
        "CUP" -> "🇨🇺" // Cuban Peso
        "CUP_FM" -> "🇨🇺" // Cuban Peso (free market)
        "CVE" -> "🇨🇻" // Cape Verdean Escudo
        "CZK" -> "🇨🇿" // Czech Koruna
        "DJF" -> "🇩🇯" // Djiboutian Franc
        "DKK" -> "🇩🇰" // Danish Krone
        "DOP" -> "🇩🇴" // Dominican Peso
        "DZD" -> "🇩🇿" // Algerian Dinar
        "EGP" -> "🇪🇬" // Egyptian Pound
        "ERN" -> "🇪🇷" // Eritrean Nakfa
        "ETB" -> "🇪🇹" // Ethiopian Birr
        "EUR" -> "🇪🇺" // Euro
        "FJD" -> "🇫🇯" // Fijian Dollar
        "FKP" -> "🇫🇰" // Falkland Islands Pound
        "GBP" -> "🇬🇧" // British Pound Sterling
        "GEL" -> "🇬🇪" // Georgian Lari
        "GHS" -> "🇬🇭" // Ghanaian Cedi
        "GIP" -> "🇬🇮" // Gibraltar Pound
        "GMD" -> "🇬🇲" // Gambian Dalasi
        "GNF" -> "🇬🇳" // Guinean Franc
        "GTQ" -> "🇬🇹" // Guatemalan Quetzal
        "GYD" -> "🇬🇾" // Guyanaese Dollar
        "HKD" -> "🇭🇰" // Hong Kong Dollar
        "HNL" -> "🇭🇳" // Honduran Lempira
        "HRK" -> "🇭🇷" // Croatian Kuna
        "HTG" -> "🇭🇹" // Haitian Gourde
        "HUF" -> "🇭🇺" // Hungarian Forint
        "IDR" -> "🇮🇩" // Indonesian Rupiah
        "ILS" -> "🇮🇱" // Israeli New Sheqel
        "INR" -> "🇮🇳" // Indian Rupee
        "IQD" -> "🇮🇶" // Iraqi Dinar
        "IRR" -> "🇮🇷" // Iranian Rial
        "ISK" -> "🇮🇸" // Icelandic Króna
        "JEP" -> "🇯🇪" // Jersey Pound
        "JMD" -> "🇯🇲" // Jamaican Dollar
        "JOD" -> "🇯🇴" // Jordanian Dinar
        "JPY" -> "🇯🇵" // Japanese Yen
        "KES" -> "🇰🇪" // Kenyan Shilling
        "KGS" -> "🇰🇬" // Kyrgystani Som
        "KHR" -> "🇰🇭" // Cambodian Riel
        "KMF" -> "🇰🇲" // Comorian Franc
        "KPW" -> "🇰🇵" // North Korean Won
        "KRW" -> "🇰🇷" // South Korean Won
        "KWD" -> "🇰🇼" // Kuwaiti Dinar
        "KYD" -> "🇰🇾" // Cayman Islands Dollar
        "KZT" -> "🇰🇿" // Kazakhstani Tenge
        "LAK" -> "🇱🇦" // Laotian Kip
        "LBP" -> "🇱🇧" // Lebanese Pound
        "LKR" -> "🇱🇰" // Sri Lankan Rupee
        "LRD" -> "🇱🇷" // Liberian Dollar
        "LSL" -> "🇱🇸" // Lesotho Loti
        "LYD" -> "🇱🇾" // Libyan Dinar
        "MAD" -> "🇲🇦" // Moroccan Dirham
        "MDL" -> "🇲🇩" // Moldovan Leu
        "MGA" -> "🇲🇬" // Malagasy Ariary
        "MKD" -> "🇲🇰" // Macedonian Denar
        "MMK" -> "🇲🇲" // Myanmar Kyat
        "MNT" -> "🇲🇳" // Mongolian Tugrik
        "MOP" -> "🇲🇴" // Macanese Pataca
        "MUR" -> "🇲🇺" // Mauritian Rupee
        "MVR" -> "🇲🇻" // Maldivian Rufiyaa
        "MWK" -> "🇲🇼" // Malawian Kwacha
        "MXN" -> "🇲🇽" // Mexican Peso
        "MYR" -> "🇲🇾" // Malaysian Ringgit
        "MZN" -> "🇲🇿" // Mozambican Metical
        "NAD" -> "🇳🇦" // Namibian Dollar
        "NGN" -> "🇳🇬" // Nigerian Naira
        "NIO" -> "🇳🇮" // Nicaraguan Córdoba
        "NOK" -> "🇳🇴" // Norwegian Krone
        "NPR" -> "🇳🇵" // Nepalese Rupee
        "NZD" -> "🇳🇿" // New Zealand Dollar
        "OMR" -> "🇴🇲" // Omani Rial
        "PAB" -> "🇵🇦" // Panamanian Balboa
        "PEN" -> "🇵🇪" // Peruvian Nuevo Sol
        "PGK" -> "🇵🇬" // Papua New Guinean Kina
        "PHP" -> "🇵🇭" // Philippine Peso
        "PKR" -> "🇵🇰" // Pakistani Rupee
        "PLN" -> "🇵🇱" // Polish Zloty
        "PYG" -> "🇵🇾" // Paraguayan Guarani
        "QAR" -> "🇶🇦" // Qatari Rial
        "RON" -> "🇷🇴" // Romanian Leu
        "RSD" -> "🇷🇸" // Serbian Dinar
        "RUB" -> "🇷🇺" // Russian Ruble
        "RWF" -> "🇷🇼" // Rwandan Franc
        "SAR" -> "🇸🇦" // Saudi Riyal
        "SBD" -> "🇸🇧" // Solomon Islands Dollar
        "SCR" -> "🇸🇨" // Seychellois Rupee
        "SDG" -> "🇸🇩" // Sudanese Pound
        "SEK" -> "🇸🇪" // Swedish Krona
        "SGD" -> "🇸🇬" // Singapore Dollar
        "SHP" -> "🇸🇭" // Saint Helena Pound
        "SLL" -> "🇸🇱" // Sierra Leonean Leone
        "SOS" -> "🇸🇴" // Somali Shilling
        "SRD" -> "🇸🇷" // Surinamese Dollar
        "SYP" -> "🇸🇾" // Syrian Pound
        "SZL" -> "🇸🇿" // Swazi Lilangeni
        "THB" -> "🇹🇭" // Thai Baht
        "TJS" -> "🇹🇯" // Tajikistani Somoni
        "TMT" -> "🇹🇲" // Turkmenistani Manat
        "TND" -> "🇹🇳" // Tunisian Dinar
        "TOP" -> "🇹🇴" // Tongan Paʻanga
        "TRY" -> "🇹🇷" // Turkish Lira
        "TTD" -> "🇹🇹" // Trinidad and Tobago Dollar
        "TWD" -> "🇹🇼" // New Taiwan Dollar
        "TZS" -> "🇹🇿" // Tanzanian Shilling
        "UAH" -> "🇺🇦" // Ukrainian Hryvnia
        "UGX" -> "🇺🇬" // Ugandan Shilling
        "USD" -> "🇺🇸" // United States Dollar
        "UYU" -> "🇺🇾" // Uruguayan Peso
        "UZS" -> "🇺🇿" // Uzbekistan Som
        "VND" -> "🇻🇳" // Vietnamese Dong
        "VUV" -> "🇻🇺" // Vanuatu Vatu
        "WST" -> "🇼🇸" // Samoan Tala
        "XAF" -> "🇨🇲" // CFA Franc BEAC        - multiple options, chose country with highest GDP
        "XCD" -> "🇱🇨" // East Caribbean Dollar - multiple options, chose country with highest GDP
        "XOF" -> "🇨🇮" // CFA Franc BCEAO       - multiple options, chose country with highest GDP
        "XPF" -> "🇳🇨" // CFP Franc             - multiple options, chose country with highest GDP
        "YER" -> "🇾🇪" // Yemeni Rial
        "ZAR" -> "🇿🇦" // South African Rand
        "ZMW" -> "🇿🇲" // Zambian Kwacha
        else -> "🏳️"
    }
}
*/

@Composable
fun FiatCurrency.labels(): Pair<String, String> {
    val code = this.name
    val context = LocalContext.current
    return remember(key1 = code) {
        val fullName = when {
            code.length == 3 -> try {
                Currency.getInstance(code).displayName
            } catch (e: Exception) {
                "N/A"
            }
            code == "ARS_BM" -> context.getString(R.string.currency_ars_bm)
            code == "CUP_FM" -> context.getString(R.string.currency_cup_fm)
=======
>>>>>>> 7837b264
            code == "LBP_BM" -> context.getString(R.string.currency_lbp_bm)
            else -> "N/A"
        }
        val flag = getFlag(code)
        "$flag $code" to fullName
    }
}

private fun getFlag(code: String): String {
    return when (code) {
        "AED" -> "🇦🇪" // United Arab Emirates Dirham
        "AFN" -> "🇦🇫" // Afghan Afghani
        "ALL" -> "🇦🇱" // Albanian Lek
        "AMD" -> "🇦🇲" // Armenian Dram
        "ANG" -> "🇳🇱" // Netherlands Antillean Guilder
        "AOA" -> "🇦🇴" // Angolan Kwanza
        "ARS_BM" -> "🇦🇷" // Argentine Peso (blue market)
        "ARS" -> "🇦🇷" // Argentine Peso
        "AUD" -> "🇦🇺" // Australian Dollar
        "AWG" -> "🇦🇼" // Aruban Florin
        "AZN" -> "🇦🇿" // Azerbaijani Manat
        "BAM" -> "🇧🇦" // Bosnia-Herzegovina Convertible Mark
        "BBD" -> "🇧🇧" // Barbadian Dollar
        "BDT" -> "🇧🇩" // Bangladeshi Taka
        "BGN" -> "🇧🇬" // Bulgarian Lev
        "BHD" -> "🇧🇭" // Bahraini Dinar
        "BIF" -> "🇧🇮" // Burundian Franc
        "BMD" -> "🇧🇲" // Bermudan Dollar
        "BND" -> "🇧🇳" // Brunei Dollar
        "BOB" -> "🇧🇴" // Bolivian Boliviano
        "BRL" -> "🇧🇷" // Brazilian Real
        "BSD" -> "🇧🇸" // Bahamian Dollar
        "BTN" -> "🇧🇹" // Bhutanese Ngultrum
        "BWP" -> "🇧🇼" // Botswanan Pula
        "BZD" -> "🇧🇿" // Belize Dollar
        "CAD" -> "🇨🇦" // Canadian Dollar
        "CDF" -> "🇨🇩" // Congolese Franc
        "CHF" -> "🇨🇭" // Swiss Franc
        "CLP" -> "🇨🇱" // Chilean Peso
        "CNH" -> "🇨🇳" // Chinese Yuan (offshore)
        "CNY" -> "🇨🇳" // Chinese Yuan (onshore)
        "COP" -> "🇨🇴" // Colombian Peso
        "CRC" -> "🇨🇷" // Costa Rican Colón
        "CUP" -> "🇨🇺" // Cuban Peso
        "CUP_FM" -> "🇨🇺" // Cuban Peso (free market)
        "CVE" -> "🇨🇻" // Cape Verdean Escudo
        "CZK" -> "🇨🇿" // Czech Koruna
        "DJF" -> "🇩🇯" // Djiboutian Franc
        "DKK" -> "🇩🇰" // Danish Krone
        "DOP" -> "🇩🇴" // Dominican Peso
        "DZD" -> "🇩🇿" // Algerian Dinar
        "EGP" -> "🇪🇬" // Egyptian Pound
        "ERN" -> "🇪🇷" // Eritrean Nakfa
        "ETB" -> "🇪🇹" // Ethiopian Birr
        "EUR" -> "🇪🇺" // Euro
        "FJD" -> "🇫🇯" // Fijian Dollar
        "FKP" -> "🇫🇰" // Falkland Islands Pound
        "GBP" -> "🇬🇧" // British Pound Sterling
        "GEL" -> "🇬🇪" // Georgian Lari
        "GHS" -> "🇬🇭" // Ghanaian Cedi
        "GIP" -> "🇬🇮" // Gibraltar Pound
        "GMD" -> "🇬🇲" // Gambian Dalasi
        "GNF" -> "🇬🇳" // Guinean Franc
        "GTQ" -> "🇬🇹" // Guatemalan Quetzal
        "GYD" -> "🇬🇾" // Guyanaese Dollar
        "HKD" -> "🇭🇰" // Hong Kong Dollar
        "HNL" -> "🇭🇳" // Honduran Lempira
        "HRK" -> "🇭🇷" // Croatian Kuna
        "HTG" -> "🇭🇹" // Haitian Gourde
        "HUF" -> "🇭🇺" // Hungarian Forint
        "IDR" -> "🇮🇩" // Indonesian Rupiah
        "ILS" -> "🇮🇱" // Israeli New Sheqel
        "INR" -> "🇮🇳" // Indian Rupee
        "IQD" -> "🇮🇶" // Iraqi Dinar
        "IRR" -> "🇮🇷" // Iranian Rial
        "ISK" -> "🇮🇸" // Icelandic Króna
        "JEP" -> "🇯🇪" // Jersey Pound
        "JMD" -> "🇯🇲" // Jamaican Dollar
        "JOD" -> "🇯🇴" // Jordanian Dinar
        "JPY" -> "🇯🇵" // Japanese Yen
        "KES" -> "🇰🇪" // Kenyan Shilling
        "KGS" -> "🇰🇬" // Kyrgystani Som
        "KHR" -> "🇰🇭" // Cambodian Riel
        "KMF" -> "🇰🇲" // Comorian Franc
        "KPW" -> "🇰🇵" // North Korean Won
        "KRW" -> "🇰🇷" // South Korean Won
        "KWD" -> "🇰🇼" // Kuwaiti Dinar
        "KYD" -> "🇰🇾" // Cayman Islands Dollar
        "KZT" -> "🇰🇿" // Kazakhstani Tenge
        "LAK" -> "🇱🇦" // Laotian Kip
        "LBP" -> "🇱🇧" // Lebanese Pound
        "LBP_BM" -> "🇱🇧" // Lebanese Pound
        "LKR" -> "🇱🇰" // Sri Lankan Rupee
        "LRD" -> "🇱🇷" // Liberian Dollar
        "LSL" -> "🇱🇸" // Lesotho Loti
        "LYD" -> "🇱🇾" // Libyan Dinar
        "MAD" -> "🇲🇦" // Moroccan Dirham
        "MDL" -> "🇲🇩" // Moldovan Leu
        "MGA" -> "🇲🇬" // Malagasy Ariary
        "MKD" -> "🇲🇰" // Macedonian Denar
        "MMK" -> "🇲🇲" // Myanmar Kyat
        "MNT" -> "🇲🇳" // Mongolian Tugrik
        "MOP" -> "🇲🇴" // Macanese Pataca
        "MUR" -> "🇲🇺" // Mauritian Rupee
        "MVR" -> "🇲🇻" // Maldivian Rufiyaa
        "MWK" -> "🇲🇼" // Malawian Kwacha
        "MXN" -> "🇲🇽" // Mexican Peso
        "MYR" -> "🇲🇾" // Malaysian Ringgit
        "MZN" -> "🇲🇿" // Mozambican Metical
        "NAD" -> "🇳🇦" // Namibian Dollar
        "NGN" -> "🇳🇬" // Nigerian Naira
        "NIO" -> "🇳🇮" // Nicaraguan Córdoba
        "NOK" -> "🇳🇴" // Norwegian Krone
        "NPR" -> "🇳🇵" // Nepalese Rupee
        "NZD" -> "🇳🇿" // New Zealand Dollar
        "OMR" -> "🇴🇲" // Omani Rial
        "PAB" -> "🇵🇦" // Panamanian Balboa
        "PEN" -> "🇵🇪" // Peruvian Nuevo Sol
        "PGK" -> "🇵🇬" // Papua New Guinean Kina
        "PHP" -> "🇵🇭" // Philippine Peso
        "PKR" -> "🇵🇰" // Pakistani Rupee
        "PLN" -> "🇵🇱" // Polish Zloty
        "PYG" -> "🇵🇾" // Paraguayan Guarani
        "QAR" -> "🇶🇦" // Qatari Rial
        "RON" -> "🇷🇴" // Romanian Leu
        "RSD" -> "🇷🇸" // Serbian Dinar
        "RUB" -> "🇷🇺" // Russian Ruble
        "RWF" -> "🇷🇼" // Rwandan Franc
        "SAR" -> "🇸🇦" // Saudi Riyal
        "SBD" -> "🇸🇧" // Solomon Islands Dollar
        "SCR" -> "🇸🇨" // Seychellois Rupee
        "SDG" -> "🇸🇩" // Sudanese Pound
        "SEK" -> "🇸🇪" // Swedish Krona
        "SGD" -> "🇸🇬" // Singapore Dollar
        "SHP" -> "🇸🇭" // Saint Helena Pound
        "SLL" -> "🇸🇱" // Sierra Leonean Leone
        "SOS" -> "🇸🇴" // Somali Shilling
        "SRD" -> "🇸🇷" // Surinamese Dollar
        "SYP" -> "🇸🇾" // Syrian Pound
        "SZL" -> "🇸🇿" // Swazi Lilangeni
        "THB" -> "🇹🇭" // Thai Baht
        "TJS" -> "🇹🇯" // Tajikistani Somoni
        "TMT" -> "🇹🇲" // Turkmenistani Manat
        "TND" -> "🇹🇳" // Tunisian Dinar
        "TOP" -> "🇹🇴" // Tongan Paʻanga
        "TRY" -> "🇹🇷" // Turkish Lira
        "TTD" -> "🇹🇹" // Trinidad and Tobago Dollar
        "TWD" -> "🇹🇼" // New Taiwan Dollar
        "TZS" -> "🇹🇿" // Tanzanian Shilling
        "UAH" -> "🇺🇦" // Ukrainian Hryvnia
        "UGX" -> "🇺🇬" // Ugandan Shilling
        "USD" -> "🇺🇸" // United States Dollar
        "UYU" -> "🇺🇾" // Uruguayan Peso
        "UZS" -> "🇺🇿" // Uzbekistan Som
        "VND" -> "🇻🇳" // Vietnamese Dong
        "VUV" -> "🇻🇺" // Vanuatu Vatu
        "WST" -> "🇼🇸" // Samoan Tala
        "XAF" -> "🇨🇲" // CFA Franc BEAC        - multiple options, chose country with highest GDP
        "XCD" -> "🇱🇨" // East Caribbean Dollar - multiple options, chose country with highest GDP
        "XOF" -> "🇨🇮" // CFA Franc BCEAO       - multiple options, chose country with highest GDP
        "XPF" -> "🇳🇨" // CFP Franc             - multiple options, chose country with highest GDP
        "YER" -> "🇾🇪" // Yemeni Rial
        "ZAR" -> "🇿🇦" // South African Rand
        "ZMW" -> "🇿🇲" // Zambian Kwacha
        else -> "🏳️"
    }
}

@Composable
fun UserTheme.label(): String {
    val context = LocalContext.current
    return remember(key1 = this.name) {
        when (this) {
            UserTheme.DARK -> context.getString(R.string.prefs_display_theme_dark_label)
            UserTheme.LIGHT -> context.getString(R.string.prefs_display_theme_light_label)
            UserTheme.SYSTEM -> context.getString(R.string.prefs_display_theme_system_label)
        }
    }
}

fun Connection.CLOSED.isBadCertificate() = this.reason?.cause is CertificateException

/**
 * Returns a trimmed, localized description of the payment, based on the type and information available. May be null!
 *
 * For example, a payment closing a channel has no description, and it's up to us to create one. Others like a LN
 * payment with an invoice do have a description baked in, and that's what is returned.
 */
fun WalletPayment.smartDescription(context: Context): String? = when (this) {
<<<<<<< HEAD
    is OutgoingPayment -> when (val details = this.details) {
        is OutgoingPayment.Details.Normal -> details.paymentRequest.description ?: details.paymentRequest.descriptionHash?.toHex()
        is OutgoingPayment.Details.ChannelClosing -> context.getString(R.string.paymentdetails_desc_closing_channel)
        is OutgoingPayment.Details.KeySend -> context.getString(R.string.paymentdetails_desc_keysend)
        is OutgoingPayment.Details.SwapOut -> context.getString(R.string.paymentdetails_desc_swapout, details.address)
    }
    is IncomingPayment -> when (val origin = this.origin) {
        is IncomingPayment.Origin.Invoice -> origin.paymentRequest.description ?: origin.paymentRequest.descriptionHash?.toHex()
        is IncomingPayment.Origin.KeySend -> context.getString(R.string.paymentdetails_desc_keysend)
        else -> null
    }
    else -> null
=======
    is LightningOutgoingPayment -> when (val details = this.details) {
        is LightningOutgoingPayment.Details.Normal -> details.paymentRequest.description
        is LightningOutgoingPayment.Details.KeySend -> context.getString(R.string.paymentdetails_desc_keysend)
        is LightningOutgoingPayment.Details.SwapOut -> context.getString(R.string.paymentdetails_desc_swapout, details.address)
    }
    is IncomingPayment -> when (val origin = this.origin) {
        is IncomingPayment.Origin.Invoice -> origin.paymentRequest.description
        is IncomingPayment.Origin.KeySend -> context.getString(R.string.paymentdetails_desc_keysend)
        is IncomingPayment.Origin.SwapIn, is IncomingPayment.Origin.OnChain -> context.getString(R.string.paymentdetails_desc_swapin)
    }
    is SpliceOutgoingPayment -> context.getString(R.string.paymentdetails_desc_splice_out)
    is ChannelCloseOutgoingPayment -> context.getString(R.string.paymentdetails_desc_closing_channel)
    is SpliceCpfpOutgoingPayment -> context.getString(R.string.paymentdetails_desc_cpfp)
>>>>>>> 7837b264
}?.takeIf { it.isNotBlank() }<|MERGE_RESOLUTION|>--- conflicted
+++ resolved
@@ -22,13 +22,7 @@
 import androidx.compose.runtime.remember
 import androidx.compose.ui.platform.LocalContext
 import androidx.compose.ui.res.stringResource
-<<<<<<< HEAD
-import fr.acinq.lightning.db.IncomingPayment
-import fr.acinq.lightning.db.OutgoingPayment
-import fr.acinq.lightning.db.WalletPayment
-=======
 import fr.acinq.lightning.db.*
->>>>>>> 7837b264
 import fr.acinq.lightning.utils.Connection
 import fr.acinq.phoenix.android.*
 import fr.acinq.phoenix.android.R
@@ -69,7 +63,6 @@
     BitcoinUnit.Btc -> stringResource(id = R.string.prefs_display_coin_btc_label)
 }
 
-/* Previous code (merge conflict):
 @Composable
 fun FiatCurrency.labels(): Pair<String, String> {
     val code = this.name
@@ -83,189 +76,6 @@
             }
             code == "ARS_BM" -> context.getString(R.string.currency_ars_bm)
             code == "CUP_FM" -> context.getString(R.string.currency_cup_fm)
-<<<<<<< HEAD
-            else -> "N/A"
-        }
-        val flag = getFlag(code)
-        "$flag $code" to fullName
-    }
-}
-
-private fun getFlag(code: String): String {
-    return when (code) {
-        "AED" -> "🇦🇪" // United Arab Emirates Dirham
-        "AFN" -> "🇦🇫" // Afghan Afghani
-        "ALL" -> "🇦🇱" // Albanian Lek
-        "AMD" -> "🇦🇲" // Armenian Dram
-        "ANG" -> "🇳🇱" // Netherlands Antillean Guilder
-        "AOA" -> "🇦🇴" // Angolan Kwanza
-        "ARS_BM" -> "🇦🇷" // Argentine Peso (blue market)
-        "ARS" -> "🇦🇷" // Argentine Peso
-        "AUD" -> "🇦🇺" // Australian Dollar
-        "AWG" -> "🇦🇼" // Aruban Florin
-        "AZN" -> "🇦🇿" // Azerbaijani Manat
-        "BAM" -> "🇧🇦" // Bosnia-Herzegovina Convertible Mark
-        "BBD" -> "🇧🇧" // Barbadian Dollar
-        "BDT" -> "🇧🇩" // Bangladeshi Taka
-        "BGN" -> "🇧🇬" // Bulgarian Lev
-        "BHD" -> "🇧🇭" // Bahraini Dinar
-        "BIF" -> "🇧🇮" // Burundian Franc
-        "BMD" -> "🇧🇲" // Bermudan Dollar
-        "BND" -> "🇧🇳" // Brunei Dollar
-        "BOB" -> "🇧🇴" // Bolivian Boliviano
-        "BRL" -> "🇧🇷" // Brazilian Real
-        "BSD" -> "🇧🇸" // Bahamian Dollar
-        "BTN" -> "🇧🇹" // Bhutanese Ngultrum
-        "BWP" -> "🇧🇼" // Botswanan Pula
-        "BZD" -> "🇧🇿" // Belize Dollar
-        "CAD" -> "🇨🇦" // Canadian Dollar
-        "CDF" -> "🇨🇩" // Congolese Franc
-        "CHF" -> "🇨🇭" // Swiss Franc
-        "CLP" -> "🇨🇱" // Chilean Peso
-        "CNH" -> "🇨🇳" // Chinese Yuan (offshore)
-        "CNY" -> "🇨🇳" // Chinese Yuan (onshore)
-        "COP" -> "🇨🇴" // Colombian Peso
-        "CRC" -> "🇨🇷" // Costa Rican Colón
-        "CUP" -> "🇨🇺" // Cuban Peso
-        "CUP_FM" -> "🇨🇺" // Cuban Peso (free market)
-        "CVE" -> "🇨🇻" // Cape Verdean Escudo
-        "CZK" -> "🇨🇿" // Czech Koruna
-        "DJF" -> "🇩🇯" // Djiboutian Franc
-        "DKK" -> "🇩🇰" // Danish Krone
-        "DOP" -> "🇩🇴" // Dominican Peso
-        "DZD" -> "🇩🇿" // Algerian Dinar
-        "EGP" -> "🇪🇬" // Egyptian Pound
-        "ERN" -> "🇪🇷" // Eritrean Nakfa
-        "ETB" -> "🇪🇹" // Ethiopian Birr
-        "EUR" -> "🇪🇺" // Euro
-        "FJD" -> "🇫🇯" // Fijian Dollar
-        "FKP" -> "🇫🇰" // Falkland Islands Pound
-        "GBP" -> "🇬🇧" // British Pound Sterling
-        "GEL" -> "🇬🇪" // Georgian Lari
-        "GHS" -> "🇬🇭" // Ghanaian Cedi
-        "GIP" -> "🇬🇮" // Gibraltar Pound
-        "GMD" -> "🇬🇲" // Gambian Dalasi
-        "GNF" -> "🇬🇳" // Guinean Franc
-        "GTQ" -> "🇬🇹" // Guatemalan Quetzal
-        "GYD" -> "🇬🇾" // Guyanaese Dollar
-        "HKD" -> "🇭🇰" // Hong Kong Dollar
-        "HNL" -> "🇭🇳" // Honduran Lempira
-        "HRK" -> "🇭🇷" // Croatian Kuna
-        "HTG" -> "🇭🇹" // Haitian Gourde
-        "HUF" -> "🇭🇺" // Hungarian Forint
-        "IDR" -> "🇮🇩" // Indonesian Rupiah
-        "ILS" -> "🇮🇱" // Israeli New Sheqel
-        "INR" -> "🇮🇳" // Indian Rupee
-        "IQD" -> "🇮🇶" // Iraqi Dinar
-        "IRR" -> "🇮🇷" // Iranian Rial
-        "ISK" -> "🇮🇸" // Icelandic Króna
-        "JEP" -> "🇯🇪" // Jersey Pound
-        "JMD" -> "🇯🇲" // Jamaican Dollar
-        "JOD" -> "🇯🇴" // Jordanian Dinar
-        "JPY" -> "🇯🇵" // Japanese Yen
-        "KES" -> "🇰🇪" // Kenyan Shilling
-        "KGS" -> "🇰🇬" // Kyrgystani Som
-        "KHR" -> "🇰🇭" // Cambodian Riel
-        "KMF" -> "🇰🇲" // Comorian Franc
-        "KPW" -> "🇰🇵" // North Korean Won
-        "KRW" -> "🇰🇷" // South Korean Won
-        "KWD" -> "🇰🇼" // Kuwaiti Dinar
-        "KYD" -> "🇰🇾" // Cayman Islands Dollar
-        "KZT" -> "🇰🇿" // Kazakhstani Tenge
-        "LAK" -> "🇱🇦" // Laotian Kip
-        "LBP" -> "🇱🇧" // Lebanese Pound
-        "LKR" -> "🇱🇰" // Sri Lankan Rupee
-        "LRD" -> "🇱🇷" // Liberian Dollar
-        "LSL" -> "🇱🇸" // Lesotho Loti
-        "LYD" -> "🇱🇾" // Libyan Dinar
-        "MAD" -> "🇲🇦" // Moroccan Dirham
-        "MDL" -> "🇲🇩" // Moldovan Leu
-        "MGA" -> "🇲🇬" // Malagasy Ariary
-        "MKD" -> "🇲🇰" // Macedonian Denar
-        "MMK" -> "🇲🇲" // Myanmar Kyat
-        "MNT" -> "🇲🇳" // Mongolian Tugrik
-        "MOP" -> "🇲🇴" // Macanese Pataca
-        "MUR" -> "🇲🇺" // Mauritian Rupee
-        "MVR" -> "🇲🇻" // Maldivian Rufiyaa
-        "MWK" -> "🇲🇼" // Malawian Kwacha
-        "MXN" -> "🇲🇽" // Mexican Peso
-        "MYR" -> "🇲🇾" // Malaysian Ringgit
-        "MZN" -> "🇲🇿" // Mozambican Metical
-        "NAD" -> "🇳🇦" // Namibian Dollar
-        "NGN" -> "🇳🇬" // Nigerian Naira
-        "NIO" -> "🇳🇮" // Nicaraguan Córdoba
-        "NOK" -> "🇳🇴" // Norwegian Krone
-        "NPR" -> "🇳🇵" // Nepalese Rupee
-        "NZD" -> "🇳🇿" // New Zealand Dollar
-        "OMR" -> "🇴🇲" // Omani Rial
-        "PAB" -> "🇵🇦" // Panamanian Balboa
-        "PEN" -> "🇵🇪" // Peruvian Nuevo Sol
-        "PGK" -> "🇵🇬" // Papua New Guinean Kina
-        "PHP" -> "🇵🇭" // Philippine Peso
-        "PKR" -> "🇵🇰" // Pakistani Rupee
-        "PLN" -> "🇵🇱" // Polish Zloty
-        "PYG" -> "🇵🇾" // Paraguayan Guarani
-        "QAR" -> "🇶🇦" // Qatari Rial
-        "RON" -> "🇷🇴" // Romanian Leu
-        "RSD" -> "🇷🇸" // Serbian Dinar
-        "RUB" -> "🇷🇺" // Russian Ruble
-        "RWF" -> "🇷🇼" // Rwandan Franc
-        "SAR" -> "🇸🇦" // Saudi Riyal
-        "SBD" -> "🇸🇧" // Solomon Islands Dollar
-        "SCR" -> "🇸🇨" // Seychellois Rupee
-        "SDG" -> "🇸🇩" // Sudanese Pound
-        "SEK" -> "🇸🇪" // Swedish Krona
-        "SGD" -> "🇸🇬" // Singapore Dollar
-        "SHP" -> "🇸🇭" // Saint Helena Pound
-        "SLL" -> "🇸🇱" // Sierra Leonean Leone
-        "SOS" -> "🇸🇴" // Somali Shilling
-        "SRD" -> "🇸🇷" // Surinamese Dollar
-        "SYP" -> "🇸🇾" // Syrian Pound
-        "SZL" -> "🇸🇿" // Swazi Lilangeni
-        "THB" -> "🇹🇭" // Thai Baht
-        "TJS" -> "🇹🇯" // Tajikistani Somoni
-        "TMT" -> "🇹🇲" // Turkmenistani Manat
-        "TND" -> "🇹🇳" // Tunisian Dinar
-        "TOP" -> "🇹🇴" // Tongan Paʻanga
-        "TRY" -> "🇹🇷" // Turkish Lira
-        "TTD" -> "🇹🇹" // Trinidad and Tobago Dollar
-        "TWD" -> "🇹🇼" // New Taiwan Dollar
-        "TZS" -> "🇹🇿" // Tanzanian Shilling
-        "UAH" -> "🇺🇦" // Ukrainian Hryvnia
-        "UGX" -> "🇺🇬" // Ugandan Shilling
-        "USD" -> "🇺🇸" // United States Dollar
-        "UYU" -> "🇺🇾" // Uruguayan Peso
-        "UZS" -> "🇺🇿" // Uzbekistan Som
-        "VND" -> "🇻🇳" // Vietnamese Dong
-        "VUV" -> "🇻🇺" // Vanuatu Vatu
-        "WST" -> "🇼🇸" // Samoan Tala
-        "XAF" -> "🇨🇲" // CFA Franc BEAC        - multiple options, chose country with highest GDP
-        "XCD" -> "🇱🇨" // East Caribbean Dollar - multiple options, chose country with highest GDP
-        "XOF" -> "🇨🇮" // CFA Franc BCEAO       - multiple options, chose country with highest GDP
-        "XPF" -> "🇳🇨" // CFP Franc             - multiple options, chose country with highest GDP
-        "YER" -> "🇾🇪" // Yemeni Rial
-        "ZAR" -> "🇿🇦" // South African Rand
-        "ZMW" -> "🇿🇲" // Zambian Kwacha
-        else -> "🏳️"
-    }
-}
-*/
-
-@Composable
-fun FiatCurrency.labels(): Pair<String, String> {
-    val code = this.name
-    val context = LocalContext.current
-    return remember(key1 = code) {
-        val fullName = when {
-            code.length == 3 -> try {
-                Currency.getInstance(code).displayName
-            } catch (e: Exception) {
-                "N/A"
-            }
-            code == "ARS_BM" -> context.getString(R.string.currency_ars_bm)
-            code == "CUP_FM" -> context.getString(R.string.currency_cup_fm)
-=======
->>>>>>> 7837b264
             code == "LBP_BM" -> context.getString(R.string.currency_lbp_bm)
             else -> "N/A"
         }
@@ -455,20 +265,6 @@
  * payment with an invoice do have a description baked in, and that's what is returned.
  */
 fun WalletPayment.smartDescription(context: Context): String? = when (this) {
-<<<<<<< HEAD
-    is OutgoingPayment -> when (val details = this.details) {
-        is OutgoingPayment.Details.Normal -> details.paymentRequest.description ?: details.paymentRequest.descriptionHash?.toHex()
-        is OutgoingPayment.Details.ChannelClosing -> context.getString(R.string.paymentdetails_desc_closing_channel)
-        is OutgoingPayment.Details.KeySend -> context.getString(R.string.paymentdetails_desc_keysend)
-        is OutgoingPayment.Details.SwapOut -> context.getString(R.string.paymentdetails_desc_swapout, details.address)
-    }
-    is IncomingPayment -> when (val origin = this.origin) {
-        is IncomingPayment.Origin.Invoice -> origin.paymentRequest.description ?: origin.paymentRequest.descriptionHash?.toHex()
-        is IncomingPayment.Origin.KeySend -> context.getString(R.string.paymentdetails_desc_keysend)
-        else -> null
-    }
-    else -> null
-=======
     is LightningOutgoingPayment -> when (val details = this.details) {
         is LightningOutgoingPayment.Details.Normal -> details.paymentRequest.description
         is LightningOutgoingPayment.Details.KeySend -> context.getString(R.string.paymentdetails_desc_keysend)
@@ -482,5 +278,4 @@
     is SpliceOutgoingPayment -> context.getString(R.string.paymentdetails_desc_splice_out)
     is ChannelCloseOutgoingPayment -> context.getString(R.string.paymentdetails_desc_closing_channel)
     is SpliceCpfpOutgoingPayment -> context.getString(R.string.paymentdetails_desc_cpfp)
->>>>>>> 7837b264
 }?.takeIf { it.isNotBlank() }