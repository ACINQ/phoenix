--- conflicted
+++ resolved
@@ -549,16 +549,8 @@
 
     <string name="tor_settings_title">Tor</string>
     <string name="tor_settings_unknown">Comprobando preferencias…</string>
-<<<<<<< HEAD
     <string name="tor_settings_enabled">Tor está activada</string>
-    <string name="tor_settings_enabled_description">Las conexiones a la red Lightning y a los servidores de Electrum estarán protegidas.</string>
     <string name="tor_settings_disabled">Tor está desactivada</string>
-    <string name="tor_settings_confirm_disable_title">¿Seguro quieres desactivar Tor?</string>
-    <string name="tor_settings_confirm_enable_title">¿Seguro quieres activar Tor? Ten en cuenta que, para obtener mejores resultados, se recomienda crear también una nueva billetera.</string>
-=======
-    <string name="tor_settings_enabled">Tor está activado</string>
-    <string name="tor_settings_disabled">Tor está desactivado</string>
->>>>>>> 1a429bc7
     <string name="tor_settings_state_unknown">El proxy de Tor aún no se ha iniciado.</string>
     <string name="tor_settings_state_closed">El proxy de Tor está apagado. \nEspera y comprueba tu conexión a Internet.</string>
     <string name="tor_settings_state_starting">Iniciando proxy de Tor…</string>
