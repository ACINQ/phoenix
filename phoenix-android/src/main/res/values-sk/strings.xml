<!--
  ~ Copyright 2019 ACINQ SAS
  ~
  ~ Licensed under the Apache License, Version 2.0 (the "License");
  ~ you may not use this file except in compliance with the License.
  ~ You may obtain a copy of the License at
  ~
  ~     http://www.apache.org/licenses/LICENSE-2.0
  ~
  ~ Unless required by applicable law or agreed to in writing, software
  ~ distributed under the License is distributed on an "AS IS" BASIS,
  ~ WITHOUT WARRANTIES OR CONDITIONS OF ANY KIND, either express or implied.
  ~ See the License for the specific language governing permissions and
  ~ limitations under the License.
  -->


<resources xmlns:tools="http://schemas.android.com/tools" tools:ignore="MissingTranslation">
    <string name="app_name">Phoenix Testnet</string>

    <!-- system notification channels -->

    <string name="notification_channels_watcher_title">Sledovač kanálov</string>
    <string name="notification_channels_watcher_desc">Zobrazí sa, keď bude potrebné spustiť Phoenix.</string>

    <string name="notification_pending_settlement_title">Dokončenie platby</string>
    <string name="notification_pending_settlement_desc">Informuje vás, keď je potrebné spustiť Phoenix na vyrovnanie platby.</string>

    <string name="notification_missed_payment_title">Platba zamietnutá</string>
    <string name="notification_missed_payment_desc">Zobrazí sa, keď Phoenix nemôže prijať platbu kvôli problému s likviditou.</string>

    <string name="notification_received_payment_title">Platba prijatá</string>
    <string name="notification_received_payment_desc">Zobrazí sa pri prijatí platby, keď je aplikácia na pozadí.</string>

    <string name="notification_headless_title">Spustené na pozadí</string>
    <string name="notification_headless_desc">Informuje vás o spustení Phoenix na pozadí.</string>

    <string name="notification_swap_timeout_title">Časový limit swapu</string>
    <string name="notification_swap_timeout_desc">Informuje vás, kedy swap vyprší.</string>
    <!-- init wallet / automated wallet creation -->

    <string name="autocreate_generating">Vytváranie vašej peňaženky…</string>
    <string name="autocreate_error">Vytváranie peňaženky zlyhalo</string>

    <string name="restore_title">Obnoviť moju peňaženku</string>
    <string name="restore_disclaimer_next">Ďalej</string>
    <string name="restore_in_progress">Obnovovanie vašej peňaženky…</string>

    <!-- Auth prompt (v2) -->

    <string name="authprompt_title">Pre pokračovanie odomknite</string>

    <!-- Startup -->

    <string name="startup_binding_service">Pripájanie služby…</string>
    <string name="startup_wait">Pripravovanie peňaženky…</string>
    <string name="startup_wait_legacy_check">Kontrola staršej peňaženky…</string>
    <string name="startup_manual_unlock_button">Odomknúť</string>
    <string name="startup_checking_seed">Odomykanie…</string>
    <string name="startup_unlocked">Prístup povolený…</string>
    <string name="startup_unlock_failure">Odomknutie zlyhalo</string>
    <string name="startup_unlock_failure_keystore">Chyba Android keystore</string>
    <string name="startup_unlock_failure_unhandled_version">Neznáma verzia seedu (%1$s)</string>
    <string name="startup_unlock_failure_fallback">Odomknutie pomocou seedu</string>

    <string name="startup_fallback_instructions">Zadajte svojich 12 slov obnovovacej frázy na odomknutie peňaženky.\n\nSlová musia byť zadané v správnom poradí a oddelené jednou medzerou.</string>
    <string name="startup_fallback_input_label">Zadajte slovo #%1$d</string>
    <string name="startup_fallback_input_label_error">Nie viac ako 12 slov!</string>
    <string name="startup_fallback_incomplete">Pre pokračovanie zadajte kompletný seed.</string>
    <string name="startup_fallback_invalid">Tento seed nie je platný. Uistite sa, že slová sú správne a v správnom poradí.</string>
    <string name="startup_fallback_unlock_button">Odomknúť peňaženku</string>
    <string name="startup_fallback_checking">Kontrola seedu…</string>
    <string name="startup_fallback_error_default">Vyskytla sa chyba. Skúste to prosím znova.</string>
    <string name="startup_fallback_error_incorrect_seed">Tento seed nezodpovedá vašej peňaženke.</string>
    <string name="startup_fallback_success_match">Seed sa zhoduje.\nZapisuje sa na disk…</string>
    <string name="startup_fallback_success_starting">Spúšťa sa Phoenix…</string>

    <string name="startup_starting">Spúšťanie…</string>
    <string name="startup_error_generic">Aplikáciu nebolo možné spustiť.</string>

    <!-- Switch between legacy/modern apps -->

    <string name="legacyswitch_title">Zastaraná aplikácia</string>
    <string name="legacyswitch_restart">Reštartovať zastaranú aplikáciu</string>

    <!-- Payment line -->

    <string name="paymentline_prefix_sent">-</string>
    <string name="paymentline_prefix_received">+</string>
    <string name="paymentline_desc_pending_onchain">Čaká na potvrdenie</string>
    <string name="paymentline_desc_pending_offchain">Platba prebieha</string>
    <string name="paymentline_desc_success_onchain">Platba potvrdená</string>
    <string name="paymentline_desc_success_offchain">Platba dokončená</string>
    <string name="paymentline_desc_failed">Platba zlyhala</string>

    <!-- Receive screen -->

    <string name="receive_help_qr">QR kód faktúry/adresy</string>

    <string name="receive_bitcoin_title">Bitcoin</string>
    <string name="receive_bitcoin_help">Tento QR kód je klasická Bitcoinová adresa. \n\nDokáže ho prečítať takmer každá Bitcoinová služba/peňaženka, ale spracovanie platieb bude trvať dlhšie.</string>
    <string name="receive_bitcoin_address_label">Adresa</string>
    <string name="receive_bitcoin_generating">Synchronizácia adresy…</string>
    <string name="receive_bitcoin_error">Nepodarilo sa vygenerovať Bitcoinovú adresu</string>
    <string name="receive_bitcoin_share_title">Bitcoinová adresa</string>
    <string name="receive_bitcoin_share_subject">Zdieľať túto Bitcoinovú adresu s…</string>

    <string name="receive_lightning_title">Lightning</string>
    <string name="receive_lightning_help">Tento QR kód je Lightningová faktúra.\n\nLightningové platby sú veľmi rýchle a obvykle lacnejšie, ale niektoré peňaženky a služby ich možno zatiaľ nepodporujú.\n\nV takom prípade prejdite doprava a získate bežnú Bitcoinovú adresu.</string>
    <string name="receive_lightning_generating">Vytváranie…</string>
    <string name="receive_lightning_amount_label">Suma</string>
    <string name="receive_lightning_desc_label">Popis</string>
    <string name="receive_lightning_error">Nepodarilo sa vygenerovať faktúru</string>
    <string name="receive_lightning_share_subject">Lightningová faktúra</string>
    <string name="receive_lightning_share_title">Zdieľať túto Lightningovú faktúru s…</string>
<<<<<<< HEAD
    <string name="receive_lnurl_button">Skenovanie</string>
=======
    <string name="receive_lnurl_button">Použiť LNURL odkaz</string>
    <string name="receive_toggle_offer_new_overlay">NOVÉ!</string>

    <string name="receive_offer_share_title">Statická Lightningová faktúra</string>
    <string name="receive_offer_share_subject">Zdieľajte túto statickú Lightningovú faktúru s...</string>

>>>>>>> 9df1e36e

    <string name="receive_lightning_edit_button">Upraviť</string>
    <string name="receive_lightning_edit_title">Upraviť faktúru</string>
    <string name="receive_lightning_edit_amount_label">Suma (voliteľné)</string>
    <string name="receive_lightning_edit_amount_placeholder">Suma na prijatie</string>
    <string name="receive_lightning_edit_desc_label">Popis (voliteľné)</string>
    <string name="receive_lightning_edit_desc_placeholder">Zadajte popis pre túto faktúru</string>
    <string name="receive_lightning_edit_generate_button">Vytvoriť faktúru</string>

    <!-- send -->

    <string name="send_balance_prefix">Zostatok:</string>
    <string name="send_error_amount_too_large">Suma je príliš vysoká.</string>
    <string name="send_error_amount_negative">Suma nemôže byť záporná.</string>
    <string name="send_error_amount_invalid">Táto suma nie je platná.</string>
    <string name="send_error_amount_over_balance">Táto suma presahuje váš zostatok.</string>
    <string name="send_error_amount_overpaying">Nemožno zaplatiť viac než %1$s.</string>
    <string name="send_error_amount_below_requested">Táto suma je nižšia než požadovaná: %1$s.</string>
    <string name="send_destination_label">Poslať na</string>
    <string name="send_description_label">Popis</string>
    <string name="send_trampoline_fee_label">Poplatok</string>
    <string name="send_trampoline_fee_no_amount">N/A</string>
    <string name="send_trampoline_fee_loading">Načítavanie poplatku…</string>
    <string name="send_trampoline_amountless_warning_label">Faktúra bez sumy</string>
    <string name="send_trampoline_amountless_warning_details">Faktúra pre túto platbu nevyžaduje konkrétnu sumu. Toto môžu zneužiť škodlivé uzly počas platby. \n\nPre istotu <b>požiadajte príjemcu, aby pri generovaní faktúry uviedol sumu</b>.</string>
    <string name="send_connecting_button">Pripájanie…</string>
    <string name="send_pay_button">Zaplatiť</string>
    <string name="send_pay_retry_button">Skúsiť znova</string>

    <string name="send_offer_payer_note_label">Správa</string>
    <string name="send_offer_payer_note_placeholder">Kliknite pre pridanie správy...</string>
    <string name="send_offer_payer_note_dialog_title">Pripojiť vlastnú správu</string>
    <string name="send_offer_payer_note_dialog_subtitle">Príjemca uvidí túto správu</string>
    <string name="send_offer_payer_note_dialog_placeholder">Zadajte správu...</string>
    <string name="send_offer_fetching">Načítavanie detailov platby...</string>
    <string name="send_offer_failure_title">Platba zlyhala</string>
    <string name="send_offer_failure_timeout">Nepodarilo sa načítať detaily platby v primeranom čase.\n\nPríjemca môže byť offline alebo nedostupný.</string>

    <string name="send_paymentmode_onchain">Zaplatiť on-chain</string>
    <string name="send_paymentmode_onchain_desc">On-chain transakcie sú obvykle pomalšie a najvhodnejšie pre veľké platby.</string>
    <string name="send_paymentmode_lightning">Zaplatiť Lightningom</string>
    <string name="send_paymentmode_lightning_desc">Lightningové platby sú rýchle a najvhodnejšie pre malé platby.</string>

    <string name="send_spliceout_address_label">Adresa</string>
    <string name="send_spliceout_feerate_label">Výška poplatku</string>
    <string name="send_spliceout_feerate_waiting_for_value">Získavanie aktuálnej výšky poplatkov…</string>

    <string name="send_spliceout_error_invalid_feerate">Prosím zadajte platnú výšku poplatku.</string>
    <string name="send_spliceout_error_cannot_afford_fees">Celková suma presahuje váš zostatok</string>
    <string name="send_spliceout_error_failure">Platba zlyhala</string>

    <string name="send_spliceout_prepare_button">Pripraviť transakciu</string>
    <string name="send_spliceout_prepare_in_progress">Pripravuje sa transakcia…</string>
    <string name="send_spliceout_execute_in_progress">Spúšťa sa splice…</string>
    <string name="send_spliceout_complete_recap_fee">Poplatok ťažiarovi</string>
    <string name="send_spliceout_complete_recap_fee_details">Používa efektívnu veľkosť poplatku %1$s sat/vbyte.</string>
    <string name="send_spliceout_complete_recap_total">Celkom</string>

    <!-- scan -->

    <string name="scan_manual_input_button">Manuálne zadanie</string>
    <string name="scan_paste_button">Vložiť zo schránky</string>
    <string name="scan_request_camera_access">Kliknite a povoľte prístup ku kamere</string>
    <string name="scan_request_camera_access_denied">Povolenie používať kameru bolo zamietnuté</string>

    <string name="scan_lnurl_fetching">Získavanie dát zo služby…</string>

    <string name="scan_manual_input_title">Manuálne zadanie</string>
    <string name="scan_manual_input_instructions">Zadajte Lightning faktúru, LNURL alebo Lightning adresu, na ktorú chcete poslať peniaze.</string>
    <string name="scan_manual_input_label">Faktúra alebo LN adresa</string>

    <!-- utils: misc strings -->

    <string name="utils_rounded">≈</string>
    <string name="utils_converted_amount">≈ %1$s</string>
    <string name="utils_unknown_amount">!?</string>
    <string name="utils_no_conversion">Výmenný kurz BTC nie je k dispozícii</string>
    <string name="utils_date_just_now">Práve teraz</string>
    <string name="utils_unknown">N/A</string>
    <string name="utils_loading_data">Načítavanie dát…</string>
    <string name="utils_loading_prefs">Načítavanie preferencií…</string>
    <string name="utils_copied">Skopírované do schránky!</string>

    <string name="accessibility_link">Otvoriť odkaz v prehliadači</string>
    <string name="accessibility_explorer_link">Otvoriť transakciu v prehliadači blokov</string>
    <string name="accessibility_address_explorer_link">Otvoriť adresu v prehliadači blokov</string>
    <string name="validation_empty">Toto pole nemôže byť prázdne</string>
    <string name="validation_invalid_amount">Zadajte prosím platnú sumu</string>
    <string name="validation_invalid_number">Zadajte prosím platné číslo</string>
    <string name="validation_no_decimal">V tomto poli musí byť celé číslo</string>

    <string name="btn_back">Späť</string>
    <string name="btn_next">Ďalej</string>
    <string name="btn_copy">Kopírovať</string>
    <string name="btn_ok">OK</string>
    <string name="btn_save">Uložiť</string>
    <string name="btn_confirm">Potvrdiť</string>
    <string name="btn_cancel">Zrušiť</string>
    <string name="btn_close">Zavrieť</string>

    <!-- mutual close -->

    <string name="mutualclose_title">Vyprázdniť peňaženku</string>
    <string name="mutualclose_loading">Načítavanie…</string>
    <string name="mutualclose_checking_balance">Kontrolujem zostatok…</string>
    <string name="mutualclose_balance">Zostatok: <b>%1$s</b> (≈ %2$s)</string>
    <string name="mutualclose_no_channels">Peňaženka nemá žiadne kanály, ktoré by bolo možné zavrieť.</string>
    <string name="mutualclose_button">Vyprázdniť peňaženku</string>
    <string name="mutualclose_error_chain_mismatch">Táto adresa používa iný blockchain</string>
    <string name="mutualclose_error_chain_reqparams">Táto adresa používa nepodporované funkcie</string>
    <string name="mutualclose_error_chain_generic">Táto adresa nie je podporovaná</string>
    <string name="mutualclose_done">Počet zatvorených kanálov: %1$d. Podrobnosti nájdete na domovskej obrazovke.</string>

    <string name="forceclose_no_channels">Žiadne kanály na zatvorenie.</string>

    <!-- channels view -->

    <string name="channelsview_title">Platobné kanály</string>
    <string name="channelsview_menu_import_channels">Importovať kanály</string>
    <string name="channelsview_header">Prehľad</string>
    <string name="channelsview_balance">Zostatok</string>
    <string name="channelsview_balance_about"><b>Zostatok</b>: Toto je súhrnný zostatok vašich aktívnych kanálov. Toľko môžete poslať cez Lightning.</string>
    <string name="channelsview_inbound">Prichádzajúca likvidita</string>
    <string name="channelsview_inbound_about"><b>Prichádzajúca likvidita</b> je to, čo vaše kanály môžu prijať cez Lightning, bez toho, aby museli prejsť na on-chain a platiť poplatky.</string>
    <string name="channelsview_loading_channels">Načítavanie údajov o kanáloch…</string>
    <string name="channelsview_no_channels">Zatiaľ nemáte žiadne kanály.\n\nNový platobný kanál sa otvorí automaticky, keď to bude potrebné.</string>

    <!-- channels details -->

    <string name="channeldetails_title">Podrobnosti kanála</string>
    <string name="channeldetails_not_found">Pre tento identifikátor neexistuje žiadny aktívny kanál.</string>
    <string name="channeldetails_channel_id">ID kanála</string>
    <string name="channeldetails_state">Stav</string>
    <string name="channeldetails_spendable">Zostatok</string>
    <string name="channeldetails_receivable">Likvidita na prichádzajúce platby</string>

    <string name="channeldetails_commitments">Aktívne záväzky</string>
    <string name="channeldetails_inactive_commitments">Neaktívne záväzky</string>
    <string name="channeldetails_commitment_funding_tx_id">Financujúca tx:</string>
    <string name="channeldetails_commitment_balance">Zostatok:</string>
    <string name="channeldetails_commitment_funding_capacity">Kapacita:</string>
    <string name="channeldetails_commitment_linked_payments">Vyvolané:</string>

    <string name="channeldetails_json">Zobraziť surové dáta</string>
    <string name="channeldetails_share">Zdieľať</string>
    <string name="channeldetails_share_subject">Dáta kanálov</string>
    <string name="channeldetails_share_title">Zdieľať dáta kanálov</string>

    <!-- manual channels data import -->

    <string name="channelimport_title">Importovať surové údaje kanála</string>
    <string name="channelimport_instructions">Táto obrazovka je nástroj na ladenie, ktorý možno použiť na ručný import zašifrovaných údajov kanálov.\n\nPoužívajte s opatrnosťou.</string>
    <string name="channelimport_input_label">Dátový blok</string>
    <string name="channelimport_import_button">Importovať</string>
    <string name="channelimport_importing">Importujú sa údaje…</string>
    <string name="channelimport_success">Import úspešný</string>
    <string name="channelimport_success_restart">Teraz musíte reštartovať Phoenix.</string>
    <string name="channelimport_error_title">Import zlyhal</string>
    <string name="channelimport_error_malformed">Údaje sú poškodené. Očakáva sa zašifrovaný hex blob.</string>
    <string name="channelimport_error_decryption">Údaje nemohla dešifrovať táto peňaženka.</string>
    <string name="channelimport_error_unknown_version">Verzia %1$d nie je podporovaná</string>

    <!-- home: balance section & misc -->

    <string name="home__balance_loading">Načítavanie…</string>
    <string name="home__onchain_incoming">+%1$s</string>

    <string name="home__faq_button">FAQ</string>
    <string name="home__payments_none">Pomocou tlačidiel Prijať a Odoslať v dolnej časti tejto obrazovky môžete začať!</string>
    <string name="home__payments_more_button">Zobraziť všetky platby…</string>
    <string name="home__connection__electrum_late">Electrum mešká</string>
    <string name="home__connection__bad_cert">Electrum certifikát</string>
    <string name="home__connection__connecting">Pripájanie…</string>
    <string name="home__connection__tor_active">Tor</string>
    <string name="home_request_liquidity">Vyžiadať likviditu</string>
    <string name="home_inflight_payments">Momentálne máte %1$d platieb nepotvrdených vo vašej peňaženke.\n\nNechajte aplikáciu otvorenú, aby ste sa uistili, že sa tieto platby správne a bez problémov vyrovnajú..</string>

    <!-- in-app notifications -->

    <string name="inappnotif_title">Notifikácie</string>
    <string name="inappnotif_notices_title">Dôležité správy</string>
    <string name="inappnotif_payments_title">Nedávna aktivita</string>
    <string name="inappnotif_empty">Zatiaľ žiadne oznámenia</string>

    <!-- settings: display seed -->

    <string name="displayseed_title">Obnovovacia fráza</string>
    <string name="displayseed_loading">Odomykám seed…</string>
    <string name="displayseed_error_details">Nepodarilo sa odomknúť seed</string>
    <string name="displayseed_derivation_path">Seed BIP39 so štandardnou odvodzovacou cestou BIP84</string>
    <string name="displayseed_loading_prefs">Načítavanie preferencií…</string>
    <string name="displayseed_backup_title">Potvrdenie zálohy</string>

    <!-- settings: logs -->

    <string name="logs_title">Logy aplikácie</string>
    <string name="logs_exporting">Exportovanie logov…</string>
    <string name="logs_failed">Chyba: logy sa nepodarilo exportovať</string>
    <string name="logs_view_button">Zobraziť logy…</string>
    <string name="logs_view_with">Otvoriť logy s…</string>
    <string name="logs_share_button">Zdieľať logy…</string>
    <string name="logs_share_subject">Logy aplikácie Phoenix</string>
    <string name="logs_share_title">Zdieľať logy Phoenixu…</string>

    <!-- payment details -->

    <string name="paymentdetails_loading">Načítavanie podrobností platby…</string>
    <string name="paymentdetails_error">Nepodarilo sa nájsť podrobnosti o platbe</string>

    <string name="paymentdetails_status_inbound_liquidity_success"><b>LIKVIDITA PRIDANÁ</b> %1$s</string>
    <string name="paymentdetails_status_channelclose_confirmed"><b>HOTOVO</b> %1$s</string>
    <string name="paymentdetails_status_sent_successful"><b>POSLANÉ</b> %1$s</string>
    <string name="paymentdetails_status_sent_pending">Prebieha…</string>
    <string name="paymentdetails_status_sent_failed"><b>CHYBA</b>\nPeniaze neboli poslané.</string>

    <string name="paymentdetails_status_received_pending">Ešte neprijaté.</string>
    <string name="paymentdetails_status_received_paytoopen_pending">Čakanie na otvorenie kanála</string>
    <string name="paymentdetails_status_received_successful"><b>PRIJATÉ</b> %1$s</string>

    <string name="paymentdetails_status_unconfirmed">Čakanie na potvrdenie</string>
    <string name="paymentdetails_status_unconfirmed_fetching">Zisťovanie stavu…</string>
    <string name="paymentdetails_status_unconfirmed_zero">0 potvrdení</string>
    <string name="paymentdetails_status_unconfirmed_zero_bump">Kliknutím urýchlite</string>
    <string name="paymentdetails_status_unconfirmed_default">%1$d potvrdení</string>
    <string name="paymentdetails_status_unconfirmed_with_depth">%1$d/%2$d potvrdení</string>
    <string name="paymentdetails_status_confirmed">Potvrdené on-chain</string>

    <string name="paymentdetails_offer_note_label">Správa</string>
    <string name="paymentdetails_offer_sender_label">Odoslal</string>
    <string name="paymentdetails_offer_sender_unknown">Neznámy</string>
    <string name="paymentdetails_offer_sender_unknown_details">Buďte opatrní pri správach z neznámych zdrojov</string>


    <string name="paymentdetails_lnurlpay_service">Obsluhované</string>
    <string name="paymentdetails_lnurlpay_action_message_label">Správa</string>
    <string name="paymentdetails_lnurlpay_action_url_label">Odkaz</string>
    <string name="paymentdetails_lnurlpay_action_url_button">Otvoriť odkaz</string>
    <string name="paymentdetails_lnurlpay_action_aes_label">Správa</string>
    <string name="paymentdetails_lnurlpay_action_aes_decrypting">Dešifrovanie správy…</string>

    <string name="paymentdetails_desc_label">Popis</string>
    <string name="paymentdetails_destination_label">Poslané</string>
    <string name="paymentdetails_destination_cpfp_value">Bitcoinoví ťažiari</string>
    <string name="paymentdetails_fees_label">Poplatky</string>
    <string name="paymentdetails_error_label">Chyba</string>
    <string name="paymentdetails_no_description">Žiadny popis</string>
    <string name="paymentdetails_info_uniclose">K tejto platbe došlo po konflikte v kanáli.</string>

    <string name="paymentdetails_desc_splice_out">On-chain platba</string>
    <string name="paymentdetails_desc_closing_channel">Zatváranie kanála</string>
    <string name="paymentdetails_desc_legacy_migration">Migrácia zo staršej aplikácie</string>
    <string name="paymentdetails_desc_cpfp">Urýchliť transakciu</string>
    <string name="paymentdetails_desc_inbound_liquidity">+%1$s prichádzajúca likvidita</string>
    <string name="paymentdetails_desc_swapout">Swap-out na %1$s</string>
    <string name="paymentdetails_desc_swapin">On-chain vklad</string>

    <string name="paymentdetails_desc_to">pre %1$s</string>
    <string name="paymentdetails_desc_from">od %1$s</string>

    <string name="paymentdetails_edit_dialog_title">Pridať vlastný popis k tejto platbe</string>
    <string name="paymentdetails_edit_dialog_input_label">Popis</string>
    <string name="paymentdetails_attach_desc_button">Pridať poznámku</string>
    <string name="paymentdetails_edit_desc_button">Upraviť poznámku</string>
    <string name="paymentdetails_details_button">Technické detaily</string>

    <!-- payment details: technicals data -->

    <string name="paymentdetails_technical_title">Technické detaily</string>
    <string name="paymentdetails_payment_type_label">Typ platby</string>
    <string name="paymentdetails_closing">Platba uzatvárajúca kanál</string>
    <string name="paymentdetails_splice_outgoing">Odchádzajúca splice platba</string>
    <string name="paymentdetails_splice_cpfp_outgoing">Urýchlenie on-chain transakcií</string>
    <string name="paymentdetails_inbound_liquidity">Požiadavka na prichádzajúcu likviditu</string>
    <string name="paymentdetails_normal_outgoing">Odchádzajúca Lightning platba (štandard)</string>
    <string name="paymentdetails_normal_incoming">Prichádzajúca Lightning platba (štandard)</string>
    <string name="paymentdetails_swapin">Swap-in vklad Bitcoinu</string>
    <string name="paymentdetails_swapout">Swap-out na Bitcoinovú adresu</string>
    <string name="paymentdetails_offer_outgoing">Odchádzajúca platba Lightning (ponuka)</string>
    <string name="paymentdetails_offer_incoming">Prichádzajúca platba Lightning (ponuka)</string>
    <string name="paymentdetails_swapin_address_label">Adresa vkladu</string>
    <string name="paymentdetails_bitcoin_address_label">Bitcoinová adresa</string>

    <string name="paymentdetails_splice_out_channel_label">Spliced kanál</string>
    <string name="paymentdetails_dualswapin_tx_label">Transakcia</string>
    <string name="paymentdetails_dualswapin_tx_value">- #%1$s:</string>

    <string name="paymentdetails_liquidity_amount_label">Požadovaná suma</string>
    <string name="paymentdetails_liquidity_signature_label">Podpis</string>

    <string name="paymentdetails_closing_type_label">Typ uzavretia</string>
    <string name="paymentdetails_closing_type_mutual">Vzájomné</string>
    <string name="paymentdetails_closing_type_local">Lokálne</string>
    <string name="paymentdetails_closing_type_remote">Vzdialené</string>
    <string name="paymentdetails_closing_type_revoked">Zrušené</string>
    <string name="paymentdetails_closing_type_other">Iné</string>

    <string name="paymentdetails_pubkey_label">Cieľový verejný kľúč</string>
    <string name="paymentdetails_payment_request_description_label">Popis faktúry</string>
    <string name="paymentdetails_payment_hash_label">Hash platby</string>
    <string name="paymentdetails_payment_request_label">Faktúra</string>
    <string name="paymentdetails_preimage_label">Preimage</string>
    <string name="paymentdetails_payerkey_label">Kľúč platiteľa</string>
    <string name="paymentdetails_offer_label">Ponuka</string>
    <string name="paymentdetails_bolt12_label">Bolt12 faktúra</string>
    <string name="paymentdetails_offer_metadata_label">Metadáta</string>

    <string name="paymentdetails_status_label">Stav platby</string>
    <string name="paymentdetails_status_success">Úspešná</string>
    <string name="paymentdetails_status_confirming">Potvrdzovanie</string>
    <string name="paymentdetails_status_pending">Čaká na vybavenie</string>
    <string name="paymentdetails_status_failed">Zlyhala</string>

    <string name="paymentdetails_parts_label">Časti platby (%1$d)</string>
    <string name="paymentdetails_part_label">Časť</string>
    <string name="paymentdetails_part_hops_label">Skoky</string>

    <string name="paymentdetails_received_with_label">Prijaté cez</string>
    <string name="paymentdetails_received_with_splicein">Splice-in (pridanie do existujúceho kanála)</string>
    <string name="paymentdetails_received_with_channel">Nový kanál (automaticky vytvorený)</string>
    <string name="paymentdetails_received_with_lightning">Lightningová platba</string>
    <string name="paymentdetails_channel_id_label">ID kanála</string>
    <string name="paymentdetails_tx_id_label">Transakcia</string>

    <string name="paymentdetails_created_at_label">Vytvorené</string>
    <string name="paymentdetails_completed_at_label">Dokončenév</string>
    <string name="paymentdetails_elapsed_label">Uplynulo</string>
    <string name="paymentdetails_elapsed">%1$s ms</string>

    <string name="paymentdetails_invoice_requested_label">Požadovaná suma</string>
    <string name="paymentdetails_amount_sent_label">Poslaná suma (vrátane poplatkov)</string>
    <string name="paymentdetails_amount_received_label">Prijatá suma</string>
    <string name="paymentdetails_amount_rate_now">≈ %1$s (teraz)</string>
    <string name="paymentdetails_amount_rate_then">≈ %1$s (vtedy)</string>

    <!-- offer contact -->

    <string name="contact_add_contact_button">Pridať kontakt...</string>
    <string name="contact_error_offer_invalid">Neplatná ponuka</string>
    <string name="contact_error_offer_known">Faktúra už je priradená k %1$s</string>
    <string name="contact_save_button">Uložiť</string>
    <string name="contact_delete_button">Odstrániť</string>

    <string name="contact_add_title">Priradiť kontakt k ponuke BOLT12</string>
    <string name="contact_name_label">Meno</string>
    <string name="contact_photo_label">Fotka</string>
    <string name="contact_offer_label">Ponuka</string>
    <string name="contact_offers_list_title">Známe ponuky pre tento kontakt</string>

    <string name="contact_search_name">Hľadať podľa mena</string>
    <string name="contact_none">Nenašli sa žiadne kontakty...</string>

    <!-- settings: access control -->

    <string name="accessctrl_title">Prístup k aplikácii</string>
    <string name="accessctrl_loading">Získavanie dát…</string>

    <string name="accessctrl_auth_error_header">Zámok obrazovky nie je možné povoliť</string>
    <string name="accessctrl_auth_error_no_hw">V tomto zariadení nie je vhodný overovací hardvér.</string>
    <string name="accessctrl_auth_error_hw_unavailable">Biometrický hardvér nie je dostupný. Skúste to znova neskôr.</string>
    <string name="accessctrl_auth_error_none_enrolled">Najprv nastavte PIN/Gesto/Odtlačok prsta v systéme Android.</string>
    <string name="accessctrl_auth_error_update_required">Hardvér je nezabezpečený. Je vyžadovaná bezpečnostná aktualizácia Androidu.</string>
    <string name="accessctrl_auth_error_unsupported">Nie je podporované touto verziou systému Android.</string>
    <string name="accessctrl_auth_error_lockout">Príliš veľa pokusov, skúste to znova neskôr.</string>
    <string name="accessctrl_auth_error_vendor">Neošetrená chyba výrobcu hardvéru</string>
    <string name="accessctrl_auth_error_timeout">Čas na overenie vypršal</string>
    <string name="accessctrl_auth_error_cancelled">Overenie bolo zrušené</string>
    <string name="accessctrl_auth_error_too_old">Táto verzia systému Android nie je kompatibilná.</string>
    <string name="accessctrl_auth_error_unhandled">Neošetrená chyba: %1$d</string>

    <string name="accessctrl_screen_lock_switch">Zámok obrazovky</string>
    <string name="accessctrl_screen_lock_switch_desc">Zamknúť prístup k aplikácii pomocou zámku obrazovky/odtlačku prsta</string>

    <!-- lnurl-auth -->

    <string name="lnurl_auth_legacy_notice">Legacy mód</string>
    <string name="lnurl_auth_help">Kliknite sem pre viac informácií</string>
    <string name="lnurl_auth_help_dialog_title">Ako to funguje?</string>
    <string name="lnurl_auth_help_dialog_general_details">Phoenix sa overuje pomocou kľúča jedinečného pre <b>%1$s</b>. Tento jedinečný kľúč sa stane vaším heslom k účtu.</string>
    <string name="lnurl_auth_help_dialog_privacy_title">Súkromie</string>
    <string name="lnurl_auth_help_dialog_privacy_details">Služba nebude mať prístup k vašej peňaženke. Nevidí váš zostatok, platby ani kľúče.</string>
    <string name="lnurl_auth_help_dialog_compat_title">Legacy mód</string>
    <string name="lnurl_auth_help_dialog_compat_details">Phoenix u tejto služby používa neštandardnú schému, aby zostal kompatibilný so staršími verziami aplikácie. Priradený účet nebude prenosný do iných peňaženiek.</string>
    <string name="lnurl_auth_help_dialog_compat_button">Zmeniť schému</string>
    <string name="lnurl_auth_button">Prihlásiť sa</string>
    <string name="lnurl_auth_try_again_button">Skúsiť znova</string>
    <string name="lnurl_auth_in_progress">Prihlasovanie do\n<b>%1$s</b></string>
    <string name="lnurl_auth_success">Overenie bolo úspešné.</string>
    <string name="lnurl_auth_failure">Overenie bolo neúspešné:</string>
    <string name="lnurl_auth_error_network">Chyba siete. Skontrolujte pripojenie k internetu a skúste to znova.</string>
    <string name="lnurl_auth_error_other">Vyskytla sa neznáma chyba. Skúste to znova.</string>

    <!-- lnurl-auth settings: scheme types -->

    <string name="lnurl_auth_scheme_default">Predvolené</string>
    <string name="lnurl_auth_scheme_default_desc">Používať štandardnú schému v súlade so špecifikáciami LNURL. Toto je odporúčaná možnosť pre nové peňaženky a aplikáciu Phoenix na iOS.</string>
    <string name="lnurl_auth_scheme_legacy">Android Legacy</string>
    <string name="lnurl_auth_scheme_legacy_desc">Používať legacy schému pre pripojenie k účtom vytvoreným pomocou starých Android verzií aplikácie Phoenix.</string>

    <!-- lnurl-withdraw -->

    <string name="lnurl_withdraw_confirm_button">Vybrať</string>
    <string name="lnurl_withdraw_wait">Získavanie prostriedkov…</string>
    <string name="lnurl_withdraw_amount_below_min">Suma musí byť aspoň %1$s.</string>
    <string name="lnurl_withdraw_amount_above_max">Suma nemôže presiahnuť %1$s.</string>
    <string name="lnurl_withdraw_error_header">Výber zlyhal:</string>

    <!-- lnurl: common remote error messages -->

    <string name="lnurl_error_remote_details">Služba <b>%1$s</b> odpovedala s chybou. V prípade potreby kontaktujte ich podporu.\n\nPodrobnosti o servisnej správe: \"<i>%2$s</i>\"</string>
    <string name="lnurl_error_remote_code">Služba <b>%1$s</b> vrátila HTTP chybu (%2$s).\n\nV prípade potreby kontaktujte ich podporu.</string>
    <string name="lnurl_error_remote_unreadable">Služba <b>%1$s</b> vrátila chybnú správu.</string>
    <string name="lnurl_error_remote_connection">Nepodarilo sa pripojiť ku službe <b>%1$s</b>.</string>

    <!-- lnurl-pay -->

    <string name="lnurl_pay_domain">Obsluhované</string>
    <string name="lnurl_pay_meta_description">Popis</string>
    <string name="lnurl_pay_comment_add_button">Pripojiť správu</string>
    <string name="lnurl_pay_comment_label">Moja správa</string>
    <string name="lnurl_pay_comment_instructions">K platbe môžete pripojiť správu. Táto správa bude odoslaná príjemcovi.</string>
    <string name="lnurl_pay_pay_button">Zaplatiť</string>
    <string name="lnurl_pay_requesting_invoice">Získavanie faktúry…</string>

    <string name="lnurl_pay_amount_below_min">Suma musí byť aspoň %1$s</string>
    <string name="lnurl_pay_amount_above_max">Suma musí byť najviac %1$s</string>

    <string name="lnurl_pay_error_header">Platba zlyhala.</string>
    <string name="lnurl_pay_error_invalid_chain">Faktúra vrátená <b>%1$s</b> nepoužíva rovnaký blockchain ako vaša peňaženka.</string>
    <string name="lnurl_pay_error_already_paid">Faktúra vrátená <b>%1$s</b> už bola zaplatená.</string>
    <string name="lnurl_pay_error_invalid_amount">Faktúra vrátená <b>%1$s</b> obsahuje neplatnú sumu.</string>
    <string name="lnurl_pay_error_invalid_malformed">Faktúra vrátená <b>%1$s</b> je chybná.</string>

    <!-- settings: display preferences -->

    <string name="prefs_display_title">Zobraziť možnosti</string>
    <string name="prefs_display_coin_label">Jednotka Bitcoinu</string>
    <string name="prefs_display_coin_sat_label">Satoshi (sat)</string>
    <string name="prefs_display_coin_sat_desc">1 sat je 0.00000001 btc</string>
    <string name="prefs_display_coin_bit_label">Bit (bit)</string>
    <string name="prefs_display_coin_bit_desc">1 bit je 0.000001 btc</string>
    <string name="prefs_display_coin_mbtc_label">Milli-Bitcoin (mbtc)</string>
    <string name="prefs_display_coin_mbtc_desc">1 mbtc je 0.001 btc</string>
    <string name="prefs_display_coin_btc_label">Bitcoin (btc)</string>
    <string name="prefs_display_fiat_label">Fiat mena</string>
    <string name="prefs_display_theme_label">Motív aplikácie</string>
    <string name="prefs_display_theme_dark_label">Tmavý motív</string>
    <string name="prefs_display_theme_light_label">Svetlý motív</string>
    <string name="prefs_display_theme_system_label">Podľa systému</string>
    <string name="prefs_locale_label">Jazyk aplikácie</string>

    <!-- settings: electrum server -->

    <string name="electrum_title">Electrum server</string>
    <string name="electrum_about">Pre zabezpečenie vašich platobných kanálov Phoenix monitoruje Bitcoinový blockchain prostredníctvom Electrum serverov.\n\nV predvolenom nastavení sa používajú náhodné servery. Phoenix môžete tiež nakonfigurovať tak, aby sa pripájal iba k vášmu vlastnému serveru.</string>
    <string name="electrum_block_height_label">Výška bloku</string>
    <string name="electrum_connection_dialog_tls_port">Použite TLS port (predvolený 50002).</string>
    <string name="electrum_connection_dialog_onion_port">Použite bežný TCP port, nie TLS, keďže ide o onion službu.</string>

    <string name="electrum_connection_closed_with_random">Odpojené od Electrum</string>
    <string name="electrum_connection_closed_with_custom">Odpojené od %1$s</string>
    <string name="electrum_connection_connecting_to_random">Pripájanie k (náhodnému) %1$s</string>
    <string name="electrum_connection_connecting_to_custom">Pripájanie k %1$s</string>
    <string name="electrum_connection_connected">Pripojené k %1$s</string>

    <string name="electrum_description_custom">Používate vlastný server</string>
    <string name="electrum_description_bad_certificate">Tento server poskytol neznámy certifikát. Pripojenie bolo odmietnuté.</string>

    <string name="electrum_dialog_checkbox">Použiť vlastný server</string>
    <string name="electrum_dialog_input">Adresa serveru (host:port)</string>
    <string name="electrum_dialog_invalid_input">Táto adresa je neplatná.</string>
    <string name="electrum_dialog_cert_check_button">Pripojiť</string>
    <string name="electrum_dialog_cert_checking">Kontrola certifikátu…</string>
    <string name="electrum_dialog_cert_failure">Nepodarilo sa pripojiť</string>
    <string name="electrum_dialog_cert_unresolved">Adresu sa nepodarilo preložiť.</string>
    <string name="electrum_dialog_cert_header">Nedôveryhodný certifikát</string>
    <string name="electrum_dialog_cert_sha1">SHA1 Odtlačok</string>
    <string name="electrum_dialog_cert_sha256">SHA256 Odtlačok</string>
    <string name="electrum_dialog_cert_issuer">Vydavateľ</string>
    <string name="electrum_dialog_cert_subject">Predmet</string>
    <string name="electrum_dialog_cert_expiration">Platný do</string>
    <string name="electrum_dialog_cert_copy">Kopírovať certifikát</string>
    <string name="electrum_dialog_cert_accept">Dôverovať certifikátu</string>

    <!-- settings: Tor -->

    <string name="tor_settings_title">Tor</string>
    <string name="tor_settings_unknown">Kontrola nastavení…</string>
    <string name="tor_settings_enabled">Tor je zapnutý</string>
    <string name="tor_settings_disabled">Tor je vypnutý</string>
    <string name="tor_settings_state_unknown">Tor proxy server ešte nebol spustený.</string>
    <string name="tor_settings_state_closed">Tor proxy server je vypnutý.\nPočkajte prosím a skontrolujte svoje internetové pripojenie.</string>
    <string name="tor_settings_state_starting">Zapínanie Tor proxy servera…</string>
    <string name="tor_settings_state_started">Tor je pripojený</string>

    <!-- home: connectivity dialog -->

    <string name="conndialog_title">Stav pripojenia</string>
    <string name="conndialog_summary_not_ok">Aplikácia nebude správne fungovať, kým nebudú nadviazané všetky pripojenia.</string>
    <string name="conndialog_network">Vaše zariadenie nemá pripojenie k internetu. Aplikácia nebude fungovať správne.\n\nSkontrolujte prosím nastavenia vášho zariadenia.</string>
    <string name="conndialog_internet">Internet</string>
    <string name="conndialog_electrum">Electrum</string>
    <string name="conndialog_tor">Tor</string>
    <string name="conndialog_lightning">Peer</string>
    <string name="conndialog_accessibility_desc">Spravovať pripojenia pre %1$s</string>
    <string name="conndialog_connecting">Pripájanie…</string>
    <string name="conndialog_connected">Pripojené</string>
    <string name="conndialog_connected_electrum_behind">Electrum server zaostáva (blok $1$d)</string>
    <string name="conndialog_closed">Odpojené</string>
    <string name="conndialog_closed_bad_cert">Zlý certifikát</string>

    <!-- settings: about -->

    <string name="about_title">O Phoenixe</string>
    <string name="about_version">Verzia Phoenix: <b>%1$s</b></string>
    <string name="about_faq_link">Máte otázky? Pozrite si často kladené otázky</string>
    <string name="about_support_link">Podpora</string>
    <string name="about_privacy_link">Súkromie</string>
    <string name="about_terms_link">Podmienky</string>

    <!-- settings: options for payments -->

    <string name="paymentsettings_title">Nastavenia platieb</string>

    <string name="paymentsettings_category_incoming">Prichádzajúce platby</string>
    <string name="paymentsettings_category_outgoing">Odchádzajúce platby</string>
    <string name="paymentsettings_category_lnurl">LNURL</string>

    <string name="paymentsettings_defaultdesc_title">Popis faktúry</string>
    <string name="paymentsettings_defaultdesc_none">Nie je nastavený žiadny popis…</string>
    <string name="paymentsettings_defaultdesc_dialog_title">Predvolený popis</string>
    <string name="paymentsettings_defaultdesc_dialog_description">Vaše faktúry budú v predvolenom nastavení používať tento popis. V jednotlivých prípadoch ho môžete prepísať.</string>
    <string name="paymentsettings_defaultdesc_dialog_label">Popis faktúry</string>

    <string name="paymentsettings_expiry_title">Platnosť faktúry</string>
    <string name="paymentsettings_expiry_dialog_title">Platnosť faktúry</string>
    <string name="paymentsettings_expiry_dialog_description">Vytvorené faktúry sú po tejto lehote neaktuálne. Predvolená hodnota je 1 týždeň.</string>
    <string name="paymentsettings_expiry_one_week">1 týždeň</string>
    <string name="paymentsettings_expiry_two_weeks">2 týždne</string>
    <string name="paymentsettings_expiry_three_weeks">3 týždne</string>
    <string name="paymentsettings_expiry_value">%1$s sekúnd</string>

    <string name="paymentsettings_lnurlauth_scheme_title">Schéma LNURL overenia</string>

    <string name="paymentsettings_swap_format_title">Formát Bitcoin adresy</string>
    <string name="paymentsettings_swap_format_legacy_title">Legacy</string>
    <string name="paymentsettings_swap_format_legacy_desc">Menej efektívny a menej súkromný formát, ktorý neumožňuje rotáciu adries. Je však kompatibilný takmer so všetkými službami a peňaženkami.</string>
    <string name="paymentsettings_swap_format_taproot_title">Taproot (odporúčané)</string>
    <string name="paymentsettings_swap_format_taproot_desc">Predvolený formát s lepším súkromím, nižšími poplatkami a rotáciou adries. Niektoré služby alebo peňaženky však nemusia adresu rozpoznať.</string>

    <string name="paymentsettings_overpayment_title">Povoliť platby nad vyžiadanú sumu</string>
    <string name="paymentsettings_overpayment_enabled">Budete môcť priplatiť k Lightning faktúre až do dvojnásobku požadovanej sumy. Užitočné pre manuálne sprepitné alebo ako opatrenie na ochranu súkromia.</string>
    <string name="paymentsettings_overpayment_disabled">Vypnuté (predvolené)</string>

    <string name="paymentsettings_random_payer_key_title">Náhodný kľúč platiteľa</string>
    <string name="paymentsettings_random_payer_key_desc">Ak je povolené, príjemca ponuky BOLT12 nebude vedieť, kto uhradil platbu.</string>

    <!-- settings: currencies -->

    <string name="currency_ars_official">Argentínske peso (oficiálny kurz)</string>
    <string name="currency_ars_bm">Argentínske peso</string>
    <string name="currency_cup_official">Kubánske peso (oficiálny kurz)</string>
    <string name="currency_cup_fm">Kubánske peso</string>
    <string name="currency_lbp_official">Libanonská libra (oficiálny kurz)</string>
    <string name="currency_lbp_bm">Libanonská libra</string>

    <!-- payments history -->

    <string name="payments_history_title">Lokálne platby (%1$d)</string>
    <string name="payments_history_export_button">Exportovať</string>
    <string name="payments_history_today">Dnes</string>
    <string name="payments_history_yesterday">Včera</string>
    <string name="payments_history_thisweek">Začiatkom týždňa</string>
    <string name="payments_history_lastweek">Minulý týždeň</string>
    <string name="payments_export_title">Exportovať platby</string>
    <string name="payments_export_instructions">Exportovať úspešné lokálne platby do formátu CSV (hodnoty oddelené čiarkou).</string>
    <string name="payments_export_start_label">Od dátumu</string>
    <string name="payments_export_end_label">Do dátumu</string>
    <string name="payments_export_context_label">Zahrnúť pôvod/cieľ</string>
    <string name="payments_export_description_label">Zahrnúť popis</string>
    <string name="payments_export_generate_button">Exportovať</string>
    <string name="payments_export_no_payments">Zatiaľ žiadne úspešné platby</string>
    <string name="payments_export_invalid_timestamps">Vyberte prosím platný od/do dátum</string>
    <string name="payments_export_in_progress">Exportuje sa platba #%1$d</string>
    <string name="payments_export_success">%1$d úspešne exportovaných platieb</string>
    <string name="payments_export_share_subject">Phoenix - platby od %1$s do %2$s</string>
    <string name="payments_export_share_title">Zdieľať Phoenix platby…</string>
    <string name="payments_export_share_button">Zdieľať súbor</string>
    <string name="payments_export_error">Export zlyhal.</string>
    <string name="payments_export_no_data">Nenájdené žiadne platby.</string>

    <!-- components -->

    <string name="component_calendar_inclusive">(vrátane)</string>

    <!-- settings: wallet info -->

    <string name="walletinfo_title">Informácie o peňaženke</string>
    <string name="walletinfo_descriptor_legacy">Legacy descriptor</string>
    <string name="walletinfo_descriptor">Descriptor</string>
    <string name="walletinfo_swapin_user_pubkey">Verejný kľúč užívateľa</string>
    <string name="walletinfo_swapin_addresses">Swap adresy</string>
    <string name="walletinfo_xpub">Hlavný verejný kľúč</string>
    <string name="walletinfo_path">(Cesta: %1$s)</string>

    <string name="walletinfo_swappable_title">Pripravené na swap</string>
    <string name="walletinfo_confirming_more">+%1$d ďalších…</string>
    <string name="walletinfo_confirming_title">Čaká na %1$d potvrdení</string>
    <string name="walletinfo_confirmed_title">Potvrdený zostatok</string>
    <string name="walletinfo_unconfirmed_title">Nepotvrdený zostatok</string>
    <string name="walletinfo_incoming_balance">Prichádza +%1$s</string>
    <string name="walletinfo_loading_data">Načítavajú sa dáta peňaženky…</string>

    <string name="swapinaddresses_title">Swap-in adresy</string>
    <string name="swapinaddresses_sync">Synchronizácia…</string>
    <string name="swapinaddresses_taproot">Taproot</string>
    <string name="swapinaddresses_legacy">Legacy</string>

    <string name="walletinfo_lightning">Lightning</string>
    <string name="walletinfo_nodeid">ID uzla</string>
    <string name="walletinfo_legacy_nodeid_toggle">Zobraziť legacy ID uzla</string>
    <string name="walletinfo_legacy_nodeid">ID staršieho uzla</string>

    <string name="walletinfo_onchain_final">Konečná peňaženka</string>

    <!-- settings: liquidity policy for channels creation -->

    <string name="liquiditypolicy_title">Správa kanálov</string>
    <string name="liquiditypolicy_fees_estimation_loading">Získavajú sa sadzby poplatkov…</string>
    <string name="liquiditypolicy_fees_header">Nastavenie mojich poplatkov</string>
    <string name="liquiditypolicy_advanced_title">Pokročilá správa kanálov</string>
    <string name="liquiditypolicy_loading">Získavajú sa informácie o politikách…</string>

    <!-- CPFP splices -->

    <string name="cpfp_feerate_label">Poplatky</string>
    <string name="cpfp_feerate_value">%1$s sat/vbyte</string>

    <string name="cpfp_prepare_button">Pripraviť platbu</string>
    <string name="cpfp_estimating">Odhadujú sa poplatky…</string>
    <string name="cpfp_estimation">Zaplatíte <b>%1$s</b> bitcoinovým ťažiarom</string>
    <string name="cpfp_execute_button">Vykonaj platbu</string>
    <string name="cpfp_executing">Vykonáva sa platba…</string>
    <string name="cpfp_success">Platba dokončená</string>
    <string name="cpfp_failure_title">Platba zlyhala</string>
    <string name="cpfp_error_title">Nemožno pokračovať</string>

    <!-- mempool -->

    <string name="mempool_unknown_feerate_title">Neznámy stav mempoolu</string>
    <string name="mempool_unknown_feerate_details">Phoenixu sa nepodarilo získať aktuálny stav mempoolu a nemôže odhadnúť rýchlosť vašich transakcií.\n\nSkontrolujte mempool ručne v preskúmavači a použite adekvátnu hodnotu!</string>
    <string name="mempool_fastest">≈ Ďalší blok</string>
    <string name="mempool_halfhour">≈ 30 minút</string>
    <string name="mempool_hour">≈ 1 hodina</string>
    <string name="mempool_slow">Nízky poplatok</string>

    <!-- splice errors -->

    <string name="splice_error_nochannels">Nemáte žiadne kanály</string>
    <string name="splice_error_aborted_by_peer">Prerušené peerom [%1$s]</string>
    <string name="splice_error_cannot_create_commit">Nemožno vytvoriť nový commitment</string>
    <string name="splice_error_concurrent_remote">Prebieha iný splice</string>
    <string name="splice_error_channel_not_quiescent">Prerušené kvôli chybe</string>
    <string name="splice_error_disconnected">Kanál je odpojený</string>
    <string name="splice_error_funding_error">Financovanie zlyhalo [%1$s]</string>
    <string name="splice_error_insufficient_funds">Nedostatok prostriedkov</string>
    <string name="splice_error_cannot_start_session">Nemožno začať transakčnú reláciu s peerom</string>
    <string name="splice_error_interactive_session">Interaktívna tx relácia zlyhala [%1$s]</string>
    <string name="splice_error_invalid_pubkey">Neplatný splice-out pubkey skript</string>
    <string name="splice_error_splice_in_progress">Splice platba už prebieha</string>
    <string name="splice_error_invalid_liquidity_ads">Neplatná požiadavka liquidity-ad: [%1$s]</string>

    <!-- reset wallet -->

    <string name="reset_wallet_title">Vymazať peňaženku</string>
    <string name="reset_wallet_instructions_header">Vymazať všetky údaje peňaženky z tohto zariadenia</string>
    <string name="reset_wallet_instructions_details">Toto resetuje aplikáciu, ako keby ste ju práve nainštalovali.</string>
    <string name="reset_wallet_review_button">Preskúmať</string>

    <string name="reset_wallet_confirm_title">Potvrdiť reset</string>
    <string name="reset_wallet_confirm_header">Peňaženka bude úplne vymazaná z <b>tohto zariadenia</b>.</string>
    <string name="reset_wallet_confirm_details">Toto resetuje aplikáciu. Zobrazí sa úvodná obrazovka s výzvou na vytvorenie alebo obnovenie peňaženky.</string>
    <string name="reset_wallet_confirm_seed_balance">Nestrácajte svoje prostriedky:\n%1$s (≈ %2$s).</string>
    <string name="reset_wallet_confirm_seed_responsibility">Za uloženie obnovovacej frázy (seedu) ste zodpovední vy.</string>
    <string name="reset_wallet_confirm_button">Vymazať peňaženku</string>
    <string name="reset_wallet_shutting_down">Vypínam sa…</string>
    <string name="reset_wallet_deleting_prefs">Vymazávanie nastavení…</string>
    <string name="reset_wallet_deleting_seed">Vymazávanie seedu…</string>
    <string name="reset_wallet_deleting_db">Vymazávanie databáz…</string>
    <string name="reset_wallet_success">Peňaženka bola úspešne resetovaná</string>
    <string name="reset_wallet_failure_title">Reset zlyhal</string>

    <!-- swap input signer tool -->

    <string name="swapin_signer_title">Podpisovací nástroj Swap-in</string>
    <string name="swapin_signer_instructions">Tento nástroj na ladenie vám umožňuje podpisovať vstupy Swap-in. Použite len v prípade, že rozumiete, čo to robí.</string>
    <string name="swapin_signer_tx">Nepodpísaná tx</string>
    <string name="swapin_signer_sign">Podpísať</string>
    <string name="swapin_signer_signing">Podpisovanie…</string>
    <string name="swapin_signer_signed_sig">Podpis užívateľa</string>
    <string name="swapin_signer_invalid_tx_header">Neplatná nepodpísaná transakcia</string>
    <string name="swapin_signer_invalid_tx_details">Skontrolujte, či je vstup kompletný a nechýba žiadny znak.</string>
    <string name="swapin_signer_error_header">Nepodarilo sa podpísať vstup</string>

  <!-- settings: contacts list -->
  <string name="settings_contacts_help">Kontakty umožňujú prepojiť meno s jeho statickou ponukou. Ukladajú sa lokálne.</string>

</resources><|MERGE_RESOLUTION|>--- conflicted
+++ resolved
@@ -113,16 +113,12 @@
     <string name="receive_lightning_error">Nepodarilo sa vygenerovať faktúru</string>
     <string name="receive_lightning_share_subject">Lightningová faktúra</string>
     <string name="receive_lightning_share_title">Zdieľať túto Lightningovú faktúru s…</string>
-<<<<<<< HEAD
     <string name="receive_lnurl_button">Skenovanie</string>
-=======
-    <string name="receive_lnurl_button">Použiť LNURL odkaz</string>
     <string name="receive_toggle_offer_new_overlay">NOVÉ!</string>
 
     <string name="receive_offer_share_title">Statická Lightningová faktúra</string>
     <string name="receive_offer_share_subject">Zdieľajte túto statickú Lightningovú faktúru s...</string>
 
->>>>>>> 9df1e36e
 
     <string name="receive_lightning_edit_button">Upraviť</string>
     <string name="receive_lightning_edit_title">Upraviť faktúru</string>
