<!--
  ~ Copyright 2019 ACINQ SAS
  ~
  ~ Licensed under the Apache License, Version 2.0 (the "License");
  ~ you may not use this file except in compliance with the License.
  ~ You may obtain a copy of the License at
  ~
  ~     http://www.apache.org/licenses/LICENSE-2.0
  ~
  ~ Unless required by applicable law or agreed to in writing, software
  ~ distributed under the License is distributed on an "AS IS" BASIS,
  ~ WITHOUT WARRANTIES OR CONDITIONS OF ANY KIND, either express or implied.
  ~ See the License for the specific language governing permissions and
  ~ limitations under the License.
  -->

<resources xmlns:tools="http://schemas.android.com/tools" tools:ignore="MissingTranslation">
    <string name="app_name">Phoenix Testnet</string>

    <!-- system notification channels -->

    <string name="notification_channels_watcher_title">Channels watcher</string>
    <string name="notification_channels_watcher_desc">Shows up when you need to start Phoenix.</string>

    <string name="notification_pending_settlement_title">Payment finalisation</string>
    <string name="notification_pending_settlement_desc">Tells you when Phoenix needs to be started to settle a pending payment.</string>

    <string name="notification_missed_payment_title">Payment rejected</string>
    <string name="notification_missed_payment_desc">Shows up when Phoenix cannot receive a payment because of a liquidity issue.</string>

    <string name="notification_received_payment_title">Payment received</string>
    <string name="notification_received_payment_desc">Shows up when you receive a payment while the app is in the background.</string>

    <string name="notification_headless_title">Running in the background</string>
    <string name="notification_headless_desc">Tells you when Phoenix is running in the background.</string>

    <string name="notification_swap_timeout_title">Swap timeout</string>
    <string name="notification_swap_timeout_desc">Tells you when a swap is going to timeout.</string>

    <!-- init wallet / automated wallet creation -->

    <string name="autocreate_generating">Creating your wallet…</string>
    <string name="autocreate_error">Wallet creation failed</string>

    <string name="restore_title">Restore my wallet</string>
    <string name="restore_disclaimer_next">Next</string>
    <string name="restore_in_progress">Restoring your wallet…</string>

    <!-- Auth prompt (v2) -->

    <string name="authprompt_title">Unlock to continue</string>

    <!-- utils: placeholders -->

    <string name="lipsum_short" translatable="false">Etiam porttitor egestas faucibus. Curabitur condimentum eros non ipsum elementum egestas.</string>
    <string name="lipsum" translatable="false">Lorem ipsum dolor sit amet, consectetur adipiscing elit. Aenean ut facilisis lectus. Integer massa tellus, suscipit sit amet felis vitae, blandit consectetur dolor. Fusce volutpat id magna id vestibulum. Integer a erat lacinia, placerat risus a, fermentum justo. Etiam euismod tincidunt dolor vel posuere. Class aptent taciti sociosqu ad litora torquent per conubia nostra, per inceptos himenaeos. Curabitur non euismod dui. Morbi enim dui, blandit sed erat sit amet, porta pulvinar odio. Cras metus felis, vestibulum eu consequat vitae, consectetur quis nulla. Fusce vulputate, elit et luctus sodales, metus metus elementum sem, eget commodo nunc nunc in ex. Sed aliquam eros nibh, ac volutpat turpis accumsan vitae. Cras suscipit ipsum accumsan aliquam interdum.</string>
    <string name="lipsum_long" translatable="false">
    Praesent ut nisi fringilla, pharetra dui sit amet, ornare urna. Donec at ultrices nunc. Fusce gravida metus vitae viverra egestas. In hac habitasse platea dictumst. Proin consequat fringilla felis, vehicula vehicula turpis ullamcorper nec. Pellentesque urna massa, blandit cursus metus et, ultrices consectetur neque. Suspendisse hendrerit venenatis mi ac tincidunt. Morbi hendrerit orci vitae erat luctus, at dignissim turpis accumsan. Integer elementum est eu tincidunt ullamcorper. Phasellus varius porttitor vestibulum. Maecenas faucibus ullamcorper diam, ac commodo dui fringilla sed. Aliquam arcu velit, porta eu sem vel, rhoncus bibendum dolor.
    \nEtiam porttitor egestas faucibus. Curabitur condimentum eros non ipsum elementum egestas. Nam tempor euismod erat eget scelerisque. Integer sit amet laoreet erat. Duis enim turpis, vehicula eu justo vitae, dapibus auctor mauris. Aenean euismod eleifend dui a aliquet. Aliquam eleifend malesuada tortor ornare volutpat. In augue tortor, gravida et volutpat elementum, iaculis non sapien. Etiam dolor nisi, pulvinar a rhoncus ac, eleifend ac libero. In lobortis enim vitae ultricies viverra. Maecenas accumsan elementum sem, nec pharetra urna maximus maximus.
    \nIn sit amet volutpat ligula, ac pretium dolor. Phasellus posuere rhoncus magna quis fermentum. Ut risus turpis, fermentum facilisis mollis in, porttitor eget erat. Donec luctus egestas ligula et interdum. Phasellus vitae hendrerit sem, at vehicula nulla. Curabitur mollis risus quis metus euismod ullamcorper. Nam eu aliquet mi. Duis id urna ac urna iaculis blandit. Morbi eros dui, congue a posuere efficitur, imperdiet a nisi. Morbi non orci non lorem aliquet tincidunt. Lorem ipsum dolor sit amet, consectetur adipiscing elit. Fusce pulvinar, mi vitae sollicitudin dignissim, nunc urna facilisis massa, ut scelerisque mi felis in sapien.
    \nNam felis felix, tristique commodo odio eget, imperdiet viverra erat. Donec venenatis magna pulvinar, finibus leo id, gravida augue. Integer ante leo, bibendum ac nibh quis, auctor commodo quam. Sed luctus vitae quam vel condimentum. Mauris eu rhoncus mauris. Fusce enim diam, consequat a odio sit amet, accumsan cursus nisl. Etiam lectus nunc, lacinia id purus sit amet, pulvinar auctor odio. Maecenas vitae arcu sit amet est cursus maximus. Nullam ac sapien non nibh tempor rhoncus. Mauris dignissim cursus libero quis egestas.
    </string>

    <!-- Startup -->

    <string name="startup_binding_service">Binding service…</string>
    <string name="startup_wait">Preparing wallet…</string>
    <string name="startup_wait_legacy_check">Checking legacy wallet…</string>
    <string name="startup_manual_unlock_button">Unlock</string>
    <string name="startup_checking_seed">Unlocking…</string>
    <string name="startup_unlocked">Access granted…</string>
    <string name="startup_unlock_failure">Unlock failed</string>
    <string name="startup_unlock_failure_keystore">Android keystore error</string>
    <string name="startup_unlock_failure_unhandled_version">Unhandled seed version (%1$s)</string>
    <string name="startup_unlock_failure_fallback">Unlock with seed</string>

    <string name="startup_fallback_instructions">Enter your 12-words recovery to unlock the wallet.\n\nWords must be entered in the correct order, and separated with a single space.</string>
    <string name="startup_fallback_input_label">Enter word #%1$d</string>
    <string name="startup_fallback_input_label_error">No more than 12 words!</string>
    <string name="startup_fallback_incomplete">Enter the complete seed to proceed further.</string>
    <string name="startup_fallback_invalid">This seed is not valid. Make sure the words are correct and in order.</string>
    <string name="startup_fallback_unlock_button">Unlock wallet</string>
    <string name="startup_fallback_checking">Checking seed…</string>
    <string name="startup_fallback_error_default">An error occurred. Please try again.</string>
    <string name="startup_fallback_error_incorrect_seed">This seed does not match your wallet.</string>
    <string name="startup_fallback_success_match">Seed matches.\nWriting to disk…</string>
    <string name="startup_fallback_success_starting">Starting Phoenix…</string>

    <string name="startup_starting">Starting…</string>
    <string name="startup_error_generic">The application could not start.</string>

    <!-- Switch between legacy/modern apps -->

    <string name="legacyswitch_title">Legacy app</string>
    <string name="legacyswitch_restart">Restart legacy app</string>

    <!-- Payment line -->

    <string name="paymentline_prefix_sent">-</string>
    <string name="paymentline_prefix_received">+</string>
    <string name="paymentline_desc_pending_onchain">Waiting for confirmation</string>
    <string name="paymentline_desc_pending_offchain">Payment pending</string>
    <string name="paymentline_desc_success_onchain">Payment confirmed</string>
    <string name="paymentline_desc_success_offchain">Payment complete</string>
    <string name="paymentline_desc_failed">Payment has failed</string>

    <!-- Receive screen -->

    <string name="receive_help_qr">QR Code of the invoice/address</string>

    <string name="receive_bitcoin_title">Bitcoin</string>
    <string name="receive_bitcoin_help">This QR code is a classic Bitcoin address.\n\nIt can be read by almost any Bitcoin service/wallet, but payments will be slower to arrive.</string>
    <string name="receive_bitcoin_address_label">Address</string>
    <string name="receive_bitcoin_generating">Synchronizing address…</string>
    <string name="receive_bitcoin_error">Could not generate a bitcoin address</string>
    <string name="receive_bitcoin_share_title">Bitcoin address</string>
    <string name="receive_bitcoin_share_subject">Share this Bitcoin address with…</string>

    <string name="receive_lightning_title">Lightning</string>
    <string name="receive_lightning_help">This QR code is a Lightning invoice.\n\nLightning payments are very fast and usually cheaper, but some wallets and services may not support them yet.\n\nIn that case, swipe to the left to get a regular Bitcoin address.</string>
    <string name="receive_lightning_generating">Generating…</string>
    <string name="receive_lightning_amount_label">Amount</string>
    <string name="receive_lightning_desc_label">Desc</string>
    <string name="receive_lightning_error">Could not generate invoice</string>
    <string name="receive_lightning_share_subject">Lightning invoice</string>
    <string name="receive_lightning_share_title">Share this Lightning invoice with…</string>
    <string name="receive_lnurl_button">Use LNURL link</string>

    <string name="receive_lightning_edit_button">Edit</string>
    <string name="receive_lightning_edit_title">Edit invoice</string>
    <string name="receive_lightning_edit_amount_label">Amount (optional)</string>
    <string name="receive_lightning_edit_amount_placeholder">Amount to receive</string>
    <string name="receive_lightning_edit_desc_label">Description (optional)</string>
    <string name="receive_lightning_edit_desc_placeholder">Enter a description for this invoice</string>
    <string name="receive_lightning_edit_generate_button">Create invoice</string>


    <!-- send -->

    <string name="send_balance_prefix">Balance:</string>
    <string name="send_error_amount_too_large">Amount is too large.</string>
    <string name="send_error_amount_negative">Amount cannot be negative.</string>
    <string name="send_error_amount_invalid">This is not a valid amount.</string>
    <string name="send_error_amount_over_balance">This amount exceeds your balance.</string>
    <string name="send_error_amount_overpaying">Cannot pay more than %1$s.</string>
    <string name="send_error_amount_below_requested">This amount is below the requested amount of %1$s.</string>
    <string name="send_destination_label">Send to</string>
    <string name="send_description_label">Description</string>
    <string name="send_trampoline_fee_label">Fee</string>
    <string name="send_trampoline_fee_no_amount">N/A</string>
    <string name="send_trampoline_fee_loading">Loading fee…</string>
    <string name="send_trampoline_amountless_warning_label">Amountless invoice</string>
    <string name="send_trampoline_amountless_warning_details">The invoice for this payment does not request a specific amount. This may be exploited by malicious nodes during the payment.\n\nTo be safe, <b>ask the recipient to specify an amount</b> when generating the invoice.</string>
    <string name="send_connecting_button">Waiting for channels…</string>
    <string name="send_pay_button">Pay</string>

    <string name="send_paymentmode_onchain">Pay on-chain</string>
    <string name="send_paymentmode_onchain_desc">On-chain transactions are typically slower and best suited for large payments.</string>
    <string name="send_paymentmode_lightning">Pay with Lightning</string>
    <string name="send_paymentmode_lightning_desc">Lightning payments are fast and best suited for small payments.</string>

    <string name="send_spliceout_address_label">Address</string>
    <string name="send_spliceout_feerate_label">Fee rate</string>
    <string name="send_spliceout_feerate_waiting_for_value">Retrieving current feerate…</string>

    <string name="send_spliceout_error_invalid_feerate">Please enter a valid feerate.</string>
    <string name="send_spliceout_error_cannot_afford_fees">Total exceeds your balance</string>
    <string name="send_spliceout_error_failure">Payment has failed</string>

    <string name="send_spliceout_prepare_button">Prepare transaction</string>
    <string name="send_spliceout_prepare_in_progress">Preparing transaction…</string>
    <string name="send_spliceout_execute_in_progress">Executing splice…</string>
    <string name="send_spliceout_complete_recap_fee">Miner fee</string>
    <string name="send_spliceout_complete_recap_fee_details">Uses an effective feerate of %1$s sat/vbyte.</string>
    <string name="send_spliceout_complete_recap_total">Total</string>

    <!-- scan -->

    <string name="scan_manual_input_button">Manual input</string>
    <string name="scan_paste_button">Paste data from clipboard</string>
    <string name="scan_request_camera_access">Tap to grant camera permission</string>
    <string name="scan_request_camera_access_denied">Camera permission has been denied</string>

    <string name="scan_lnurl_fetching">Fetching data from service…</string>

    <string name="scan_manual_input_title">Manual input</string>
    <string name="scan_manual_input_instructions">Enter a Lightning invoice, LNURL or Lightning address you want to send money to.</string>
    <string name="scan_manual_input_label">Invoice or LN address</string>

    <!-- utils: misc strings -->

    <string name="utils_rounded">≈</string>
    <string name="utils_converted_amount">≈ %1$s</string>
    <string name="utils_unknown_amount" translatable="false">!?</string>
    <string name="utils_no_conversion">BTC exchange rate unavailable</string>

    <string name="utils_date_just_now">just now</string>
    <string name="utils_unknown">N/A</string>
    <string name="utils_loading_data">Loading data…</string>
    <string name="utils_loading_prefs">Loading preferences…</string>
    <string name="utils_copied">Copied to clipboard!</string>

    <string name="accessibility_link">Open link in a browser</string>
    <string name="accessibility_explorer_link">Open transaction in an explorer</string>
    <string name="accessibility_address_explorer_link">Open address in an explorer</string>
    <string name="validation_empty">This field cannot be blank</string>
    <string name="validation_invalid_amount">Please enter a valid amount</string>
    <string name="validation_invalid_number">Please enter a valid number</string>
    <string name="validation_no_decimal">This field must be an integer</string>

    <string name="btn_back">Go back</string>
    <string name="btn_next">Next</string>
    <string name="btn_copy">Copy</string>
    <string name="btn_ok">OK</string>
    <string name="btn_save">Save</string>
    <string name="btn_confirm">Confirm</string>
    <string name="btn_cancel">Cancel</string>
    <string name="btn_close">Close</string>

    <!-- mutual close -->

    <string name="mutualclose_title">Drain my wallet</string>
    <string name="mutualclose_loading">Loading…</string>
    <string name="mutualclose_checking_balance">Checking balance…</string>
    <string name="mutualclose_balance">Balance: <b>%1$s</b> (≈ %2$s)</string>
    <string name="mutualclose_no_channels">The wallet does not have any channels that are eligible for closing.</string>
    <string name="mutualclose_button">Drain my wallet</string>
    <string name="mutualclose_error_chain_mismatch">This address uses a different blockchain</string>
    <string name="mutualclose_error_chain_reqparams">This address uses unsupported features</string>
    <string name="mutualclose_error_chain_generic">This address is not supported</string>
    <string name="mutualclose_done">%1$d channel(s) have been closed. You can find the details in the home screen.</string>

    <string name="forceclose_no_channels">No channels eligible for closing.</string>

    <!-- channels view -->

    <string name="channelsview_title">Payment channels</string>
    <string name="channelsview_menu_import_channels">Import channels</string>
    <string name="channelsview_header">Overview</string>
    <string name="channelsview_balance">Balance</string>
    <string name="channelsview_balance_about"><b>Balance</b> is the aggregated balance of your active channels. It\'s what you can spend over Lightning.</string>
    <string name="channelsview_inbound">Inbound liquidity</string>
    <string name="channelsview_inbound_about"><b>Inbound liquidity</b> is what your channels can receive over Lightning without having to go on-chain and pay fees.</string>
    <string name="channelsview_loading_channels">Loading channel data…</string>
    <string name="channelsview_no_channels">You don\'t have any channels yet.\n\nA new payment channel will be created automatically when needed.</string>

    <!-- channels details -->

    <string name="channeldetails_title">Channel details</string>
    <string name="channeldetails_not_found">No active channel exists for that identifier.</string>
    <string name="channeldetails_channel_id">Channel id</string>
    <string name="channeldetails_state">State</string>
    <string name="channeldetails_spendable">Balance</string>
    <string name="channeldetails_receivable">Inbound liquidity</string>

    <string name="channeldetails_commitments">Active commitments</string>
    <string name="channeldetails_inactive_commitments">Inactive commitments</string>
    <string name="channeldetails_commitment_funding_tx_id">Funding tx:</string>
    <string name="channeldetails_commitment_balance">Balance:</string>
    <string name="channeldetails_commitment_funding_capacity">Capacity:</string>
    <string name="channeldetails_commitment_linked_payments">Triggered by:</string>

    <string name="channeldetails_json">Display raw data</string>
    <string name="channeldetails_share">Share</string>
    <string name="channeldetails_share_subject">Channels data</string>
    <string name="channeldetails_share_title">Share channel data</string>

    <!-- manual channels data import -->

    <string name="channelimport_title">Import raw channel data</string>
    <string name="channelimport_instructions">This screen is a debugging tool that can be used to manually import encrypted channels data.\n\nUse with caution.</string>
    <string name="channelimport_input_label">Data blob</string>
    <string name="channelimport_import_button">Import</string>
    <string name="channelimport_importing">Importing data…</string>
    <string name="channelimport_success">Import successful</string>
    <string name="channelimport_success_restart">You must now restart Phoenix.</string>
    <string name="channelimport_error_title">Import has failed</string>
    <string name="channelimport_error_malformed">Data are malformed. A encrypted hex blob is expected.</string>
    <string name="channelimport_error_decryption">Data could not be decrypted by this wallet.</string>
    <string name="channelimport_error_unknown_version">Version %1$d is not supported</string>

    <!-- home: balance section & misc -->

    <string name="home__balance_loading">Loading…</string>
    <string name="home__onchain_incoming">+%1$s</string>

    <string name="home__faq_button">FAQ</string>
    <string name="home__payments_none">Use the Receive and Send buttons at the bottom of this screen to get started!</string>
    <string name="home__payments_more_button">Show all payments…</string>
    <string name="home__connection__electrum_late">Electrum late</string>
    <string name="home__connection__bad_cert">Electrum certificate</string>
    <string name="home__connection__connecting">Connecting…</string>
    <string name="home__connection__tor_active">Tor enabled</string>
    <string name="home_request_liquidity">Request liquidity</string>
    <string name="home_inflight_payments">You currently have %1$d payment(s) pending in your wallet.\n\nKeep the app open to make sure these payments settle properly without issues.</string>

    <!-- in-app notifications -->

    <string name="inappnotif_title">Notifications</string>
    <string name="inappnotif_notices_title">Important messages</string>
    <string name="inappnotif_payments_title">Recent activity</string>
    <string name="inappnotif_empty">No notifications yet</string>

    <!-- settings: display seed -->

    <string name="displayseed_title">Recovery phrase</string>
    <string name="displayseed_loading">Unlocking seed…</string>
    <string name="displayseed_error_details">Could not unlock seed</string>
    <string name="displayseed_derivation_path">BIP39 seed with standard BIP84 derivation path</string>
    <string name="displayseed_loading_prefs">Loading preferences…</string>
    <string name="displayseed_backup_title">Backup confirmation</string>

    <!-- settings: logs -->

    <string name="logs_title">Application logs</string>
    <string name="logs_exporting">Exporting logs…</string>
    <string name="logs_failed">Error: logs could not be exported</string>
    <string name="logs_view_button">View logs…</string>
    <string name="logs_view_with">View logs with…</string>
    <string name="logs_share_button">Share logs…</string>
    <string name="logs_share_subject">Phoenix App logs</string>
    <string name="logs_share_title">Share Phoenix logs…</string>

    <!-- payment details -->

    <string name="paymentdetails_loading">Loading payment details…</string>
    <string name="paymentdetails_error">Could not find payment details</string>

    <string name="paymentdetails_status_inbound_liquidity_success"><b>LIQUIDITY ADDED</b> %1$s</string>
    <string name="paymentdetails_status_channelclose_confirmed"><b>COMPLETE</b> %1$s</string>
    <string name="paymentdetails_status_sent_successful"><b>SENT</b> %1$s</string>
    <string name="paymentdetails_status_sent_pending">Pending…</string>
    <string name="paymentdetails_status_sent_failed"><b>FAILED</b>\nNo money has been sent.</string>

    <string name="paymentdetails_status_received_pending">Not received yet.</string>
    <string name="paymentdetails_status_received_paytoopen_pending">Waiting for channel to open</string>
    <string name="paymentdetails_status_received_successful"><b>RECEIVED</b> %1$s</string>

    <string name="paymentdetails_status_unconfirmed">Waiting for confirmations</string>
    <string name="paymentdetails_status_unconfirmed_fetching">Fetching status…</string>
    <string name="paymentdetails_status_unconfirmed_zero">0 confirmation</string>
    <string name="paymentdetails_status_unconfirmed_zero_bump">Tap to accelerate</string>
    <string name="paymentdetails_status_unconfirmed_default">%1$d confirmation(s)</string>
    <string name="paymentdetails_status_unconfirmed_with_depth">%1$d/%2$d confirmation(s)</string>
    <string name="paymentdetails_status_confirmed">Confirmed on-chain</string>

    <string name="paymentdetails_lnurlpay_service">Serviced by</string>
    <string name="paymentdetails_lnurlpay_action_message_label">Message</string>
    <string name="paymentdetails_lnurlpay_action_url_label">Link</string>
    <string name="paymentdetails_lnurlpay_action_url_button">Open link</string>
    <string name="paymentdetails_lnurlpay_action_aes_label">Message</string>
    <string name="paymentdetails_lnurlpay_action_aes_decrypting">Decrypting message…</string>

    <string name="paymentdetails_desc_label">Desc.</string>
    <string name="paymentdetails_destination_label">Sent to</string>
    <string name="paymentdetails_destination_cpfp_value">Bitcoin miners</string>
    <string name="paymentdetails_fees_label">Fees</string>
    <string name="paymentdetails_error_label">Error</string>
    <string name="paymentdetails_no_description">No description</string>
    <string name="paymentdetails_info_uniclose">This payment happened following a conflict in a channel.</string>

    <string name="paymentdetails_desc_splice_out">On-chain payment</string>
    <string name="paymentdetails_desc_closing_channel">Closing channel</string>
    <string name="paymentdetails_desc_legacy_migration">Migration from legacy app</string>
    <string name="paymentdetails_desc_cpfp">Bump transactions</string>
    <string name="paymentdetails_desc_inbound_liquidity">+%1$s inbound liquidity</string>
    <string name="paymentdetails_desc_swapout">Swap-out to %1$s</string>
    <string name="paymentdetails_desc_swapin">On-chain deposit</string>
    <string name="paymentdetails_desc_identifier">Payment to %1$s</string>
    <string name="paymentdetails_desc_offer_incoming">Payment to %1$s</string>

    <string name="paymentdetails_edit_dialog_title">Add a custom description to this payment</string>
    <string name="paymentdetails_edit_dialog_input_label">Description</string>
    <string name="paymentdetails_attach_desc_button">Attach note</string>
    <string name="paymentdetails_edit_desc_button">Edit note</string>
    <string name="paymentdetails_details_button">Technical details</string>

    <!-- payment details: technicals data -->

    <string name="paymentdetails_technical_title">Technical details</string>
    <string name="paymentdetails_payment_type_label">Type of payment</string>
    <string name="paymentdetails_closing">Channel closing payment</string>
    <string name="paymentdetails_splice_outgoing">Outgoing splice payment</string>
    <string name="paymentdetails_splice_cpfp_outgoing">Accelerate on-chain transactions</string>
    <string name="paymentdetails_inbound_liquidity">Request inbound liquidity</string>
    <string name="paymentdetails_normal_outgoing">Standard outgoing Lightning payment</string>
    <string name="paymentdetails_normal_incoming">Standard incoming Lightning payment</string>
    <string name="paymentdetails_swapin">Swap-in Bitcoin deposit</string>
    <string name="paymentdetails_swapout">Swap-out to Bitcoin address</string>
<<<<<<< HEAD
    <string name="paymentdetails_keysend">Keysend (spontaneous payment)</string>
=======
>>>>>>> 5ff7b06c
    <string name="paymentdetails_offer_outgoing">Offer outgoing Lightning payment</string>
    <string name="paymentdetails_offer_incoming">Offer incoming Lightning payment</string>
    <string name="paymentdetails_swapin_address_label">Deposit address</string>
    <string name="paymentdetails_bitcoin_address_label">Bitcoin address</string>

    <string name="paymentdetails_splice_out_channel_label">Spliced channel</string>
    <string name="paymentdetails_dualswapin_tx_label">Transactions</string>
    <string name="paymentdetails_dualswapin_tx_value">- #%1$s:</string>

    <string name="paymentdetails_liquidity_amount_label">Amount requested</string>
    <string name="paymentdetails_liquidity_signature_label">Signature</string>

    <string name="paymentdetails_closing_type_label">Closing type</string>
    <string name="paymentdetails_closing_type_mutual">Mutual</string>
    <string name="paymentdetails_closing_type_local">Local</string>
    <string name="paymentdetails_closing_type_remote">Remote</string>
    <string name="paymentdetails_closing_type_revoked">Revoked</string>
    <string name="paymentdetails_closing_type_other">Other</string>

    <string name="paymentdetails_pubkey_label">Target public key</string>
    <string name="paymentdetails_payment_request_description_label">Invoice description</string>
    <string name="paymentdetails_payment_hash_label">Payment Hash</string>
    <string name="paymentdetails_payment_request_label">Invoice</string>
    <string name="paymentdetails_preimage_label">Preimage</string>
    <string name="paymentdetails_payerkey_label">Payer key</string>
    <string name="paymentdetails_offerid_label">Offer ID</string>

    <string name="paymentdetails_status_label">Payment status</string>
    <string name="paymentdetails_status_success">Successful</string>
    <string name="paymentdetails_status_confirming">Confirming</string>
    <string name="paymentdetails_status_pending">Pending</string>
    <string name="paymentdetails_status_failed">Failed</string>

    <string name="paymentdetails_parts_label">Payment parts (%1$d)</string>
    <string name="paymentdetails_part_label">Part</string>
    <string name="paymentdetails_part_hops_label">Hops</string>

    <string name="paymentdetails_received_with_label">Received via</string>
    <string name="paymentdetails_received_with_splicein">Splice-in (adding to existing channel)</string>
    <string name="paymentdetails_received_with_channel">New channel (automatically created)</string>
    <string name="paymentdetails_received_with_lightning">Lightning payment</string>
    <string name="paymentdetails_channel_id_label">Channel id</string>
    <string name="paymentdetails_tx_id_label">Transaction</string>

    <string name="paymentdetails_created_at_label">Created at</string>
    <string name="paymentdetails_completed_at_label">Completed at</string>
    <string name="paymentdetails_elapsed_label">Elapsed</string>
    <string name="paymentdetails_elapsed">%1$s ms</string>

    <string name="paymentdetails_invoice_requested_label">Amount requested</string>
    <string name="paymentdetails_amount_sent_label">Amount sent (fees included)</string>
    <string name="paymentdetails_amount_received_label">Amount received</string>
    <string name="paymentdetails_amount_rate_now">≈ %1$s (now)</string>
    <string name="paymentdetails_amount_rate_then">≈ %1$s (then)</string>

    <!-- settings: access control -->

    <string name="accessctrl_title">Application access</string>
    <string name="accessctrl_loading">Retrieving data…</string>

    <string name="accessctrl_auth_error_header">Screen lock cannot be enabled</string>
    <string name="accessctrl_auth_error_no_hw">No suitable authentication hardware on this device.</string>
    <string name="accessctrl_auth_error_hw_unavailable">The biometric hardware is not available. Try again later.</string>
    <string name="accessctrl_auth_error_none_enrolled">Please enroll a PIN/Schema/Fingerprint in Android first.</string>
    <string name="accessctrl_auth_error_update_required">The hardware is unsafe. An Android security update is required.</string>
    <string name="accessctrl_auth_error_unsupported">Not supported by this version of Android.</string>
    <string name="accessctrl_auth_error_lockout">Too many attempts, try again later.</string>
    <string name="accessctrl_auth_error_vendor">Unhandled hardware vendor error</string>
    <string name="accessctrl_auth_error_timeout">Authentication attempt timed out</string>
    <string name="accessctrl_auth_error_cancelled">Authentication has been cancelled</string>
    <string name="accessctrl_auth_error_too_old">This version of Android is not compatible.</string>
    <string name="accessctrl_auth_error_unhandled">Unhandled error code: %1$d</string>

    <string name="accessctrl_screen_lock_switch">Screen lock</string>
    <string name="accessctrl_screen_lock_switch_desc">Lock access to the app with Android\'s screen lock/fingerprint</string>

    <!-- lnurl-auth -->

    <string name="lnurl_auth_legacy_notice">Legacy mode</string>
    <string name="lnurl_auth_help">Tap here for more info</string>
    <string name="lnurl_auth_help_dialog_title">How does it work?</string>
    <string name="lnurl_auth_help_dialog_general_details">Phoenix authenticates with a key unique to <b>%1$s</b>. This unique key becomes your password for your account there.</string>
    <string name="lnurl_auth_help_dialog_privacy_title">Privacy</string>
    <string name="lnurl_auth_help_dialog_privacy_details">The service will not have access to your wallet whatsoever. They cannot see your balance, payments, or keys.</string>
    <string name="lnurl_auth_help_dialog_compat_title">Legacy mode</string>
    <string name="lnurl_auth_help_dialog_compat_details">Phoenix uses a non-standard scheme on this service to be compatible with older versions of the app. The associated account will not be portable to other wallets.</string>
    <string name="lnurl_auth_help_dialog_compat_button">Change scheme</string>
    <string name="lnurl_auth_button">Sign-in</string>
    <string name="lnurl_auth_try_again_button">Try again</string>
    <string name="lnurl_auth_in_progress">Signing-in to\n<b>%1$s</b></string>
    <string name="lnurl_auth_success">Authentication success.</string>
    <string name="lnurl_auth_failure">Authentication failure:</string>
    <string name="lnurl_auth_error_network">Network error. Check your internet connection and try again.</string>
    <string name="lnurl_auth_error_other">An unknown error occurred. Try again.</string>

    <!-- lnurl-auth settings: scheme types -->

    <string name="lnurl_auth_scheme_default">Default</string>
    <string name="lnurl_auth_scheme_default_desc">Use a standard scheme compliant with the LNURL specifications. This is the recommended option for new wallets, and what the Phoenix iOS app uses.</string>
    <string name="lnurl_auth_scheme_legacy">Android Legacy</string>
    <string name="lnurl_auth_scheme_legacy_desc">Use a legacy scheme to connect to accounts created with the old Phoenix Android app.</string>

    <!-- lnurl-withdraw -->

    <string name="lnurl_withdraw_confirm_button">Redeem</string>
    <string name="lnurl_withdraw_wait">Requesting funds…</string>
    <string name="lnurl_withdraw_amount_below_min">Amount must be at least %1$s.</string>
    <string name="lnurl_withdraw_amount_above_max">Amount cannot exceed %1$s.</string>
    <string name="lnurl_withdraw_error_header">Withdrawal has failed:</string>

    <!-- lnurl: common remote error messages -->

    <string name="lnurl_error_remote_details">The service <b>%1$s</b> responded with an error:\n\n<i>%2$s</i>\n\nContact their support if needed.</string>
    <string name="lnurl_error_remote_code">The service <b>%1$s</b> returned an HTTP error (%2$s).\n\nContact their support if needed.</string>
    <string name="lnurl_error_remote_unreadable">The service <b>%1$s</b> returned a malformed message.</string>
    <string name="lnurl_error_remote_connection">Could not connect to service <b>%1$s</b>.</string>

    <!-- lnurl-pay -->

    <string name="lnurl_pay_domain">Served by</string>
    <string name="lnurl_pay_meta_description">Description</string>
    <string name="lnurl_pay_comment_add_button">Attach a message</string>
    <string name="lnurl_pay_comment_label">My message</string>
    <string name="lnurl_pay_comment_instructions">You can attach a message to the payment. This message will be sent to the recipient.</string>
    <string name="lnurl_pay_pay_button">Pay</string>
    <string name="lnurl_pay_requesting_invoice">Requesting invoice…</string>

    <string name="lnurl_pay_amount_below_min">Amount must be at least %1$s</string>
    <string name="lnurl_pay_amount_above_max">Amount must be at most %1$s</string>

    <string name="lnurl_pay_error_header">Payment has failed.</string>
    <string name="lnurl_pay_error_invalid_chain">The invoice returned by <b>%1$s</b> does not use the same chain as your wallet.</string>
    <string name="lnurl_pay_error_already_paid">The invoice returned by <b>%1$s</b> has already been paid.</string>
    <string name="lnurl_pay_error_invalid_amount">The invoice returned by <b>%1$s</b> has an incorrect amount.</string>
    <string name="lnurl_pay_error_invalid_malformed">The invoice returned by <b>%1$s</b> is malformed.</string>

    <!-- settings: display preferences -->

    <string name="prefs_display_title">Display options</string>
    <string name="prefs_display_coin_label">Bitcoin unit</string>
    <string name="prefs_display_coin_sat_label">Satoshi (sat)</string>
    <string name="prefs_display_coin_sat_desc">1 sat is 0.00000001 btc</string>
    <string name="prefs_display_coin_bit_label">Bit (bit)</string>
    <string name="prefs_display_coin_bit_desc">1 bit is 0.000001 btc</string>
    <string name="prefs_display_coin_mbtc_label">Milli-Bitcoin (mbtc)</string>
    <string name="prefs_display_coin_mbtc_desc">1 mbtc is 0.001 btc</string>
    <string name="prefs_display_coin_btc_label">Bitcoin (btc)</string>
    <string name="prefs_display_fiat_label">Fiat currency</string>
    <string name="prefs_display_theme_label">Application theme</string>
    <string name="prefs_display_theme_dark_label">Dark theme</string>
    <string name="prefs_display_theme_light_label">Light theme</string>
    <string name="prefs_display_theme_system_label">Follow system</string>
    <string name="prefs_locale_label">Application language</string>

    <!-- settings: electrum server -->

    <string name="electrum_title">Electrum server</string>
    <string name="electrum_about">To secure your payment channels Phoenix monitors the Bitcoin blockchain through Electrum servers.\n\nBy default, random servers are used. You can also configure Phoenix to connect only to your own server.</string>
    <string name="electrum_block_height_label">Block height</string>
    <string name="electrum_connection_dialog_tls_port">Use the TLS port (default 50002).</string>
    <string name="electrum_connection_dialog_onion_port">Use the plain TCP port, not the TLS one, since this is an onion service.</string>

    <string name="electrum_connection_closed_with_random">Disconnected from Electrum</string>
    <string name="electrum_connection_closed_with_custom">Disconnected from %1$s</string>
    <string name="electrum_connection_connecting_to_random">Connecting to (random) %1$s</string>
    <string name="electrum_connection_connecting_to_custom">Connecting to %1$s</string>
    <string name="electrum_connection_connected">Connected to %1$s</string>

    <string name="electrum_description_custom">You are using a custom server</string>
    <string name="electrum_description_bad_certificate">This server provided an unknown certificate. Connection is rejected.</string>

    <string name="electrum_dialog_checkbox">Use a custom server</string>
    <string name="electrum_dialog_input">Server address (host:port)</string>
    <string name="electrum_dialog_invalid_input">This address is invalid.</string>
    <string name="electrum_dialog_cert_check_button">Connect</string>
    <string name="electrum_dialog_cert_checking">Checking certificate…</string>
    <string name="electrum_dialog_cert_failure">Failed to connect</string>
    <string name="electrum_dialog_cert_unresolved">This address cannot be resolved.</string>
    <string name="electrum_dialog_cert_header">Untrusted certificate</string>
    <string name="electrum_dialog_cert_sha1">SHA1 Fingerprint</string>
    <string name="electrum_dialog_cert_sha256">SHA256 Fingerprint</string>
    <string name="electrum_dialog_cert_issuer">Issuer</string>
    <string name="electrum_dialog_cert_subject">Subject</string>
    <string name="electrum_dialog_cert_expiration">Valid until</string>
    <string name="electrum_dialog_cert_copy">Copy certificate</string>
    <string name="electrum_dialog_cert_accept">Trust certificate</string>

    <!-- settings: Tor -->

    <string name="tor_settings_title">Tor</string>
    <string name="tor_settings_unknown">Checking preferences…</string>
    <string name="tor_settings_enabled">Tor is enabled</string>
    <string name="tor_settings_disabled">Tor is disabled</string>
    <string name="tor_settings_state_unknown">The Tor proxy is not started yet.</string>
    <string name="tor_settings_state_closed">The Tor proxy is shutdown.\nPlease wait and check your Internet connection.</string>
    <string name="tor_settings_state_starting">Starting Tor proxy…</string>
    <string name="tor_settings_state_started">Tor is online</string>
    <string name="tor_settings_state_about_perfs">Note that the Tor network is an open project running on donations. It can sometimes be very slow, which will affect the app\'s performances.</string>

    <!-- home: connectivity dialog -->

    <string name="conndialog_title">Connections status</string>
    <string name="conndialog_summary_not_ok">The app will not function correctly until all connections are established.</string>
    <string name="conndialog_network">Your device has no Internet connection. The app will not function properly.\n\nPlease check your device\'s setting.</string>
    <string name="conndialog_internet">Internet</string>
    <string name="conndialog_electrum">Electrum</string>
    <string name="conndialog_tor">Tor</string>
    <string name="conndialog_lightning">Peer</string>
    <string name="conndialog_accessibility_desc">Manage connection for %1$s</string>
    <string name="conndialog_connecting">Connecting…</string>
    <string name="conndialog_connected">Connected</string>
    <string name="conndialog_connected_electrum_behind">Electrum server is late (block $1$d)</string>
    <string name="conndialog_closed">Disconnected</string>
    <string name="conndialog_closed_bad_cert">Bad certificate</string>

    <!-- settings: about -->

    <string name="about_title">About Phoenix</string>
    <string name="about_version">Phoenix version: <b>%1$s</b></string>
    <string name="about_faq_link">Any questions? Check the FAQ</string>
    <string name="about_support_link">Support</string>
    <string name="about_privacy_link">Privacy</string>
    <string name="about_terms_link">Terms</string>

    <!-- settings: options for payments -->

    <string name="paymentsettings_title">Payment options</string>

    <string name="paymentsettings_category_incoming">Incoming payments</string>
    <string name="paymentsettings_category_outgoing">Outgoing payments</string>
    <string name="paymentsettings_category_lnurl">LNURL</string>

    <string name="paymentsettings_defaultdesc_title">Invoice description</string>
    <string name="paymentsettings_defaultdesc_none">No description set…</string>
    <string name="paymentsettings_defaultdesc_dialog_title">Default description</string>
    <string name="paymentsettings_defaultdesc_dialog_description">Your invoices will use this description by default. You can override it on a case-by-case basis.</string>
    <string name="paymentsettings_defaultdesc_dialog_label">Invoice description</string>

    <string name="paymentsettings_expiry_title">Invoice expiry</string>
    <string name="paymentsettings_expiry_dialog_title">Invoice expiry</string>
    <string name="paymentsettings_expiry_dialog_description">Invoices that you create are stale after this delay. Default value is 1 week.</string>
    <string name="paymentsettings_expiry_one_week">1 week</string>
    <string name="paymentsettings_expiry_two_weeks">2 weeks</string>
    <string name="paymentsettings_expiry_three_weeks">3 weeks</string>
    <string name="paymentsettings_expiry_value">%1$s seconds</string>

    <string name="paymentsettings_lnurlauth_scheme_title">LNURL authentication scheme</string>

    <string name="paymentsettings_swap_format_title">Bitcoin address format</string>
    <string name="paymentsettings_swap_format_legacy_title">Legacy</string>
    <string name="paymentsettings_swap_format_legacy_desc">A less efficient and less private format that does not rotate addresses. However, it is compatible with almost every services and wallets.</string>
    <string name="paymentsettings_swap_format_taproot_title">Taproot (recommended)</string>
    <string name="paymentsettings_swap_format_taproot_desc">Default format, with better privacy, cheaper fees and address rotation. Some services or wallets may however not understand the address.</string>

    <string name="paymentsettings_overpayment_title">Enable overpayment</string>
    <string name="paymentsettings_overpayment_enabled">You\'ll be able to overpay Lightning invoices up to 2 times the amount requested. Useful for manual tipping, or as a privacy measure.</string>
    <string name="paymentsettings_overpayment_disabled">Disabled (default)</string>

    <!-- settings: currencies -->

    <string name="currency_ars_official">Argentine Peso (official rate)</string>
    <string name="currency_ars_bm">Argentine Peso</string>
    <string name="currency_cup_official">Cuban Peso (official rate)</string>
    <string name="currency_cup_fm">Cuban Peso</string>
    <string name="currency_lbp_official">Lebanese Pound (official rate)</string>
    <string name="currency_lbp_bm">Lebanese Pound</string>

    <!-- payments history -->

    <string name="payments_history_title">Local payments (%1$d)</string>
    <string name="payments_history_export_button">Export</string>
    <string name="payments_history_today">Today</string>
    <string name="payments_history_yesterday">Yesterday</string>
    <string name="payments_history_thisweek">Earlier this week</string>
    <string name="payments_history_lastweek">Last week</string>
    <string name="payments_export_title">Export payments</string>
    <string name="payments_export_instructions">Export your local successful payments in CSV (comma separated value) format.</string>
    <string name="payments_export_start_label">Start date</string>
    <string name="payments_export_end_label">End date</string>
    <string name="payments_export_context_label">Include origin/destination</string>
    <string name="payments_export_description_label">Include description</string>
    <string name="payments_export_generate_button">Export</string>
    <string name="payments_export_no_payments">No successful payments yet</string>
    <string name="payments_export_invalid_timestamps">Please pick a valid start/end date</string>
    <string name="payments_export_in_progress">Exporting payment #%1$d</string>
    <string name="payments_export_success">%1$d payments successfully exported</string>
    <string name="payments_export_share_subject">Phoenix - payments from %1$s to %2$s</string>
    <string name="payments_export_share_title">Share Phoenix payments…</string>
    <string name="payments_export_share_button">Share file</string>
    <string name="payments_export_error">Export has failed.</string>
    <string name="payments_export_no_data">No payments found.</string>

    <!-- components -->

    <string name="component_calendar_inclusive">(inclusive)</string>

    <!-- settings: wallet info -->

    <string name="walletinfo_title">Wallet info</string>
    <string name="walletinfo_descriptor_legacy">Legacy descriptor</string>
    <string name="walletinfo_descriptor">Descriptor</string>
    <string name="walletinfo_swapin_user_pubkey">User public key</string>
    <string name="walletinfo_swapin_addresses">Swap addresses</string>
    <string name="walletinfo_xpub">Master public key</string>
    <string name="walletinfo_path">(Path: %1$s)</string>

    <string name="walletinfo_swappable_title">Ready for swap</string>
    <string name="walletinfo_confirming_title">Waiting for %1$d confirmations</string>
    <string name="walletinfo_confirming_more">+%1$d more…</string>
    <string name="walletinfo_confirmed_title">Confirmed balance</string>
    <string name="walletinfo_unconfirmed_title">Unconfirmed balance</string>
    <string name="walletinfo_incoming_balance">+%1$s incoming</string>
    <string name="walletinfo_loading_data">Loading wallet data…</string>

    <string name="swapinaddresses_title">Swap-in addresses</string>
    <string name="swapinaddresses_sync">Synchronizing…</string>
    <string name="swapinaddresses_taproot">Taproot</string>
    <string name="swapinaddresses_legacy">Legacy</string>

    <string name="walletinfo_lightning">Lightning</string>
    <string name="walletinfo_nodeid">Node id</string>
    <string name="walletinfo_legacy_nodeid_toggle">Show legacy node id</string>
    <string name="walletinfo_legacy_nodeid">Legacy node id</string>

    <string name="walletinfo_onchain_final">Final wallet</string>

    <!-- settings: liquidity policy for channels creation -->

    <string name="liquiditypolicy_title">Channel management</string>
    <string name="liquiditypolicy_fees_estimation_loading">Retrieving feerate…</string>
    <string name="liquiditypolicy_fees_header">My fee setting</string>
    <string name="liquiditypolicy_advanced_title">Advanced channels management</string>
    <string name="liquiditypolicy_loading">Retrieving policy…</string>

    <!-- CPFP splices -->

    <string name="cpfp_feerate_label">Feerate</string>
    <string name="cpfp_feerate_value">%1$s sat/vbyte</string>

    <string name="cpfp_prepare_button">Prepare payment</string>
    <string name="cpfp_estimating">Estimating fees…</string>
    <string name="cpfp_estimation">You will pay <b>%1$s</b> to the Bitcoin miners</string>
    <string name="cpfp_execute_button">Execute payment</string>
    <string name="cpfp_executing">Executing payment…</string>
    <string name="cpfp_success">Payment complete</string>
    <string name="cpfp_failure_title">Payment failed</string>
    <string name="cpfp_error_title">Cannot proceed</string>

    <!-- mempool -->

    <string name="mempool_unknown_feerate_title">Unknown mempool state</string>
    <string name="mempool_unknown_feerate_details">Phoenix was unable to retrieve the current state of the mempool and cannot estimate the speed of your transactions.\n\nCheck the mempool manually on an explorer, and use a adequate value!</string>
    <string name="mempool_fastest">≈ 10 minutes</string>
    <string name="mempool_halfhour">≈ 30 minutes</string>`
    <string name="mempool_hour">≈ 1 hour</string>
    <string name="mempool_slow">Low feerate</string>

    <!-- splice errors -->

    <string name="splice_error_nochannels">You don\'t have any channels</string>
    <string name="splice_error_aborted_by_peer">Aborted by peer [%1$s]</string>
    <string name="splice_error_cannot_create_commit">Unable to create a new commitment</string>
    <string name="splice_error_concurrent_remote">There\'s another splice in progress</string>
    <string name="splice_error_channel_not_quiescent">Aborted due to an error</string>
    <string name="splice_error_disconnected">Channel is disconnected</string>
    <string name="splice_error_funding_error">Funding has failed [%1$s]</string>
    <string name="splice_error_insufficient_funds">Not enough funds</string>
    <string name="splice_error_cannot_start_session">Cannot start transaction session with the peer</string>
    <string name="splice_error_interactive_session">Interactive tx session failed [%1$s]</string>
    <string name="splice_error_invalid_pubkey">Invalid splice-out pubkey script</string>
    <string name="splice_error_splice_in_progress">A splice payment is already in progress</string>
    <string name="splice_error_invalid_liquidity_ads">Invalid liquidity-ads request: [%1$s]</string>

    <!-- reset wallet -->

    <string name="reset_wallet_title">Reset wallet</string>
    <string name="reset_wallet_instructions_header">Delete all wallet data from this device</string>
    <string name="reset_wallet_instructions_details">This will reset the app, as if you had just installed it.</string>
    <string name="reset_wallet_review_button">Review</string>

    <string name="reset_wallet_confirm_title">Confirm reset</string>
    <string name="reset_wallet_confirm_header">The wallet will be completely deleted from <b>this device</b>.</string>
    <string name="reset_wallet_confirm_details">This will reset the app. Your payments history will be lost. You will be taken to the Intro screen, and prompted to create or restore a wallet.</string>
    <string name="reset_wallet_confirm_seed_balance">Don\'t lose your funds:\n%1$s (≈ %2$s).</string>
    <string name="reset_wallet_confirm_seed_responsibility">You are responsible for storing your recovery phrase.</string>
    <string name="reset_wallet_confirm_button">Delete wallet</string>
    <string name="reset_wallet_shutting_down">Shutting down…</string>
    <string name="reset_wallet_deleting_prefs">Deleting preferences…</string>
    <string name="reset_wallet_deleting_seed">Deleting seed…</string>
    <string name="reset_wallet_deleting_db">Deleting databases…</string>
    <string name="reset_wallet_success">The wallet has been successfully reset.</string>
    <string name="reset_wallet_failure_title">Reset failed</string>

    <!-- swap input signer tool -->

    <string name="swapin_signer_title">Swap-in signer</string>
    <string name="swapin_signer_instructions">This debugging tool lets you sign swap-in inputs. Only use if you understand what it does.</string>
    <string name="swapin_signer_tx">Unsigned tx</string>
    <string name="swapin_signer_sign">Sign</string>
    <string name="swapin_signer_signing">Signing…</string>
    <string name="swapin_signer_signed_sig">User signature</string>
    <string name="swapin_signer_invalid_tx_header">Invalid unsigned transaction</string>
    <string name="swapin_signer_invalid_tx_details">Check that the input is complete and not missing any character.</string>
    <string name="swapin_signer_error_header">Failed to sign input</string>

</resources><|MERGE_RESOLUTION|>--- conflicted
+++ resolved
@@ -387,10 +387,6 @@
     <string name="paymentdetails_normal_incoming">Standard incoming Lightning payment</string>
     <string name="paymentdetails_swapin">Swap-in Bitcoin deposit</string>
     <string name="paymentdetails_swapout">Swap-out to Bitcoin address</string>
-<<<<<<< HEAD
-    <string name="paymentdetails_keysend">Keysend (spontaneous payment)</string>
-=======
->>>>>>> 5ff7b06c
     <string name="paymentdetails_offer_outgoing">Offer outgoing Lightning payment</string>
     <string name="paymentdetails_offer_incoming">Offer incoming Lightning payment</string>
     <string name="paymentdetails_swapin_address_label">Deposit address</string>
