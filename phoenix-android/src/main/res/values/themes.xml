--- conflicted
+++ resolved
@@ -1,18 +1,6 @@
 <resources xmlns:tools="http://schemas.android.com/tools">
-<<<<<<< HEAD
-    <style name="Theme.PhoenixAndroid" parent="Theme.MaterialComponents.DayNight.DarkActionBar">
-        <!-- Primary brand color. -->
+    <style name="Theme.PhoenixAndroid" parent="Theme.AppCompat.DayNight.DarkActionBar">
         <item name="colorPrimary">@color/applegreen</item>
-        <item name="colorPrimaryVariant">@color/applegreen</item>
-        <item name="colorOnPrimary">@color/white</item>
-        <!-- Secondary brand color. -->
-        <item name="colorSecondary">@color/applegreen</item>
-        <item name="colorSecondaryVariant">@color/applegreen</item>
-        <item name="colorOnSecondary">@color/white</item>
-=======
-    <style name="Theme.PhoenixAndroid" parent="Theme.AppCompat.DayNight.DarkActionBar">
-        <item name="colorPrimary">@color/azur</item>
->>>>>>> 821a3c99
     </style>
 
     <style name="Theme.PhoenixAndroid.NoActionBar">
