// !$*UTF8*$!
{
	archiveVersion = 1;
	classes = {
	};
	objectVersion = 54;
	objects = {

/* Begin PBXBuildFile section */
		53BEF2924096C8E7976D46E3 /* shapes.swift in Sources */ = {isa = PBXBuildFile; fileRef = 53BEF8EAA43946FC1C7A6E7E /* shapes.swift */; };
		53BEF4D5663CD782DC63DF63 /* AppColors.swift in Sources */ = {isa = PBXBuildFile; fileRef = 53BEFA112E0701FFD6B84217 /* AppColors.swift */; };
		53BEF90975122B844248569C /* ReceiveView.swift in Sources */ = {isa = PBXBuildFile; fileRef = 53BEFBC93C11EF306B9EB33A /* ReceiveView.swift */; };
		53BEF981E71E3087871890F9 /* SendView.swift in Sources */ = {isa = PBXBuildFile; fileRef = 53BEFCB8A24A5FAA785AFD03 /* SendView.swift */; };
		53BEFA633D95514CA5C0422A /* ChannelsConfigurationView.swift in Sources */ = {isa = PBXBuildFile; fileRef = 53BEF648B3A03C66B611BC06 /* ChannelsConfigurationView.swift */; };
		53BEFBECABE13063AB28A4D6 /* publishers.swift in Sources */ = {isa = PBXBuildFile; fileRef = 53BEF60DF224046E5DE0FDCC /* publishers.swift */; };
		53BEFD54160278C5E393E319 /* HomeView.swift in Sources */ = {isa = PBXBuildFile; fileRef = 53BEFE171C182513A5762686 /* HomeView.swift */; };
		53BEFF4EDB40975C2123C63D /* ui.swift in Sources */ = {isa = PBXBuildFile; fileRef = 53BEFFB3CB63090BBCFF6A36 /* ui.swift */; };
		53BEFFEBEA9EBE7B27B53AF4 /* PaymentView.swift in Sources */ = {isa = PBXBuildFile; fileRef = 53BEF4DAE061532668494988 /* PaymentView.swift */; };
		7555FF7F242A565900829871 /* AppDelegate.swift in Sources */ = {isa = PBXBuildFile; fileRef = 7555FF7E242A565900829871 /* AppDelegate.swift */; };
		7555FF81242A565900829871 /* SceneDelegate.swift in Sources */ = {isa = PBXBuildFile; fileRef = 7555FF80242A565900829871 /* SceneDelegate.swift */; };
		7555FF83242A565900829871 /* ContentView.swift in Sources */ = {isa = PBXBuildFile; fileRef = 7555FF82242A565900829871 /* ContentView.swift */; };
		7555FF88242A565B00829871 /* Preview Assets.xcassets in Resources */ = {isa = PBXBuildFile; fileRef = 7555FF87242A565B00829871 /* Preview Assets.xcassets */; };
		7555FF8B242A565B00829871 /* LaunchScreen.storyboard in Resources */ = {isa = PBXBuildFile; fileRef = 7555FF89242A565B00829871 /* LaunchScreen.storyboard */; };
		7555FFA1242A565B00829871 /* phoenix-iosUITests.swift in Sources */ = {isa = PBXBuildFile; fileRef = 7555FFA0242A565B00829871 /* phoenix-iosUITests.swift */; };
		C8D7A70EFE0F071ACA0AE246 /* QRCodeScanner.swift in Sources */ = {isa = PBXBuildFile; fileRef = C8D7A607F036B3184C3D6EED /* QRCodeScanner.swift */; };
		C8D7A74B29EAFF2EBD73BC6B /* ConfigurationView.swift in Sources */ = {isa = PBXBuildFile; fileRef = C8D7AFF1A7C09789C6CF2D06 /* ConfigurationView.swift */; };
		C8D7A84CCF914B08BDB03BE6 /* ManualRestoreView.swift in Sources */ = {isa = PBXBuildFile; fileRef = C8D7A44147508AA19378B739 /* ManualRestoreView.swift */; };
		C8D7AA4B09B32AD99C88BB5E /* DisplayConfigurationView.swift in Sources */ = {isa = PBXBuildFile; fileRef = C8D7A986A61CCD64FA661B88 /* DisplayConfigurationView.swift */; };
		C8D7AB09E80CE2B6AE270A97 /* TorConfigurationView.swift in Sources */ = {isa = PBXBuildFile; fileRef = C8D7A2BD01ADA0DE6034AE0F /* TorConfigurationView.swift */; };
		C8D7ABB189B14D3104ABB50D /* AboutView.swift in Sources */ = {isa = PBXBuildFile; fileRef = C8D7A2327BC90150A3E1493D /* AboutView.swift */; };
		C8D7ABC95B979B59AF5A7CA7 /* InitializationView.swift in Sources */ = {isa = PBXBuildFile; fileRef = C8D7A209301A31C14A982ECD /* InitializationView.swift */; };
		C8D7AFF5BC5754DBBEEB2688 /* ElectrumConfigurationView.swift in Sources */ = {isa = PBXBuildFile; fileRef = C8D7A1F8A123C59199C182C2 /* ElectrumConfigurationView.swift */; };
		DC0732EC263CA6C3004CB88D /* PaymentOptionsView.swift in Sources */ = {isa = PBXBuildFile; fileRef = DC0732EB263CA6C3004CB88D /* PaymentOptionsView.swift */; };
		DC08A51827FB39530041603B /* AnimatedChevron.swift in Sources */ = {isa = PBXBuildFile; fileRef = DC08A51727FB39530041603B /* AnimatedChevron.swift */; };
		DC08A51A27FB6C5F0041603B /* TopTab.swift in Sources */ = {isa = PBXBuildFile; fileRef = DC08A51927FB6C5F0041603B /* TopTab.swift */; };
		DC09085825B5E43900A46136 /* String+VersionComparison.swift in Sources */ = {isa = PBXBuildFile; fileRef = DC09085725B5E43900A46136 /* String+VersionComparison.swift */; };
		DC09086325B626B300A46136 /* AppStatusPopover.swift in Sources */ = {isa = PBXBuildFile; fileRef = DC09086225B626B300A46136 /* AppStatusPopover.swift */; };
		DC0994B0263A074C003031CA /* InfoGrid.swift in Sources */ = {isa = PBXBuildFile; fileRef = DC0994AF263A074C003031CA /* InfoGrid.swift */; };
		DC0D2EA52939269800284608 /* KotlinExtensions+CloudKit.swift in Sources */ = {isa = PBXBuildFile; fileRef = DC0D2EA42939269800284608 /* KotlinExtensions+CloudKit.swift */; };
		DC0D2EA72939273B00284608 /* KotlinExtensions+Payments.swift in Sources */ = {isa = PBXBuildFile; fileRef = DC0D2EA62939273B00284608 /* KotlinExtensions+Payments.swift */; };
		DC0D2EA8293928E100284608 /* KotlinExtensions+Payments.swift in Sources */ = {isa = PBXBuildFile; fileRef = DC0D2EA62939273B00284608 /* KotlinExtensions+Payments.swift */; };
		DC0E31BB26EFDED4002071C6 /* VSlider.swift in Sources */ = {isa = PBXBuildFile; fileRef = DC0E31BA26EFDED4002071C6 /* VSlider.swift */; };
		DC118BF827B44E6E0080BBAC /* LoginView.swift in Sources */ = {isa = PBXBuildFile; fileRef = DC118BF727B44E6E0080BBAC /* LoginView.swift */; };
		DC118BFA27B44F840080BBAC /* TipSliderSheet.swift in Sources */ = {isa = PBXBuildFile; fileRef = DC118BF927B44F840080BBAC /* TipSliderSheet.swift */; };
		DC118BFC27B4504B0080BBAC /* ScanView.swift in Sources */ = {isa = PBXBuildFile; fileRef = DC118BFB27B4504B0080BBAC /* ScanView.swift */; };
		DC118BFE27B451890080BBAC /* MetadataSheet.swift in Sources */ = {isa = PBXBuildFile; fileRef = DC118BFD27B451890080BBAC /* MetadataSheet.swift */; };
		DC118C0027B4523B0080BBAC /* CommentSheet.swift in Sources */ = {isa = PBXBuildFile; fileRef = DC118BFF27B4523B0080BBAC /* CommentSheet.swift */; };
		DC118C0227B453110080BBAC /* PaymentRequestedView.swift in Sources */ = {isa = PBXBuildFile; fileRef = DC118C0127B453110080BBAC /* PaymentRequestedView.swift */; };
		DC118C0427B454720080BBAC /* PaymentInFlightView.swift in Sources */ = {isa = PBXBuildFile; fileRef = DC118C0327B454720080BBAC /* PaymentInFlightView.swift */; };
		DC118C0627B4557D0080BBAC /* ValidateView.swift in Sources */ = {isa = PBXBuildFile; fileRef = DC118C0527B4557D0080BBAC /* ValidateView.swift */; };
		DC118C0827B457520080BBAC /* FetchActivityNotice.swift in Sources */ = {isa = PBXBuildFile; fileRef = DC118C0727B457520080BBAC /* FetchActivityNotice.swift */; };
		DC118C0A27B457F70080BBAC /* LnurlFlowErrorNotice.swift in Sources */ = {isa = PBXBuildFile; fileRef = DC118C0927B457F70080BBAC /* LnurlFlowErrorNotice.swift */; };
		DC118C0C27B561210080BBAC /* CurrencyAmount.swift in Sources */ = {isa = PBXBuildFile; fileRef = DC118C0B27B561210080BBAC /* CurrencyAmount.swift */; };
		DC142135261E72320075857A /* AboutHTML.swift in Sources */ = {isa = PBXBuildFile; fileRef = DC142134261E72320075857A /* AboutHTML.swift */; };
		DC142140261E72E40075857A /* AnyHTML.swift in Sources */ = {isa = PBXBuildFile; fileRef = DC14213F261E72E40075857A /* AnyHTML.swift */; };
		DC16965F27FE0FAC003DE1DD /* KotlinExtensions+Currency.swift in Sources */ = {isa = PBXBuildFile; fileRef = DC16965E27FE0FAC003DE1DD /* KotlinExtensions+Currency.swift */; };
		DC1706D926A71D8E00BAFCD0 /* UnlockErrorView.swift in Sources */ = {isa = PBXBuildFile; fileRef = DC1706D826A71D8E00BAFCD0 /* UnlockErrorView.swift */; };
		DC175C1C28F008AE0086B9A6 /* WalletReset.swift in Sources */ = {isa = PBXBuildFile; fileRef = DC175C1B28F008AE0086B9A6 /* WalletReset.swift */; };
<<<<<<< HEAD
		DC18C418256FE22300A2D083 /* Prefs.swift in Sources */ = {isa = PBXBuildFile; fileRef = DC18C417256FE22300A2D083 /* Prefs.swift */; };
		DC18C41D256FF91100A2D083 /* Utils.swift in Sources */ = {isa = PBXBuildFile; fileRef = DC18C41C256FF91100A2D083 /* Utils.swift */; };
		DC1916B029CB6C1D00917F06 /* Text_CurrencyName.swift in Sources */ = {isa = PBXBuildFile; fileRef = DC1916AF29CB6C1D00917F06 /* Text_CurrencyName.swift */; };
=======
		DC1844032A2690BB004D9578 /* MinerFeeSheet.swift in Sources */ = {isa = PBXBuildFile; fileRef = DC1844022A2690BB004D9578 /* MinerFeeSheet.swift */; };
		DC18C418256FE22300A2D083 /* Prefs.swift in Sources */ = {isa = PBXBuildFile; fileRef = DC18C417256FE22300A2D083 /* Prefs.swift */; };
		DC18C41D256FF91100A2D083 /* Utils.swift in Sources */ = {isa = PBXBuildFile; fileRef = DC18C41C256FF91100A2D083 /* Utils.swift */; };
		DC1916B029CB6C1D00917F06 /* Text_CurrencyName.swift in Sources */ = {isa = PBXBuildFile; fileRef = DC1916AF29CB6C1D00917F06 /* Text_CurrencyName.swift */; };
		DC1B325029FC3D5900F7F45F /* OnChainDetails.swift in Sources */ = {isa = PBXBuildFile; fileRef = DC1B324F29FC3D5900F7F45F /* OnChainDetails.swift */; };
>>>>>>> 7837b264
		DC1D2B4B2593EB860036AD38 /* Currency.swift in Sources */ = {isa = PBXBuildFile; fileRef = DC1D2B4A2593EB850036AD38 /* Currency.swift */; };
		DC1D2B502594CE900036AD38 /* FormattedAmount.swift in Sources */ = {isa = PBXBuildFile; fileRef = DC1D2B4F2594CE900036AD38 /* FormattedAmount.swift */; };
		DC27E4C22791C00F00C777CC /* PrivacyView.swift in Sources */ = {isa = PBXBuildFile; fileRef = DC27E4C12791C00F00C777CC /* PrivacyView.swift */; };
		DC27E4C42791C58C00C777CC /* PaymentsBackupView.swift in Sources */ = {isa = PBXBuildFile; fileRef = DC27E4C32791C58C00C777CC /* PaymentsBackupView.swift */; };
		DC27E4CB2791D17A00C777CC /* RecoveryPhraseView.swift in Sources */ = {isa = PBXBuildFile; fileRef = DC27E4C92791D17A00C777CC /* RecoveryPhraseView.swift */; };
		DC27E4CC2791D17A00C777CC /* CloudBackupView.swift in Sources */ = {isa = PBXBuildFile; fileRef = DC27E4CA2791D17A00C777CC /* CloudBackupView.swift */; };
		DC27E4CF2792079600C777CC /* CenterTopLineAlignment.swift in Sources */ = {isa = PBXBuildFile; fileRef = DC27E4CE2792079500C777CC /* CenterTopLineAlignment.swift */; };
<<<<<<< HEAD
		DC27E4D1279753EC00C777CC /* TextFieldNumberParser.swift in Sources */ = {isa = PBXBuildFile; fileRef = DC27E4D0279753EC00C777CC /* TextFieldNumberParser.swift */; };
=======
		DC27E4D1279753EC00C777CC /* TextFieldNumberStyler.swift in Sources */ = {isa = PBXBuildFile; fileRef = DC27E4D0279753EC00C777CC /* TextFieldNumberStyler.swift */; };
>>>>>>> 7837b264
		DC2CE3AF29AFEB0500BA0B00 /* Bundle+Icon.swift in Sources */ = {isa = PBXBuildFile; fileRef = DC2CE3AE29AFEB0500BA0B00 /* Bundle+Icon.swift */; };
		DC2CE54D28A3D2F50070A2E1 /* TruncatableView.swift in Sources */ = {isa = PBXBuildFile; fileRef = DC2CE54C28A3D2F50070A2E1 /* TruncatableView.swift */; };
		DC2CE55028A52AD90070A2E1 /* RecentPaymentsConfig.swift in Sources */ = {isa = PBXBuildFile; fileRef = DC2CE54F28A52AD90070A2E1 /* RecentPaymentsConfig.swift */; };
		DC2CFA93273C7874007AACB9 /* Currencies.strings in Resources */ = {isa = PBXBuildFile; fileRef = DC2CFA91273C7874007AACB9 /* Currencies.strings */; };
		DC2DC8682906AC0B0079E570 /* BitcoinUnitSelector.swift in Sources */ = {isa = PBXBuildFile; fileRef = DC2DC8672906AC0B0079E570 /* BitcoinUnitSelector.swift */; };
		DC2DC86A2906AC620079E570 /* FiatCurrencySelector.swift in Sources */ = {isa = PBXBuildFile; fileRef = DC2DC8692906AC620079E570 /* FiatCurrencySelector.swift */; };
		DC2F431427B6972C0006FCC4 /* SwapInView.swift in Sources */ = {isa = PBXBuildFile; fileRef = DC2F431327B6972C0006FCC4 /* SwapInView.swift */; };
		DC2F431627B6983B0006FCC4 /* CopyOptionsSheet.swift in Sources */ = {isa = PBXBuildFile; fileRef = DC2F431527B6983B0006FCC4 /* CopyOptionsSheet.swift */; };
		DC2F431827B698E20006FCC4 /* ShareOptionsSheet.swift in Sources */ = {isa = PBXBuildFile; fileRef = DC2F431727B698E20006FCC4 /* ShareOptionsSheet.swift */; };
		DC2F431A27B699800006FCC4 /* ModifyInvoiceSheet.swift in Sources */ = {isa = PBXBuildFile; fileRef = DC2F431927B699800006FCC4 /* ModifyInvoiceSheet.swift */; };
		DC2F431C27B69BB20006FCC4 /* ReceiveLightningView.swift in Sources */ = {isa = PBXBuildFile; fileRef = DC2F431B27B69BB20006FCC4 /* ReceiveLightningView.swift */; };
		DC2F432227B69FAA0006FCC4 /* SwapInDisabledPopover.swift in Sources */ = {isa = PBXBuildFile; fileRef = DC2F432127B69FAA0006FCC4 /* SwapInDisabledPopover.swift */; };
		DC32FB3529A3D3FE009912AC /* XpcManager.swift in Sources */ = {isa = PBXBuildFile; fileRef = DC32FB3429A3D3FE009912AC /* XpcManager.swift */; };
		DC33369826BAF721000E3F49 /* ShortSheet.swift in Sources */ = {isa = PBXBuildFile; fileRef = DC33369726BAF721000E3F49 /* ShortSheet.swift */; };
		DC34399F276CEFB600CAA73A /* Assets.xcassets in Resources */ = {isa = PBXBuildFile; fileRef = 7555FF84242A565B00829871 /* Assets.xcassets */; };
		DC355E1D2A4398A8008E8A8E /* NoticeBox.swift in Sources */ = {isa = PBXBuildFile; fileRef = DC355E1C2A4398A8008E8A8E /* NoticeBox.swift */; };
		DC355E1F2A44A235008E8A8E /* NotificationCell.swift in Sources */ = {isa = PBXBuildFile; fileRef = DC355E1E2A44A235008E8A8E /* NotificationCell.swift */; };
		DC355E212A44D838008E8A8E /* NotificationsView.swift in Sources */ = {isa = PBXBuildFile; fileRef = DC355E202A44D838008E8A8E /* NotificationsView.swift */; };
		DC355E232A45FAF2008E8A8E /* NestedObservableObject.swift in Sources */ = {isa = PBXBuildFile; fileRef = DC355E222A45FAF2008E8A8E /* NestedObservableObject.swift */; };
		DC355E252A45FDD3008E8A8E /* NoticeMonitor.swift in Sources */ = {isa = PBXBuildFile; fileRef = DC355E242A45FDD3008E8A8E /* NoticeMonitor.swift */; };
		DC384D7F265BF36600131772 /* StyledString.swift in Sources */ = {isa = PBXBuildFile; fileRef = DC384D7E265BF36600131772 /* StyledString.swift */; };
		DC384D81265C12B700131772 /* Cache.swift in Sources */ = {isa = PBXBuildFile; fileRef = DC384D80265C12B700131772 /* Cache.swift */; };
		DC384D83265C32F100131772 /* TextField+Verbatim.swift in Sources */ = {isa = PBXBuildFile; fileRef = DC384D82265C32F100131772 /* TextField+Verbatim.swift */; };
		DC39A2662A12C04D00F59E39 /* LiquidityPolicyHelp.swift in Sources */ = {isa = PBXBuildFile; fileRef = DC39A2652A12C04D00F59E39 /* LiquidityPolicyHelp.swift */; };
		DC39D4E5286B4A7E0030F18D /* Popovers in Frameworks */ = {isa = PBXBuildFile; productRef = DC39D4E4286B4A7E0030F18D /* Popovers */; };
		DC39D4E7286BB2130030F18D /* PaymentLayerChoice.swift in Sources */ = {isa = PBXBuildFile; fileRef = DC39D4E6286BB2120030F18D /* PaymentLayerChoice.swift */; };
		DC39D4EF287497440030F18D /* SmartModal.swift in Sources */ = {isa = PBXBuildFile; fileRef = DC39D4EE287497440030F18D /* SmartModal.swift */; };
		DC39D4F12874DDF40030F18D /* View+If.swift in Sources */ = {isa = PBXBuildFile; fileRef = DC39D4F02874DDF40030F18D /* View+If.swift */; };
		DC422F3329392ABD00E72253 /* Date+Format.swift in Sources */ = {isa = PBXBuildFile; fileRef = DC422F3229392ABD00E72253 /* Date+Format.swift */; };
		DC422F3529392B0500E72253 /* Int+ToDate.swift in Sources */ = {isa = PBXBuildFile; fileRef = DC422F3429392B0500E72253 /* Int+ToDate.swift */; };
		DC422F3629392C0000E72253 /* Int+ToDate.swift in Sources */ = {isa = PBXBuildFile; fileRef = DC422F3429392B0500E72253 /* Int+ToDate.swift */; };
		DC46BAE426C6FDD300E760A6 /* CircularCheckmarkProgress in Frameworks */ = {isa = PBXBuildFile; productRef = DC46BAE326C6FDD300E760A6 /* CircularCheckmarkProgress */; };
		DC46BAF326CACCF700E760A6 /* KotlinExtensions+Other.swift in Sources */ = {isa = PBXBuildFile; fileRef = DC46BAED26CACCF700E760A6 /* KotlinExtensions+Other.swift */; };
		DC46BAF426CACCF700E760A6 /* KotlinFlow.swift in Sources */ = {isa = PBXBuildFile; fileRef = DC46BAEE26CACCF700E760A6 /* KotlinFlow.swift */; };
		DC46BAF526CACCF700E760A6 /* KotlinPublishers.swift in Sources */ = {isa = PBXBuildFile; fileRef = DC46BAEF26CACCF700E760A6 /* KotlinPublishers.swift */; };
		DC46BAF626CACCF700E760A6 /* KotlinFutures.swift in Sources */ = {isa = PBXBuildFile; fileRef = DC46BAF026CACCF700E760A6 /* KotlinFutures.swift */; };
		DC46BAF726CACCF700E760A6 /* KotlinExtensions+Conversion.swift in Sources */ = {isa = PBXBuildFile; fileRef = DC46BAF126CACCF700E760A6 /* KotlinExtensions+Conversion.swift */; };
		DC46BAF826CACCF700E760A6 /* KotlinAssociatedObject.swift in Sources */ = {isa = PBXBuildFile; fileRef = DC46BAF226CACCF700E760A6 /* KotlinAssociatedObject.swift */; };
		DC46CB1228D9AAB000C4EAC7 /* LockState.swift in Sources */ = {isa = PBXBuildFile; fileRef = DC46CB1128D9AAB000C4EAC7 /* LockState.swift */; };
		DC46CB1628D9F30500C4EAC7 /* LoadingView.swift in Sources */ = {isa = PBXBuildFile; fileRef = DC46CB1528D9F30500C4EAC7 /* LoadingView.swift */; };
		DC4864DA29D4E52C00ACD539 /* BgRefreshDisabledPopover.swift in Sources */ = {isa = PBXBuildFile; fileRef = DC4864D929D4E52C00ACD539 /* BgRefreshDisabledPopover.swift */; };
		DC48D2C42593DE30008D138C /* TextFieldCurrencyStyler.swift in Sources */ = {isa = PBXBuildFile; fileRef = DC48D2C32593DE30008D138C /* TextFieldCurrencyStyler.swift */; };
		DC49DA8E258BB882005BC4BC /* ScaledButtonStyle.swift in Sources */ = {isa = PBXBuildFile; fileRef = DC49DA8D258BB882005BC4BC /* ScaledButtonStyle.swift */; };
		DC59377127516297003B4B53 /* Sequence+Sum.swift in Sources */ = {isa = PBXBuildFile; fileRef = DC59377027516296003B4B53 /* Sequence+Sum.swift */; };
		DC5A935329846044004F19FD /* FileHandle+Async.swift in Sources */ = {isa = PBXBuildFile; fileRef = DC5A935229846043004F19FD /* FileHandle+Async.swift */; };
		DC5AF4542677BBF7003C911B /* InfoPlist.strings in Resources */ = {isa = PBXBuildFile; fileRef = DC5AF4522677BBF7003C911B /* InfoPlist.strings */; };
		DC5AF4572677BBF7003C911B /* Localizable.strings in Resources */ = {isa = PBXBuildFile; fileRef = DC5AF4552677BBF7003C911B /* Localizable.strings */; };
		DC5CA4ED28F83C3B0048A737 /* DrainWalletView.swift in Sources */ = {isa = PBXBuildFile; fileRef = DC5CA4EC28F83C3B0048A737 /* DrainWalletView.swift */; };
		DC5CA4EF28F842F10048A737 /* MVI+Extensions.swift in Sources */ = {isa = PBXBuildFile; fileRef = DC5CA4EE28F842F10048A737 /* MVI+Extensions.swift */; };
		DC5EE4C927679C6300A3035C /* RestoreView.swift in Sources */ = {isa = PBXBuildFile; fileRef = DC5EE4C827679C6300A3035C /* RestoreView.swift */; };
		DC5F1C4828DDA539007A55ED /* DrainWalletView_Confirm.swift in Sources */ = {isa = PBXBuildFile; fileRef = DC5F1C4728DDA539007A55ED /* DrainWalletView_Confirm.swift */; };
		DC5F1C4A28DDAA49007A55ED /* ResetWalletView_Confirm.swift in Sources */ = {isa = PBXBuildFile; fileRef = DC5F1C4928DDAA49007A55ED /* ResetWalletView_Confirm.swift */; };
		DC5F1C4C28DDF702007A55ED /* DrainWalletView_Action.swift in Sources */ = {isa = PBXBuildFile; fileRef = DC5F1C4B28DDF702007A55ED /* DrainWalletView_Action.swift */; };
		DC63BDF429AE44380067A361 /* NotificationsManager.swift in Sources */ = {isa = PBXBuildFile; fileRef = DC63BDF329AE44380067A361 /* NotificationsManager.swift */; };
		DC63BDF729AEB30C0067A361 /* BackgroundPaymentsConfig.swift in Sources */ = {isa = PBXBuildFile; fileRef = DC63BDF629AEB30C0067A361 /* BackgroundPaymentsConfig.swift */; };
		DC63BDF929AEB8180067A361 /* BackgroundPaymentsSelector.swift in Sources */ = {isa = PBXBuildFile; fileRef = DC63BDF829AEB8180067A361 /* BackgroundPaymentsSelector.swift */; };
		DC641C6B2820803100862DCD /* PhoenixManager.swift in Sources */ = {isa = PBXBuildFile; fileRef = DC641C6A2820803100862DCD /* PhoenixManager.swift */; };
		DC641C6D2820826000862DCD /* AppMigration.swift in Sources */ = {isa = PBXBuildFile; fileRef = DC641C6C2820826000862DCD /* AppMigration.swift */; };
		DC641C712820889C00862DCD /* GroupPrefs.swift in Sources */ = {isa = PBXBuildFile; fileRef = DC641C702820889C00862DCD /* GroupPrefs.swift */; };
		DC641C7228208B4D00862DCD /* GroupPrefs.swift in Sources */ = {isa = PBXBuildFile; fileRef = DC641C702820889C00862DCD /* GroupPrefs.swift */; };
		DC641C7328208B7F00862DCD /* UserDefaults+Codable.swift in Sources */ = {isa = PBXBuildFile; fileRef = DCB876312735AAB500657570 /* UserDefaults+Codable.swift */; };
		DC641C7428208BD600862DCD /* String+VersionComparison.swift in Sources */ = {isa = PBXBuildFile; fileRef = DC09085725B5E43900A46136 /* String+VersionComparison.swift */; };
		DC641C752821706600862DCD /* Currency.swift in Sources */ = {isa = PBXBuildFile; fileRef = DC1D2B4A2593EB850036AD38 /* Currency.swift */; };
		DC641C762821716A00862DCD /* UserDefaults+Serialization.swift in Sources */ = {isa = PBXBuildFile; fileRef = DCB8762F2735AA7300657570 /* UserDefaults+Serialization.swift */; };
		DC641C77282171D200862DCD /* KotlinExtensions+Currency.swift in Sources */ = {isa = PBXBuildFile; fileRef = DC16965E27FE0FAC003DE1DD /* KotlinExtensions+Currency.swift */; };
		DC641C78282171EA00862DCD /* KotlinAssociatedObject.swift in Sources */ = {isa = PBXBuildFile; fileRef = DC46BAF226CACCF700E760A6 /* KotlinAssociatedObject.swift */; };
		DC641C7B2821726F00862DCD /* FormattedAmount.swift in Sources */ = {isa = PBXBuildFile; fileRef = DC1D2B4F2594CE900036AD38 /* FormattedAmount.swift */; };
		DC641C7C282172BB00862DCD /* DelayedSave.swift in Sources */ = {isa = PBXBuildFile; fileRef = DCD777D126DE9FE800979A12 /* DelayedSave.swift */; };
		DC641C7E2821744000862DCD /* Currency+CurrencyPrefs.swift in Sources */ = {isa = PBXBuildFile; fileRef = DC641C7D2821744000862DCD /* Currency+CurrencyPrefs.swift */; };
		DC641C802821767D00862DCD /* Prefs+BackupTransactions.swift in Sources */ = {isa = PBXBuildFile; fileRef = DC641C7F2821767D00862DCD /* Prefs+BackupTransactions.swift */; };
		DC641C82282188E700862DCD /* Utils+CurrencyPrefs.swift in Sources */ = {isa = PBXBuildFile; fileRef = DC641C81282188E700862DCD /* Utils+CurrencyPrefs.swift */; };
		DC641C83282189AC00862DCD /* Utils.swift in Sources */ = {isa = PBXBuildFile; fileRef = DC18C41C256FF91100A2D083 /* Utils.swift */; };
		DC65D86428E2F7D700686355 /* ResetWalletView_Action.swift in Sources */ = {isa = PBXBuildFile; fileRef = DC65D86328E2F7D700686355 /* ResetWalletView_Action.swift */; };
		DC67654E25655D93004D4263 /* Colors.xcassets in Resources */ = {isa = PBXBuildFile; fileRef = DC67654D25655D93004D4263 /* Colors.xcassets */; };
		DC67E40B27F3798600496C04 /* AnimatedMenu.swift in Sources */ = {isa = PBXBuildFile; fileRef = DC67E40A27F3798600496C04 /* AnimatedMenu.swift */; };
		DC682FE8258175CE00CA1114 /* Popover.swift in Sources */ = {isa = PBXBuildFile; fileRef = DC682FE7258175CE00CA1114 /* Popover.swift */; };
		DC6CF35B2938F32E001837EE /* ListBackgroundColor.swift in Sources */ = {isa = PBXBuildFile; fileRef = DC6CF35A2938F32E001837EE /* ListBackgroundColor.swift */; };
		DC6D26E329E76557006A7814 /* AnimatedClock.swift in Sources */ = {isa = PBXBuildFile; fileRef = DC6D26E229E76557006A7814 /* AnimatedClock.swift */; };
		DC71E7302723240E0063613D /* KotlinObservables.swift in Sources */ = {isa = PBXBuildFile; fileRef = DC71E72F2723240E0063613D /* KotlinObservables.swift */; };
		DC71E7332728645B0063613D /* CurrencyConverterView.swift in Sources */ = {isa = PBXBuildFile; fileRef = DC71E7322728645B0063613D /* CurrencyConverterView.swift */; };
		DC71E7352728A5720063613D /* KotlinIdentifiable.swift in Sources */ = {isa = PBXBuildFile; fileRef = DC71E7342728A5720063613D /* KotlinIdentifiable.swift */; };
		DC72C2F125A3CBD6008A927A /* GoogleService-Info.plist in Resources */ = {isa = PBXBuildFile; fileRef = DC72C2F025A3CBD6008A927A /* GoogleService-Info.plist */; };
		DC72C33425A51AAC008A927A /* CurrencyPrefs.swift in Sources */ = {isa = PBXBuildFile; fileRef = DC72C33325A51AAC008A927A /* CurrencyPrefs.swift */; };
		DC72C33925A663CA008A927A /* QRCode.swift in Sources */ = {isa = PBXBuildFile; fileRef = DC72C33825A663CA008A927A /* QRCode.swift */; };
		DC74174B270F332700F7E3E3 /* KotlinTypes.swift in Sources */ = {isa = PBXBuildFile; fileRef = DC74174A270F332700F7E3E3 /* KotlinTypes.swift */; };
		DC74174D270F455D00F7E3E3 /* AES256.swift in Sources */ = {isa = PBXBuildFile; fileRef = DC74174C270F455D00F7E3E3 /* AES256.swift */; };
		DC81B79F25BF2AA200F5A52C /* MVI.swift in Sources */ = {isa = PBXBuildFile; fileRef = DC81B79E25BF2AA200F5A52C /* MVI.swift */; };
		DC82EED629789853007A5853 /* TxHistoryExporter.swift in Sources */ = {isa = PBXBuildFile; fileRef = DC82EED529789853007A5853 /* TxHistoryExporter.swift */; };
<<<<<<< HEAD
=======
		DC87806F292D69C90061715B /* IncomingDepositPopover.swift in Sources */ = {isa = PBXBuildFile; fileRef = DC87806E292D69C90061715B /* IncomingDepositPopover.swift */; };
>>>>>>> 7837b264
		DC89857F25914747007B253F /* UIApplicationState+Phoenix.swift in Sources */ = {isa = PBXBuildFile; fileRef = DC89857E25914747007B253F /* UIApplicationState+Phoenix.swift */; };
		DC9473FA261270B4008D7242 /* MVI+Mock.swift in Sources */ = {isa = PBXBuildFile; fileRef = DC9473F9261270B4008D7242 /* MVI+Mock.swift */; };
		DC9545C429490321008FCEF4 /* NotificationContent.swift in Sources */ = {isa = PBXBuildFile; fileRef = DC9545C329490321008FCEF4 /* NotificationContent.swift */; };
		DC9545C5294905FB008FCEF4 /* NotificationContent.swift in Sources */ = {isa = PBXBuildFile; fileRef = DC9545C329490321008FCEF4 /* NotificationContent.swift */; };
		DC99E90925B78FA800FB20F7 /* EnabledSecurity.swift in Sources */ = {isa = PBXBuildFile; fileRef = DC99E90825B78FA800FB20F7 /* EnabledSecurity.swift */; };
		DC99E94025BA141000FB20F7 /* LocalWebView.swift in Sources */ = {isa = PBXBuildFile; fileRef = DC99E93F25BA141000FB20F7 /* LocalWebView.swift */; };
		DC99E94D25BA258C00FB20F7 /* about.html in Resources */ = {isa = PBXBuildFile; fileRef = DC99E94825BA258C00FB20F7 /* about.html */; };
		DC99E95825BA2BA800FB20F7 /* common.css in Resources */ = {isa = PBXBuildFile; fileRef = DC99E95625BA2BA800FB20F7 /* common.css */; };
		DC9B8EE225D72CC200E13818 /* ForceCloseChannelsView.swift in Sources */ = {isa = PBXBuildFile; fileRef = DC9B8EE125D72CC200E13818 /* ForceCloseChannelsView.swift */; };
		DC9E7EC32A12955300A5F1D0 /* LiquidityHTML.swift in Sources */ = {isa = PBXBuildFile; fileRef = DC9E7EC22A12955300A5F1D0 /* LiquidityHTML.swift */; };
		DC9E7EC62A1295B100A5F1D0 /* liquidity.html in Resources */ = {isa = PBXBuildFile; fileRef = DC9E7EC82A1295B100A5F1D0 /* liquidity.html */; };
		DCA125752A27EDDB00DA2F7F /* MempoolSpace.swift in Sources */ = {isa = PBXBuildFile; fileRef = DCA125742A27EDDB00DA2F7F /* MempoolSpace.swift */; };
		DCA5391629F047C6001BD3D5 /* ComingSoonView.swift in Sources */ = {isa = PBXBuildFile; fileRef = DCA5391529F047C6001BD3D5 /* ComingSoonView.swift */; };
		DCA5391A29F1DDE7001BD3D5 /* SegmentedPicker in Frameworks */ = {isa = PBXBuildFile; productRef = DCA5391929F1DDE7001BD3D5 /* SegmentedPicker */; };
		DCA5391C29F7202F001BD3D5 /* ChannelInfoPopup.swift in Sources */ = {isa = PBXBuildFile; fileRef = DCA5391B29F7202F001BD3D5 /* ChannelInfoPopup.swift */; };
		DCA6DEC62829BDEB0073C658 /* CrossProcessCommunication.swift in Sources */ = {isa = PBXBuildFile; fileRef = DCA6DEC52829BDEB0073C658 /* CrossProcessCommunication.swift */; };
		DCA6DEC72829BFD70073C658 /* CrossProcessCommunication.swift in Sources */ = {isa = PBXBuildFile; fileRef = DCA6DEC52829BDEB0073C658 /* CrossProcessCommunication.swift */; };
		DCA6DEC82829C3150073C658 /* GenericPasswordStore.swift in Sources */ = {isa = PBXBuildFile; fileRef = DCACF6F62566D0BA0009B01E /* GenericPasswordStore.swift */; };
		DCA6DEC92829C3180073C658 /* GenericPasswordConvertible.swift in Sources */ = {isa = PBXBuildFile; fileRef = DCACF6F92566D0BA0009B01E /* GenericPasswordConvertible.swift */; };
		DCA6DECA2829C31B0073C658 /* KeyStoreError.swift in Sources */ = {isa = PBXBuildFile; fileRef = DCACF6F52566D0BA0009B01E /* KeyStoreError.swift */; };
		DCA6DECC282AAA740073C658 /* SharedSecurity.swift in Sources */ = {isa = PBXBuildFile; fileRef = DCA6DECB282AAA740073C658 /* SharedSecurity.swift */; };
		DCA6DECD282AB10C0073C658 /* SharedSecurity.swift in Sources */ = {isa = PBXBuildFile; fileRef = DCA6DECB282AAA740073C658 /* SharedSecurity.swift */; };
		DCA6DECE282AB12B0073C658 /* SecurityFile.swift in Sources */ = {isa = PBXBuildFile; fileRef = DCACF6F82566D0BA0009B01E /* SecurityFile.swift */; };
		DCA6DED0282AB7E20073C658 /* KeychainConstants.swift in Sources */ = {isa = PBXBuildFile; fileRef = DCA6DECF282AB7E20073C658 /* KeychainConstants.swift */; };
		DCA6DED1282ABA930073C658 /* KeychainConstants.swift in Sources */ = {isa = PBXBuildFile; fileRef = DCA6DECF282AB7E20073C658 /* KeychainConstants.swift */; };
		DCA849E02813311D000FADE1 /* aes256Tests.swift in Sources */ = {isa = PBXBuildFile; fileRef = DCA849DF2813311D000FADE1 /* aes256Tests.swift */; };
		DCA849E2281333EB000FADE1 /* currencyFormattingTests.swift in Sources */ = {isa = PBXBuildFile; fileRef = DCA849E1281333EB000FADE1 /* currencyFormattingTests.swift */; };
		DCAC5B7027726FC80077BB98 /* DeepLink.swift in Sources */ = {isa = PBXBuildFile; fileRef = DCAC5B6F27726FC80077BB98 /* DeepLink.swift */; };
		DCAC9FC329675E1A0098D769 /* NavigationWrapper.swift in Sources */ = {isa = PBXBuildFile; fileRef = DCAC9FC229675E1A0098D769 /* NavigationWrapper.swift */; };
		DCAC9FC6296879770098D769 /* NavigationStackDestination.swift in Sources */ = {isa = PBXBuildFile; fileRef = DCAC9FC5296879770098D769 /* NavigationStackDestination.swift */; };
		DCACF6F02566D0A60009B01E /* Data+Hexadecimal.swift in Sources */ = {isa = PBXBuildFile; fileRef = DCACF6EF2566D0A60009B01E /* Data+Hexadecimal.swift */; };
		DCACF6FA2566D0BA0009B01E /* KeyStoreError.swift in Sources */ = {isa = PBXBuildFile; fileRef = DCACF6F52566D0BA0009B01E /* KeyStoreError.swift */; };
		DCACF6FB2566D0BA0009B01E /* GenericPasswordStore.swift in Sources */ = {isa = PBXBuildFile; fileRef = DCACF6F62566D0BA0009B01E /* GenericPasswordStore.swift */; };
		DCACF6FC2566D0BA0009B01E /* AppSecurity.swift in Sources */ = {isa = PBXBuildFile; fileRef = DCACF6F72566D0BA0009B01E /* AppSecurity.swift */; };
		DCACF6FD2566D0BA0009B01E /* SecurityFile.swift in Sources */ = {isa = PBXBuildFile; fileRef = DCACF6F82566D0BA0009B01E /* SecurityFile.swift */; };
		DCACF6FE2566D0BA0009B01E /* GenericPasswordConvertible.swift in Sources */ = {isa = PBXBuildFile; fileRef = DCACF6F92566D0BA0009B01E /* GenericPasswordConvertible.swift */; };
		DCACF7092566D0F00009B01E /* AppAccessView.swift in Sources */ = {isa = PBXBuildFile; fileRef = DCACF7082566D0F00009B01E /* AppAccessView.swift */; };
		DCACF70E256701870009B01E /* LockView.swift in Sources */ = {isa = PBXBuildFile; fileRef = DCACF70D256701870009B01E /* LockView.swift */; };
		DCAEF8D9275E69B000015993 /* SyncSeedManager_State.swift in Sources */ = {isa = PBXBuildFile; fileRef = DCAEF8D8275E69B000015993 /* SyncSeedManager_State.swift */; };
		DCAEF8F5276131A600015993 /* CheckboxToggleStyle.swift in Sources */ = {isa = PBXBuildFile; fileRef = DCAEF8F4276131A600015993 /* CheckboxToggleStyle.swift */; };
		DCAEF8F727628BEB00015993 /* Either.swift in Sources */ = {isa = PBXBuildFile; fileRef = DCAEF8F627628BEB00015993 /* Either.swift */; };
		DCB04685260D162C007FDA37 /* ViewName.swift in Sources */ = {isa = PBXBuildFile; fileRef = DCB04684260D162C007FDA37 /* ViewName.swift */; };
		DCB0DB8A255AE42F005B29C8 /* PhoenixShared.framework in Frameworks */ = {isa = PBXBuildFile; fileRef = DCB0DB83255AE42F005B29C8 /* PhoenixShared.framework */; };
		DCB0DBB1255AEE22005B29C8 /* PhoenixShared.framework in Embed Frameworks */ = {isa = PBXBuildFile; fileRef = DCB0DB83255AE42F005B29C8 /* PhoenixShared.framework */; settings = {ATTRIBUTES = (CodeSignOnCopy, RemoveHeadersOnCopy, ); }; };
<<<<<<< HEAD
=======
		DCB30E522A0A948000E7D7A2 /* WalletInfoView.swift in Sources */ = {isa = PBXBuildFile; fileRef = DCB30E512A0A948000E7D7A2 /* WalletInfoView.swift */; };
		DCB30E542A0AABAF00E7D7A2 /* InfoPopoverWindow.swift in Sources */ = {isa = PBXBuildFile; fileRef = DCB30E532A0AABAF00E7D7A2 /* InfoPopoverWindow.swift */; };
		DCB30E572A0C2FF900E7D7A2 /* MaxFeeConfiguration.swift in Sources */ = {isa = PBXBuildFile; fileRef = DCB30E562A0C2FF900E7D7A2 /* MaxFeeConfiguration.swift */; };
		DCB30E592A0C3F8200E7D7A2 /* LiquidityPolicyView.swift in Sources */ = {isa = PBXBuildFile; fileRef = DCB30E582A0C3F8200E7D7A2 /* LiquidityPolicyView.swift */; };
>>>>>>> 7837b264
		DCB4108729028EF900CE4FF9 /* Prefs+BackupSeed.swift in Sources */ = {isa = PBXBuildFile; fileRef = DCB4108629028EF900CE4FF9 /* Prefs+BackupSeed.swift */; };
		DCB410892902D5BF00CE4FF9 /* PaymentsSection.swift in Sources */ = {isa = PBXBuildFile; fileRef = DCB410882902D5BF00CE4FF9 /* PaymentsSection.swift */; };
		DCB493CB269F3B06001B0F09 /* Result+Deugly.swift in Sources */ = {isa = PBXBuildFile; fileRef = DCB493CA269F3B05001B0F09 /* Result+Deugly.swift */; };
		DCB493CD269F8531001B0F09 /* Int+TimeInterval.swift in Sources */ = {isa = PBXBuildFile; fileRef = DCB493CC269F8531001B0F09 /* Int+TimeInterval.swift */; };
		DCB493CF269F859E001B0F09 /* SyncTxManager_State.swift in Sources */ = {isa = PBXBuildFile; fileRef = DCB493CE269F859E001B0F09 /* SyncTxManager_State.swift */; };
		DCB493D1269F890D001B0F09 /* SyncTxManager_PendingSettings.swift in Sources */ = {isa = PBXBuildFile; fileRef = DCB493D0269F890D001B0F09 /* SyncTxManager_PendingSettings.swift */; };
		DCB511CA281AED58001BC525 /* NotificationService.swift in Sources */ = {isa = PBXBuildFile; fileRef = DCB511C9281AED58001BC525 /* NotificationService.swift */; };
		DCB511CE281AED58001BC525 /* phoenix-notifySrvExt.appex in Embed Foundation Extensions */ = {isa = PBXBuildFile; fileRef = DCB511C7281AED58001BC525 /* phoenix-notifySrvExt.appex */; settings = {ATTRIBUTES = (RemoveHeadersOnCopy, ); }; };
		DCB5D2DF280879460020B8F5 /* DeviceInfo.swift in Sources */ = {isa = PBXBuildFile; fileRef = DCB5D2DE280879460020B8F5 /* DeviceInfo.swift */; };
		DCB876302735AA7300657570 /* UserDefaults+Serialization.swift in Sources */ = {isa = PBXBuildFile; fileRef = DCB8762F2735AA7300657570 /* UserDefaults+Serialization.swift */; };
		DCB876322735AAB500657570 /* UserDefaults+Codable.swift in Sources */ = {isa = PBXBuildFile; fileRef = DCB876312735AAB500657570 /* UserDefaults+Codable.swift */; };
		DCBA371B2758076F00610EC8 /* SyncSeedManager.swift in Sources */ = {isa = PBXBuildFile; fileRef = DCBA371A2758076F00610EC8 /* SyncSeedManager.swift */; };
		DCC46F1625C3521C005D32D9 /* FirebaseMessaging in Frameworks */ = {isa = PBXBuildFile; productRef = DC72C31825A3CF87008A927A /* FirebaseMessaging */; };
		DCC9D99A267BD28600EA36DD /* SyncTxManager.swift in Sources */ = {isa = PBXBuildFile; fileRef = DCC9D999267BD28600EA36DD /* SyncTxManager.swift */; };
		DCC9D99C267BEB3D00EA36DD /* CloudKit.framework in Frameworks */ = {isa = PBXBuildFile; fileRef = DCC9D99B267BEB3D00EA36DD /* CloudKit.framework */; };
		DCCC7FD526B0A006008ACD9B /* SquareSize.swift in Sources */ = {isa = PBXBuildFile; fileRef = DCCC7FD426B0A006008ACD9B /* SquareSize.swift */; };
		DCCCEAB528F6DA2A0047871A /* RootView.swift in Sources */ = {isa = PBXBuildFile; fileRef = DCCCEAB428F6DA2A0047871A /* RootView.swift */; };
		DCCD045D27EE0173007D57A5 /* EditInfoView.swift in Sources */ = {isa = PBXBuildFile; fileRef = DCCD045C27EE0173007D57A5 /* EditInfoView.swift */; };
		DCCD045F27EE0301007D57A5 /* SummaryView.swift in Sources */ = {isa = PBXBuildFile; fileRef = DCCD045E27EE0301007D57A5 /* SummaryView.swift */; };
		DCCD046127EE045C007D57A5 /* DetailsView.swift in Sources */ = {isa = PBXBuildFile; fileRef = DCCD046027EE045C007D57A5 /* DetailsView.swift */; };
		DCCD046327EE04E1007D57A5 /* WalletPaymentExtensions.swift in Sources */ = {isa = PBXBuildFile; fileRef = DCCD046227EE04E1007D57A5 /* WalletPaymentExtensions.swift */; };
		DCD1208728663F4A00EB39C5 /* TransactionsView.swift in Sources */ = {isa = PBXBuildFile; fileRef = DCD1208628663F4A00EB39C5 /* TransactionsView.swift */; };
		DCD5FF4326A0D34B009CC666 /* EqualSizes.swift in Sources */ = {isa = PBXBuildFile; fileRef = DCD5FF4226A0D34B009CC666 /* EqualSizes.swift */; };
		DCD777D226DE9FE800979A12 /* DelayedSave.swift in Sources */ = {isa = PBXBuildFile; fileRef = DCD777D126DE9FE800979A12 /* DelayedSave.swift */; };
		DCD7E0AC28EC32CB009C30E5 /* BusinessManager.swift in Sources */ = {isa = PBXBuildFile; fileRef = DCD7E0AB28EC32CB009C30E5 /* BusinessManager.swift */; };
		DCD7E0AF28EC3C0D009C30E5 /* WatchTower.swift in Sources */ = {isa = PBXBuildFile; fileRef = DCD7E0AE28EC3C0D009C30E5 /* WatchTower.swift */; };
		DCD7E0F128ED89A0009C30E5 /* GlobalEnvironment.swift in Sources */ = {isa = PBXBuildFile; fileRef = DCD7E0F028ED89A0009C30E5 /* GlobalEnvironment.swift */; };
		DCDAA7402971C29700B406A8 /* RecentPaymentsSelector.swift in Sources */ = {isa = PBXBuildFile; fileRef = DCDAA73F2971C29700B406A8 /* RecentPaymentsSelector.swift */; };
		DCDD9ECB28637242001800A3 /* MainView.swift in Sources */ = {isa = PBXBuildFile; fileRef = DCDD9ECA28637242001800A3 /* MainView.swift */; };
		DCDD9ECE28637474001800A3 /* Orientation.swift in Sources */ = {isa = PBXBuildFile; fileRef = DCDD9ECD28637474001800A3 /* Orientation.swift */; };
		DCDD9ED0286377B7001800A3 /* MainView_Big.swift in Sources */ = {isa = PBXBuildFile; fileRef = DCDD9ECF286377B7001800A3 /* MainView_Big.swift */; };
		DCDD9ED2286377C5001800A3 /* MainView_Small.swift in Sources */ = {isa = PBXBuildFile; fileRef = DCDD9ED1286377C5001800A3 /* MainView_Small.swift */; };
		DCDD9ED428637EBB001800A3 /* ToolsButton.swift in Sources */ = {isa = PBXBuildFile; fileRef = DCDD9ED328637EBB001800A3 /* ToolsButton.swift */; };
		DCDD9ED628637FD7001800A3 /* AppStatusButton.swift in Sources */ = {isa = PBXBuildFile; fileRef = DCDD9ED528637FD7001800A3 /* AppStatusButton.swift */; };
		DCE1E5FA26418183005465B8 /* Toast.swift in Sources */ = {isa = PBXBuildFile; fileRef = DCE1E5F926418183005465B8 /* Toast.swift */; };
		DCE6FB8C28D0B5F200054511 /* ResetWalletView.swift in Sources */ = {isa = PBXBuildFile; fileRef = DCE6FB8B28D0B5F200054511 /* ResetWalletView.swift */; };
		DCE7232E27AD68CD0017CF56 /* SyncTxManager_Actor.swift in Sources */ = {isa = PBXBuildFile; fileRef = DCE7232D27AD68CD0017CF56 /* SyncTxManager_Actor.swift */; };
		DCE7233027B167240017CF56 /* SyncSeedManager_Actor.swift in Sources */ = {isa = PBXBuildFile; fileRef = DCE7232F27B167240017CF56 /* SyncSeedManager_Actor.swift */; };
		DCE77A5627C5240500F0FA24 /* TLSConnectionCheck.swift in Sources */ = {isa = PBXBuildFile; fileRef = DCE77A5527C5240500F0FA24 /* TLSConnectionCheck.swift */; };
		DCE77A5827C671D600F0FA24 /* ElectrumAddressSheet.swift in Sources */ = {isa = PBXBuildFile; fileRef = DCE77A5727C671D600F0FA24 /* ElectrumAddressSheet.swift */; };
		DCE9F95728412A9D005E03ED /* PaymentSummaryView.swift in Sources */ = {isa = PBXBuildFile; fileRef = DCE9F95628412A9D005E03ED /* PaymentSummaryView.swift */; };
		DCEAE5B72943CC7400320C46 /* RangeSheet.swift in Sources */ = {isa = PBXBuildFile; fileRef = DCEAE5B62943CC7400320C46 /* RangeSheet.swift */; };
<<<<<<< HEAD
		DCEAE5B92943D64B00320C46 /* FlowType.swift in Sources */ = {isa = PBXBuildFile; fileRef = DCEAE5B82943D64B00320C46 /* FlowType.swift */; };
=======
		DCEAE5B92943D64B00320C46 /* MsatRange.swift in Sources */ = {isa = PBXBuildFile; fileRef = DCEAE5B82943D64B00320C46 /* MsatRange.swift */; };
>>>>>>> 7837b264
		DCEB2795282D7A9F0096B87E /* KotlinPublishers.swift in Sources */ = {isa = PBXBuildFile; fileRef = DC46BAEF26CACCF700E760A6 /* KotlinPublishers.swift */; };
		DCEB2796282D7AAB0096B87E /* KotlinTypes.swift in Sources */ = {isa = PBXBuildFile; fileRef = DC74174A270F332700F7E3E3 /* KotlinTypes.swift */; };
		DCEB2797282D7ADC0096B87E /* KotlinFlow.swift in Sources */ = {isa = PBXBuildFile; fileRef = DC46BAEE26CACCF700E760A6 /* KotlinFlow.swift */; };
		DCEB2798282D7B070096B87E /* KotlinExtensions+Other.swift in Sources */ = {isa = PBXBuildFile; fileRef = DC46BAED26CACCF700E760A6 /* KotlinExtensions+Other.swift */; };
		DCEB2799282D7B260096B87E /* KotlinExtensions+Conversion.swift in Sources */ = {isa = PBXBuildFile; fileRef = DC46BAF126CACCF700E760A6 /* KotlinExtensions+Conversion.swift */; };
		DCEC6A1827A82A98002C20BA /* ImagePicker.swift in Sources */ = {isa = PBXBuildFile; fileRef = DCEC6A1727A82A98002C20BA /* ImagePicker.swift */; };
		DCED09D42625DBC4005D5EE2 /* AnimationCompletion.swift in Sources */ = {isa = PBXBuildFile; fileRef = DCED09D32625DBC4005D5EE2 /* AnimationCompletion.swift */; };
		DCEE3E542931446A00EB4DFF /* Collections+AsInt.swift in Sources */ = {isa = PBXBuildFile; fileRef = DCEE3E532931446A00EB4DFF /* Collections+AsInt.swift */; };
		DCEE8998288605FD00FE42DD /* PaymentCell.swift in Sources */ = {isa = PBXBuildFile; fileRef = DCEE8997288605FD00FE42DD /* PaymentCell.swift */; };
		DCEFD922276A796800001767 /* SyncManager.swift in Sources */ = {isa = PBXBuildFile; fileRef = DCEFD921276A796800001767 /* SyncManager.swift */; };
		DCF9CFD52862656E001AD33F /* Asserts.swift in Sources */ = {isa = PBXBuildFile; fileRef = DCFC72032862237400D6B293 /* Asserts.swift */; };
		DCFA8759260E6F2E00AE8953 /* IntroView.swift in Sources */ = {isa = PBXBuildFile; fileRef = DCFA8758260E6F2E00AE8953 /* IntroView.swift */; };
		DCFA876D260E91E600AE8953 /* IntroContainer.swift in Sources */ = {isa = PBXBuildFile; fileRef = DCFA876C260E91E600AE8953 /* IntroContainer.swift */; };
		DCFC72042862237400D6B293 /* Asserts.swift in Sources */ = {isa = PBXBuildFile; fileRef = DCFC72032862237400D6B293 /* Asserts.swift */; };
		DCFD079126D84A380020DD8E /* HorizontalActivity.swift in Sources */ = {isa = PBXBuildFile; fileRef = DCFD079026D84A380020DD8E /* HorizontalActivity.swift */; };
		F4AED298257A50CD009485C1 /* LogsConfigurationView.swift in Sources */ = {isa = PBXBuildFile; fileRef = F4AED296257A50CD009485C1 /* LogsConfigurationView.swift */; };
/* End PBXBuildFile section */

/* Begin PBXContainerItemProxy section */
		7555FF92242A565B00829871 /* PBXContainerItemProxy */ = {
			isa = PBXContainerItemProxy;
			containerPortal = 7555FF73242A565900829871 /* Project object */;
			proxyType = 1;
			remoteGlobalIDString = 7555FF7A242A565900829871;
			remoteInfo = "phoenix-ios";
		};
		7555FF9D242A565B00829871 /* PBXContainerItemProxy */ = {
			isa = PBXContainerItemProxy;
			containerPortal = 7555FF73242A565900829871 /* Project object */;
			proxyType = 1;
			remoteGlobalIDString = 7555FF7A242A565900829871;
			remoteInfo = "phoenix-ios";
		};
		DC641C682820786600862DCD /* PBXContainerItemProxy */ = {
			isa = PBXContainerItemProxy;
			containerPortal = 7555FF73242A565900829871 /* Project object */;
			proxyType = 1;
			remoteGlobalIDString = DCB0DB82255AE42F005B29C8;
			remoteInfo = "phoenix-ios-framework";
		};
		DCB0DBAF255AEE0E005B29C8 /* PBXContainerItemProxy */ = {
			isa = PBXContainerItemProxy;
			containerPortal = 7555FF73242A565900829871 /* Project object */;
			proxyType = 1;
			remoteGlobalIDString = DCB0DB82255AE42F005B29C8;
			remoteInfo = "phoenix-ios-framework";
		};
		DCB511CC281AED58001BC525 /* PBXContainerItemProxy */ = {
			isa = PBXContainerItemProxy;
			containerPortal = 7555FF73242A565900829871 /* Project object */;
			proxyType = 1;
			remoteGlobalIDString = DCB511C6281AED58001BC525;
			remoteInfo = "phoenix-notifySrvExt";
		};
/* End PBXContainerItemProxy section */

/* Begin PBXCopyFilesBuildPhase section */
		DCB511B0281AECF8001BC525 /* Embed Foundation Extensions */ = {
			isa = PBXCopyFilesBuildPhase;
			buildActionMask = 2147483647;
			dstPath = "";
			dstSubfolderSpec = 13;
			files = (
				DCB511CE281AED58001BC525 /* phoenix-notifySrvExt.appex in Embed Foundation Extensions */,
			);
			name = "Embed Foundation Extensions";
			runOnlyForDeploymentPostprocessing = 0;
		};
		F43B86AD24A49FA7004C1291 /* Embed Frameworks */ = {
			isa = PBXCopyFilesBuildPhase;
			buildActionMask = 2147483647;
			dstPath = "";
			dstSubfolderSpec = 10;
			files = (
				DCB0DBB1255AEE22005B29C8 /* PhoenixShared.framework in Embed Frameworks */,
			);
			name = "Embed Frameworks";
			runOnlyForDeploymentPostprocessing = 0;
		};
/* End PBXCopyFilesBuildPhase section */

/* Begin PBXFileReference section */
		53BEF4DAE061532668494988 /* PaymentView.swift */ = {isa = PBXFileReference; fileEncoding = 4; lastKnownFileType = sourcecode.swift; path = PaymentView.swift; sourceTree = "<group>"; };
		53BEF60DF224046E5DE0FDCC /* publishers.swift */ = {isa = PBXFileReference; fileEncoding = 4; lastKnownFileType = sourcecode.swift; path = publishers.swift; sourceTree = "<group>"; };
		53BEF648B3A03C66B611BC06 /* ChannelsConfigurationView.swift */ = {isa = PBXFileReference; fileEncoding = 4; lastKnownFileType = sourcecode.swift; path = ChannelsConfigurationView.swift; sourceTree = "<group>"; };
		53BEF8EAA43946FC1C7A6E7E /* shapes.swift */ = {isa = PBXFileReference; fileEncoding = 4; lastKnownFileType = sourcecode.swift; path = shapes.swift; sourceTree = "<group>"; };
		53BEFA112E0701FFD6B84217 /* AppColors.swift */ = {isa = PBXFileReference; fileEncoding = 4; lastKnownFileType = sourcecode.swift; path = AppColors.swift; sourceTree = "<group>"; };
		53BEFBC93C11EF306B9EB33A /* ReceiveView.swift */ = {isa = PBXFileReference; fileEncoding = 4; lastKnownFileType = sourcecode.swift; path = ReceiveView.swift; sourceTree = "<group>"; };
		53BEFCB8A24A5FAA785AFD03 /* SendView.swift */ = {isa = PBXFileReference; fileEncoding = 4; lastKnownFileType = sourcecode.swift; path = SendView.swift; sourceTree = "<group>"; };
		53BEFE171C182513A5762686 /* HomeView.swift */ = {isa = PBXFileReference; fileEncoding = 4; lastKnownFileType = sourcecode.swift; path = HomeView.swift; sourceTree = "<group>"; };
		53BEFFB3CB63090BBCFF6A36 /* ui.swift */ = {isa = PBXFileReference; fileEncoding = 4; lastKnownFileType = sourcecode.swift; path = ui.swift; sourceTree = "<group>"; };
		7555FF7B242A565900829871 /* Phoenix.app */ = {isa = PBXFileReference; explicitFileType = wrapper.application; includeInIndex = 0; path = Phoenix.app; sourceTree = BUILT_PRODUCTS_DIR; };
		7555FF7E242A565900829871 /* AppDelegate.swift */ = {isa = PBXFileReference; lastKnownFileType = sourcecode.swift; path = AppDelegate.swift; sourceTree = "<group>"; };
		7555FF80242A565900829871 /* SceneDelegate.swift */ = {isa = PBXFileReference; lastKnownFileType = sourcecode.swift; path = SceneDelegate.swift; sourceTree = "<group>"; };
		7555FF82242A565900829871 /* ContentView.swift */ = {isa = PBXFileReference; lastKnownFileType = sourcecode.swift; path = ContentView.swift; sourceTree = "<group>"; };
		7555FF84242A565B00829871 /* Assets.xcassets */ = {isa = PBXFileReference; lastKnownFileType = folder.assetcatalog; path = Assets.xcassets; sourceTree = "<group>"; };
		7555FF87242A565B00829871 /* Preview Assets.xcassets */ = {isa = PBXFileReference; lastKnownFileType = folder.assetcatalog; path = "Preview Assets.xcassets"; sourceTree = "<group>"; };
		7555FF8A242A565B00829871 /* Base */ = {isa = PBXFileReference; lastKnownFileType = file.storyboard; name = Base; path = Base.lproj/LaunchScreen.storyboard; sourceTree = "<group>"; };
		7555FF8C242A565B00829871 /* Info.plist */ = {isa = PBXFileReference; lastKnownFileType = text.plist.xml; path = Info.plist; sourceTree = "<group>"; };
		7555FF91242A565B00829871 /* phoenix-iosTests.xctest */ = {isa = PBXFileReference; explicitFileType = wrapper.cfbundle; includeInIndex = 0; path = "phoenix-iosTests.xctest"; sourceTree = BUILT_PRODUCTS_DIR; };
		7555FF97242A565B00829871 /* Info.plist */ = {isa = PBXFileReference; lastKnownFileType = text.plist.xml; path = Info.plist; sourceTree = "<group>"; };
		7555FF9C242A565B00829871 /* phoenix-iosUITests.xctest */ = {isa = PBXFileReference; explicitFileType = wrapper.cfbundle; includeInIndex = 0; path = "phoenix-iosUITests.xctest"; sourceTree = BUILT_PRODUCTS_DIR; };
		7555FFA0242A565B00829871 /* phoenix-iosUITests.swift */ = {isa = PBXFileReference; lastKnownFileType = sourcecode.swift; path = "phoenix-iosUITests.swift"; sourceTree = "<group>"; };
		7555FFA2242A565B00829871 /* Info.plist */ = {isa = PBXFileReference; lastKnownFileType = text.plist.xml; path = Info.plist; sourceTree = "<group>"; };
		967728A5267D16B00072C5F0 /* fr */ = {isa = PBXFileReference; lastKnownFileType = text.plist.strings; name = fr; path = fr.lproj/InfoPlist.strings; sourceTree = "<group>"; };
		967728A6267D16B00072C5F0 /* fr */ = {isa = PBXFileReference; lastKnownFileType = text.plist.strings; name = fr; path = fr.lproj/Localizable.strings; sourceTree = "<group>"; };
		96F5FBE627AD7A6A00EF5DFC /* fr */ = {isa = PBXFileReference; lastKnownFileType = text.plist.strings; name = fr; path = fr.lproj/Currencies.strings; sourceTree = "<group>"; };
		C8D7A1F8A123C59199C182C2 /* ElectrumConfigurationView.swift */ = {isa = PBXFileReference; fileEncoding = 4; lastKnownFileType = sourcecode.swift; path = ElectrumConfigurationView.swift; sourceTree = "<group>"; };
		C8D7A209301A31C14A982ECD /* InitializationView.swift */ = {isa = PBXFileReference; fileEncoding = 4; lastKnownFileType = sourcecode.swift; path = InitializationView.swift; sourceTree = "<group>"; };
		C8D7A2327BC90150A3E1493D /* AboutView.swift */ = {isa = PBXFileReference; fileEncoding = 4; lastKnownFileType = sourcecode.swift; path = AboutView.swift; sourceTree = "<group>"; };
		C8D7A2BD01ADA0DE6034AE0F /* TorConfigurationView.swift */ = {isa = PBXFileReference; fileEncoding = 4; lastKnownFileType = sourcecode.swift; path = TorConfigurationView.swift; sourceTree = "<group>"; };
		C8D7A44147508AA19378B739 /* ManualRestoreView.swift */ = {isa = PBXFileReference; fileEncoding = 4; lastKnownFileType = sourcecode.swift; path = ManualRestoreView.swift; sourceTree = "<group>"; };
		C8D7A607F036B3184C3D6EED /* QRCodeScanner.swift */ = {isa = PBXFileReference; fileEncoding = 4; lastKnownFileType = sourcecode.swift; path = QRCodeScanner.swift; sourceTree = "<group>"; };
		C8D7A986A61CCD64FA661B88 /* DisplayConfigurationView.swift */ = {isa = PBXFileReference; fileEncoding = 4; lastKnownFileType = sourcecode.swift; path = DisplayConfigurationView.swift; sourceTree = "<group>"; };
		C8D7AFF1A7C09789C6CF2D06 /* ConfigurationView.swift */ = {isa = PBXFileReference; fileEncoding = 4; lastKnownFileType = sourcecode.swift; path = ConfigurationView.swift; sourceTree = "<group>"; };
		DC0732EB263CA6C3004CB88D /* PaymentOptionsView.swift */ = {isa = PBXFileReference; lastKnownFileType = sourcecode.swift; path = PaymentOptionsView.swift; sourceTree = "<group>"; };
		DC08A51727FB39530041603B /* AnimatedChevron.swift */ = {isa = PBXFileReference; lastKnownFileType = sourcecode.swift; path = AnimatedChevron.swift; sourceTree = "<group>"; };
		DC08A51927FB6C5F0041603B /* TopTab.swift */ = {isa = PBXFileReference; lastKnownFileType = sourcecode.swift; path = TopTab.swift; sourceTree = "<group>"; };
		DC09085725B5E43900A46136 /* String+VersionComparison.swift */ = {isa = PBXFileReference; lastKnownFileType = sourcecode.swift; path = "String+VersionComparison.swift"; sourceTree = "<group>"; };
		DC09086225B626B300A46136 /* AppStatusPopover.swift */ = {isa = PBXFileReference; lastKnownFileType = sourcecode.swift; path = AppStatusPopover.swift; sourceTree = "<group>"; };
		DC0994AF263A074C003031CA /* InfoGrid.swift */ = {isa = PBXFileReference; lastKnownFileType = sourcecode.swift; path = InfoGrid.swift; sourceTree = "<group>"; };
		DC0D2EA42939269800284608 /* KotlinExtensions+CloudKit.swift */ = {isa = PBXFileReference; lastKnownFileType = sourcecode.swift; path = "KotlinExtensions+CloudKit.swift"; sourceTree = "<group>"; };
		DC0D2EA62939273B00284608 /* KotlinExtensions+Payments.swift */ = {isa = PBXFileReference; lastKnownFileType = sourcecode.swift; path = "KotlinExtensions+Payments.swift"; sourceTree = "<group>"; };
		DC0E31B626EF85B4002071C6 /* cs */ = {isa = PBXFileReference; lastKnownFileType = text.plist.strings; name = cs; path = cs.lproj/Localizable.strings; sourceTree = "<group>"; };
		DC0E31B726EF85B4002071C6 /* cs */ = {isa = PBXFileReference; lastKnownFileType = text.plist.strings; name = cs; path = cs.lproj/InfoPlist.strings; sourceTree = "<group>"; };
		DC0E31B826EF85B4002071C6 /* cs */ = {isa = PBXFileReference; lastKnownFileType = text.html; name = cs; path = cs.lproj/about.html; sourceTree = "<group>"; };
		DC0E31BA26EFDED4002071C6 /* VSlider.swift */ = {isa = PBXFileReference; fileEncoding = 4; lastKnownFileType = sourcecode.swift; path = VSlider.swift; sourceTree = "<group>"; };
		DC118BF727B44E6E0080BBAC /* LoginView.swift */ = {isa = PBXFileReference; lastKnownFileType = sourcecode.swift; path = LoginView.swift; sourceTree = "<group>"; };
		DC118BF927B44F840080BBAC /* TipSliderSheet.swift */ = {isa = PBXFileReference; lastKnownFileType = sourcecode.swift; path = TipSliderSheet.swift; sourceTree = "<group>"; };
		DC118BFB27B4504B0080BBAC /* ScanView.swift */ = {isa = PBXFileReference; lastKnownFileType = sourcecode.swift; path = ScanView.swift; sourceTree = "<group>"; };
		DC118BFD27B451890080BBAC /* MetadataSheet.swift */ = {isa = PBXFileReference; lastKnownFileType = sourcecode.swift; path = MetadataSheet.swift; sourceTree = "<group>"; };
		DC118BFF27B4523B0080BBAC /* CommentSheet.swift */ = {isa = PBXFileReference; lastKnownFileType = sourcecode.swift; path = CommentSheet.swift; sourceTree = "<group>"; };
		DC118C0127B453110080BBAC /* PaymentRequestedView.swift */ = {isa = PBXFileReference; lastKnownFileType = sourcecode.swift; path = PaymentRequestedView.swift; sourceTree = "<group>"; };
		DC118C0327B454720080BBAC /* PaymentInFlightView.swift */ = {isa = PBXFileReference; lastKnownFileType = sourcecode.swift; path = PaymentInFlightView.swift; sourceTree = "<group>"; };
		DC118C0527B4557D0080BBAC /* ValidateView.swift */ = {isa = PBXFileReference; lastKnownFileType = sourcecode.swift; path = ValidateView.swift; sourceTree = "<group>"; };
		DC118C0727B457520080BBAC /* FetchActivityNotice.swift */ = {isa = PBXFileReference; lastKnownFileType = sourcecode.swift; path = FetchActivityNotice.swift; sourceTree = "<group>"; };
		DC118C0927B457F70080BBAC /* LnurlFlowErrorNotice.swift */ = {isa = PBXFileReference; lastKnownFileType = sourcecode.swift; path = LnurlFlowErrorNotice.swift; sourceTree = "<group>"; };
		DC118C0B27B561210080BBAC /* CurrencyAmount.swift */ = {isa = PBXFileReference; lastKnownFileType = sourcecode.swift; path = CurrencyAmount.swift; sourceTree = "<group>"; };
		DC142134261E72320075857A /* AboutHTML.swift */ = {isa = PBXFileReference; lastKnownFileType = sourcecode.swift; path = AboutHTML.swift; sourceTree = "<group>"; };
		DC14213F261E72E40075857A /* AnyHTML.swift */ = {isa = PBXFileReference; lastKnownFileType = sourcecode.swift; path = AnyHTML.swift; sourceTree = "<group>"; };
		DC16965E27FE0FAC003DE1DD /* KotlinExtensions+Currency.swift */ = {isa = PBXFileReference; lastKnownFileType = sourcecode.swift; path = "KotlinExtensions+Currency.swift"; sourceTree = "<group>"; };
		DC1706D826A71D8E00BAFCD0 /* UnlockErrorView.swift */ = {isa = PBXFileReference; lastKnownFileType = sourcecode.swift; path = UnlockErrorView.swift; sourceTree = "<group>"; };
		DC175C1B28F008AE0086B9A6 /* WalletReset.swift */ = {isa = PBXFileReference; lastKnownFileType = sourcecode.swift; path = WalletReset.swift; sourceTree = "<group>"; };
<<<<<<< HEAD
		DC18C417256FE22300A2D083 /* Prefs.swift */ = {isa = PBXFileReference; lastKnownFileType = sourcecode.swift; path = Prefs.swift; sourceTree = "<group>"; };
		DC18C41C256FF91100A2D083 /* Utils.swift */ = {isa = PBXFileReference; lastKnownFileType = sourcecode.swift; path = Utils.swift; sourceTree = "<group>"; };
		DC1916AF29CB6C1D00917F06 /* Text_CurrencyName.swift */ = {isa = PBXFileReference; lastKnownFileType = sourcecode.swift; path = Text_CurrencyName.swift; sourceTree = "<group>"; };
=======
		DC1844022A2690BB004D9578 /* MinerFeeSheet.swift */ = {isa = PBXFileReference; lastKnownFileType = sourcecode.swift; path = MinerFeeSheet.swift; sourceTree = "<group>"; };
		DC18C417256FE22300A2D083 /* Prefs.swift */ = {isa = PBXFileReference; lastKnownFileType = sourcecode.swift; path = Prefs.swift; sourceTree = "<group>"; };
		DC18C41C256FF91100A2D083 /* Utils.swift */ = {isa = PBXFileReference; lastKnownFileType = sourcecode.swift; path = Utils.swift; sourceTree = "<group>"; };
		DC1916AF29CB6C1D00917F06 /* Text_CurrencyName.swift */ = {isa = PBXFileReference; lastKnownFileType = sourcecode.swift; path = Text_CurrencyName.swift; sourceTree = "<group>"; };
		DC1B324F29FC3D5900F7F45F /* OnChainDetails.swift */ = {isa = PBXFileReference; lastKnownFileType = sourcecode.swift; path = OnChainDetails.swift; sourceTree = "<group>"; };
>>>>>>> 7837b264
		DC1D2B4A2593EB850036AD38 /* Currency.swift */ = {isa = PBXFileReference; lastKnownFileType = sourcecode.swift; path = Currency.swift; sourceTree = "<group>"; };
		DC1D2B4F2594CE900036AD38 /* FormattedAmount.swift */ = {isa = PBXFileReference; lastKnownFileType = sourcecode.swift; path = FormattedAmount.swift; sourceTree = "<group>"; };
		DC27E4C12791C00F00C777CC /* PrivacyView.swift */ = {isa = PBXFileReference; lastKnownFileType = sourcecode.swift; path = PrivacyView.swift; sourceTree = "<group>"; };
		DC27E4C32791C58C00C777CC /* PaymentsBackupView.swift */ = {isa = PBXFileReference; lastKnownFileType = sourcecode.swift; path = PaymentsBackupView.swift; sourceTree = "<group>"; };
		DC27E4C92791D17A00C777CC /* RecoveryPhraseView.swift */ = {isa = PBXFileReference; fileEncoding = 4; lastKnownFileType = sourcecode.swift; path = RecoveryPhraseView.swift; sourceTree = "<group>"; };
		DC27E4CA2791D17A00C777CC /* CloudBackupView.swift */ = {isa = PBXFileReference; fileEncoding = 4; lastKnownFileType = sourcecode.swift; path = CloudBackupView.swift; sourceTree = "<group>"; };
		DC27E4CE2792079500C777CC /* CenterTopLineAlignment.swift */ = {isa = PBXFileReference; lastKnownFileType = sourcecode.swift; path = CenterTopLineAlignment.swift; sourceTree = "<group>"; };
<<<<<<< HEAD
		DC27E4D0279753EC00C777CC /* TextFieldNumberParser.swift */ = {isa = PBXFileReference; lastKnownFileType = sourcecode.swift; path = TextFieldNumberParser.swift; sourceTree = "<group>"; };
=======
		DC27E4D0279753EC00C777CC /* TextFieldNumberStyler.swift */ = {isa = PBXFileReference; lastKnownFileType = sourcecode.swift; path = TextFieldNumberStyler.swift; sourceTree = "<group>"; };
>>>>>>> 7837b264
		DC2CE3AE29AFEB0500BA0B00 /* Bundle+Icon.swift */ = {isa = PBXFileReference; lastKnownFileType = sourcecode.swift; path = "Bundle+Icon.swift"; sourceTree = "<group>"; };
		DC2CE54C28A3D2F50070A2E1 /* TruncatableView.swift */ = {isa = PBXFileReference; lastKnownFileType = sourcecode.swift; path = TruncatableView.swift; sourceTree = "<group>"; };
		DC2CE54F28A52AD90070A2E1 /* RecentPaymentsConfig.swift */ = {isa = PBXFileReference; fileEncoding = 4; lastKnownFileType = sourcecode.swift; path = RecentPaymentsConfig.swift; sourceTree = "<group>"; };
		DC2CFA92273C7874007AACB9 /* es */ = {isa = PBXFileReference; lastKnownFileType = text.plist.strings; name = es; path = es.lproj/Currencies.strings; sourceTree = "<group>"; };
		DC2DC8672906AC0B0079E570 /* BitcoinUnitSelector.swift */ = {isa = PBXFileReference; lastKnownFileType = sourcecode.swift; path = BitcoinUnitSelector.swift; sourceTree = "<group>"; };
		DC2DC8692906AC620079E570 /* FiatCurrencySelector.swift */ = {isa = PBXFileReference; lastKnownFileType = sourcecode.swift; path = FiatCurrencySelector.swift; sourceTree = "<group>"; };
		DC2F431327B6972C0006FCC4 /* SwapInView.swift */ = {isa = PBXFileReference; lastKnownFileType = sourcecode.swift; path = SwapInView.swift; sourceTree = "<group>"; };
		DC2F431527B6983B0006FCC4 /* CopyOptionsSheet.swift */ = {isa = PBXFileReference; lastKnownFileType = sourcecode.swift; path = CopyOptionsSheet.swift; sourceTree = "<group>"; };
		DC2F431727B698E20006FCC4 /* ShareOptionsSheet.swift */ = {isa = PBXFileReference; lastKnownFileType = sourcecode.swift; path = ShareOptionsSheet.swift; sourceTree = "<group>"; };
		DC2F431927B699800006FCC4 /* ModifyInvoiceSheet.swift */ = {isa = PBXFileReference; lastKnownFileType = sourcecode.swift; path = ModifyInvoiceSheet.swift; sourceTree = "<group>"; };
		DC2F431B27B69BB20006FCC4 /* ReceiveLightningView.swift */ = {isa = PBXFileReference; lastKnownFileType = sourcecode.swift; path = ReceiveLightningView.swift; sourceTree = "<group>"; };
		DC2F432127B69FAA0006FCC4 /* SwapInDisabledPopover.swift */ = {isa = PBXFileReference; lastKnownFileType = sourcecode.swift; path = SwapInDisabledPopover.swift; sourceTree = "<group>"; };
		DC32FB3429A3D3FE009912AC /* XpcManager.swift */ = {isa = PBXFileReference; fileEncoding = 4; lastKnownFileType = sourcecode.swift; path = XpcManager.swift; sourceTree = "<group>"; };
		DC33369726BAF721000E3F49 /* ShortSheet.swift */ = {isa = PBXFileReference; lastKnownFileType = sourcecode.swift; path = ShortSheet.swift; sourceTree = "<group>"; };
		DC355E1C2A4398A8008E8A8E /* NoticeBox.swift */ = {isa = PBXFileReference; lastKnownFileType = sourcecode.swift; path = NoticeBox.swift; sourceTree = "<group>"; };
		DC355E1E2A44A235008E8A8E /* NotificationCell.swift */ = {isa = PBXFileReference; lastKnownFileType = sourcecode.swift; path = NotificationCell.swift; sourceTree = "<group>"; };
		DC355E202A44D838008E8A8E /* NotificationsView.swift */ = {isa = PBXFileReference; lastKnownFileType = sourcecode.swift; path = NotificationsView.swift; sourceTree = "<group>"; };
		DC355E222A45FAF2008E8A8E /* NestedObservableObject.swift */ = {isa = PBXFileReference; lastKnownFileType = sourcecode.swift; path = NestedObservableObject.swift; sourceTree = "<group>"; };
		DC355E242A45FDD3008E8A8E /* NoticeMonitor.swift */ = {isa = PBXFileReference; lastKnownFileType = sourcecode.swift; path = NoticeMonitor.swift; sourceTree = "<group>"; };
		DC384D7C265BE41900131772 /* fr */ = {isa = PBXFileReference; lastKnownFileType = text.html; name = fr; path = fr.lproj/about.html; sourceTree = "<group>"; };
		DC384D7E265BF36600131772 /* StyledString.swift */ = {isa = PBXFileReference; lastKnownFileType = sourcecode.swift; path = StyledString.swift; sourceTree = "<group>"; };
		DC384D80265C12B700131772 /* Cache.swift */ = {isa = PBXFileReference; fileEncoding = 4; lastKnownFileType = sourcecode.swift; path = Cache.swift; sourceTree = "<group>"; };
		DC384D82265C32F100131772 /* TextField+Verbatim.swift */ = {isa = PBXFileReference; lastKnownFileType = sourcecode.swift; path = "TextField+Verbatim.swift"; sourceTree = "<group>"; };
		DC39A2652A12C04D00F59E39 /* LiquidityPolicyHelp.swift */ = {isa = PBXFileReference; fileEncoding = 4; lastKnownFileType = sourcecode.swift; path = LiquidityPolicyHelp.swift; sourceTree = "<group>"; };
		DC39D4E6286BB2120030F18D /* PaymentLayerChoice.swift */ = {isa = PBXFileReference; lastKnownFileType = sourcecode.swift; path = PaymentLayerChoice.swift; sourceTree = "<group>"; };
		DC39D4EE287497440030F18D /* SmartModal.swift */ = {isa = PBXFileReference; lastKnownFileType = sourcecode.swift; path = SmartModal.swift; sourceTree = "<group>"; };
		DC39D4F02874DDF40030F18D /* View+If.swift */ = {isa = PBXFileReference; lastKnownFileType = sourcecode.swift; path = "View+If.swift"; sourceTree = "<group>"; };
		DC422F3229392ABD00E72253 /* Date+Format.swift */ = {isa = PBXFileReference; fileEncoding = 4; lastKnownFileType = sourcecode.swift; path = "Date+Format.swift"; sourceTree = "<group>"; };
		DC422F3429392B0500E72253 /* Int+ToDate.swift */ = {isa = PBXFileReference; fileEncoding = 4; lastKnownFileType = sourcecode.swift; path = "Int+ToDate.swift"; sourceTree = "<group>"; };
		DC46BAED26CACCF700E760A6 /* KotlinExtensions+Other.swift */ = {isa = PBXFileReference; fileEncoding = 4; lastKnownFileType = sourcecode.swift; path = "KotlinExtensions+Other.swift"; sourceTree = "<group>"; };
		DC46BAEE26CACCF700E760A6 /* KotlinFlow.swift */ = {isa = PBXFileReference; fileEncoding = 4; lastKnownFileType = sourcecode.swift; path = KotlinFlow.swift; sourceTree = "<group>"; };
		DC46BAEF26CACCF700E760A6 /* KotlinPublishers.swift */ = {isa = PBXFileReference; fileEncoding = 4; lastKnownFileType = sourcecode.swift; path = KotlinPublishers.swift; sourceTree = "<group>"; };
		DC46BAF026CACCF700E760A6 /* KotlinFutures.swift */ = {isa = PBXFileReference; fileEncoding = 4; lastKnownFileType = sourcecode.swift; path = KotlinFutures.swift; sourceTree = "<group>"; };
		DC46BAF126CACCF700E760A6 /* KotlinExtensions+Conversion.swift */ = {isa = PBXFileReference; fileEncoding = 4; lastKnownFileType = sourcecode.swift; path = "KotlinExtensions+Conversion.swift"; sourceTree = "<group>"; };
		DC46BAF226CACCF700E760A6 /* KotlinAssociatedObject.swift */ = {isa = PBXFileReference; fileEncoding = 4; lastKnownFileType = sourcecode.swift; path = KotlinAssociatedObject.swift; sourceTree = "<group>"; };
		DC46CB1128D9AAB000C4EAC7 /* LockState.swift */ = {isa = PBXFileReference; lastKnownFileType = sourcecode.swift; path = LockState.swift; sourceTree = "<group>"; };
		DC46CB1528D9F30500C4EAC7 /* LoadingView.swift */ = {isa = PBXFileReference; lastKnownFileType = sourcecode.swift; path = LoadingView.swift; sourceTree = "<group>"; };
		DC4864D929D4E52C00ACD539 /* BgRefreshDisabledPopover.swift */ = {isa = PBXFileReference; lastKnownFileType = sourcecode.swift; path = BgRefreshDisabledPopover.swift; sourceTree = "<group>"; };
		DC48D2C32593DE30008D138C /* TextFieldCurrencyStyler.swift */ = {isa = PBXFileReference; lastKnownFileType = sourcecode.swift; path = TextFieldCurrencyStyler.swift; sourceTree = "<group>"; };
		DC49DA8D258BB882005BC4BC /* ScaledButtonStyle.swift */ = {isa = PBXFileReference; lastKnownFileType = sourcecode.swift; path = ScaledButtonStyle.swift; sourceTree = "<group>"; };
		DC59377027516296003B4B53 /* Sequence+Sum.swift */ = {isa = PBXFileReference; lastKnownFileType = sourcecode.swift; path = "Sequence+Sum.swift"; sourceTree = "<group>"; };
		DC5A935229846043004F19FD /* FileHandle+Async.swift */ = {isa = PBXFileReference; lastKnownFileType = sourcecode.swift; path = "FileHandle+Async.swift"; sourceTree = "<group>"; };
		DC5AF4532677BBF7003C911B /* es */ = {isa = PBXFileReference; lastKnownFileType = text.plist.strings; name = es; path = es.lproj/InfoPlist.strings; sourceTree = "<group>"; };
		DC5AF4562677BBF7003C911B /* es */ = {isa = PBXFileReference; lastKnownFileType = text.plist.strings; name = es; path = es.lproj/Localizable.strings; sourceTree = "<group>"; };
		DC5CA4EC28F83C3B0048A737 /* DrainWalletView.swift */ = {isa = PBXFileReference; lastKnownFileType = sourcecode.swift; path = DrainWalletView.swift; sourceTree = "<group>"; };
		DC5CA4EE28F842F10048A737 /* MVI+Extensions.swift */ = {isa = PBXFileReference; lastKnownFileType = sourcecode.swift; path = "MVI+Extensions.swift"; sourceTree = "<group>"; };
		DC5EE4C827679C6300A3035C /* RestoreView.swift */ = {isa = PBXFileReference; lastKnownFileType = sourcecode.swift; path = RestoreView.swift; sourceTree = "<group>"; };
		DC5F1C4728DDA539007A55ED /* DrainWalletView_Confirm.swift */ = {isa = PBXFileReference; lastKnownFileType = sourcecode.swift; path = DrainWalletView_Confirm.swift; sourceTree = "<group>"; };
		DC5F1C4928DDAA49007A55ED /* ResetWalletView_Confirm.swift */ = {isa = PBXFileReference; lastKnownFileType = sourcecode.swift; path = ResetWalletView_Confirm.swift; sourceTree = "<group>"; };
		DC5F1C4B28DDF702007A55ED /* DrainWalletView_Action.swift */ = {isa = PBXFileReference; lastKnownFileType = sourcecode.swift; path = DrainWalletView_Action.swift; sourceTree = "<group>"; };
		DC63BDF329AE44380067A361 /* NotificationsManager.swift */ = {isa = PBXFileReference; lastKnownFileType = sourcecode.swift; path = NotificationsManager.swift; sourceTree = "<group>"; };
		DC63BDF629AEB30C0067A361 /* BackgroundPaymentsConfig.swift */ = {isa = PBXFileReference; lastKnownFileType = sourcecode.swift; path = BackgroundPaymentsConfig.swift; sourceTree = "<group>"; };
		DC63BDF829AEB8180067A361 /* BackgroundPaymentsSelector.swift */ = {isa = PBXFileReference; lastKnownFileType = sourcecode.swift; path = BackgroundPaymentsSelector.swift; sourceTree = "<group>"; };
		DC641C6A2820803100862DCD /* PhoenixManager.swift */ = {isa = PBXFileReference; lastKnownFileType = sourcecode.swift; path = PhoenixManager.swift; sourceTree = "<group>"; };
		DC641C6C2820826000862DCD /* AppMigration.swift */ = {isa = PBXFileReference; lastKnownFileType = sourcecode.swift; path = AppMigration.swift; sourceTree = "<group>"; };
		DC641C6E282085F500862DCD /* phoenix-notifySrvExt.entitlements */ = {isa = PBXFileReference; lastKnownFileType = text.plist.entitlements; path = "phoenix-notifySrvExt.entitlements"; sourceTree = "<group>"; };
		DC641C702820889C00862DCD /* GroupPrefs.swift */ = {isa = PBXFileReference; lastKnownFileType = sourcecode.swift; path = GroupPrefs.swift; sourceTree = "<group>"; };
		DC641C7D2821744000862DCD /* Currency+CurrencyPrefs.swift */ = {isa = PBXFileReference; lastKnownFileType = sourcecode.swift; path = "Currency+CurrencyPrefs.swift"; sourceTree = "<group>"; };
		DC641C7F2821767D00862DCD /* Prefs+BackupTransactions.swift */ = {isa = PBXFileReference; lastKnownFileType = sourcecode.swift; path = "Prefs+BackupTransactions.swift"; sourceTree = "<group>"; };
		DC641C81282188E700862DCD /* Utils+CurrencyPrefs.swift */ = {isa = PBXFileReference; lastKnownFileType = sourcecode.swift; path = "Utils+CurrencyPrefs.swift"; sourceTree = "<group>"; };
		DC65D86328E2F7D700686355 /* ResetWalletView_Action.swift */ = {isa = PBXFileReference; lastKnownFileType = sourcecode.swift; path = ResetWalletView_Action.swift; sourceTree = "<group>"; };
		DC67654D25655D93004D4263 /* Colors.xcassets */ = {isa = PBXFileReference; lastKnownFileType = folder.assetcatalog; path = Colors.xcassets; sourceTree = "<group>"; };
		DC67E40A27F3798600496C04 /* AnimatedMenu.swift */ = {isa = PBXFileReference; lastKnownFileType = sourcecode.swift; path = AnimatedMenu.swift; sourceTree = "<group>"; };
		DC682FE7258175CE00CA1114 /* Popover.swift */ = {isa = PBXFileReference; lastKnownFileType = sourcecode.swift; path = Popover.swift; sourceTree = "<group>"; };
		DC6CF35A2938F32E001837EE /* ListBackgroundColor.swift */ = {isa = PBXFileReference; lastKnownFileType = sourcecode.swift; path = ListBackgroundColor.swift; sourceTree = "<group>"; };
		DC6D26E229E76557006A7814 /* AnimatedClock.swift */ = {isa = PBXFileReference; lastKnownFileType = sourcecode.swift; path = AnimatedClock.swift; sourceTree = "<group>"; };
		DC71E72F2723240E0063613D /* KotlinObservables.swift */ = {isa = PBXFileReference; lastKnownFileType = sourcecode.swift; path = KotlinObservables.swift; sourceTree = "<group>"; };
		DC71E7322728645B0063613D /* CurrencyConverterView.swift */ = {isa = PBXFileReference; lastKnownFileType = sourcecode.swift; path = CurrencyConverterView.swift; sourceTree = "<group>"; };
		DC71E7342728A5720063613D /* KotlinIdentifiable.swift */ = {isa = PBXFileReference; lastKnownFileType = sourcecode.swift; path = KotlinIdentifiable.swift; sourceTree = "<group>"; };
		DC72C2B925A3A450008A927A /* Phoenix.entitlements */ = {isa = PBXFileReference; lastKnownFileType = text.plist.entitlements; path = Phoenix.entitlements; sourceTree = "<group>"; };
		DC72C2F025A3CBD6008A927A /* GoogleService-Info.plist */ = {isa = PBXFileReference; fileEncoding = 4; lastKnownFileType = text.plist.xml; path = "GoogleService-Info.plist"; sourceTree = "<group>"; };
		DC72C33325A51AAC008A927A /* CurrencyPrefs.swift */ = {isa = PBXFileReference; lastKnownFileType = sourcecode.swift; path = CurrencyPrefs.swift; sourceTree = "<group>"; };
		DC72C33825A663CA008A927A /* QRCode.swift */ = {isa = PBXFileReference; lastKnownFileType = sourcecode.swift; path = QRCode.swift; sourceTree = "<group>"; };
		DC74174A270F332700F7E3E3 /* KotlinTypes.swift */ = {isa = PBXFileReference; lastKnownFileType = sourcecode.swift; path = KotlinTypes.swift; sourceTree = "<group>"; };
		DC74174C270F455D00F7E3E3 /* AES256.swift */ = {isa = PBXFileReference; lastKnownFileType = sourcecode.swift; path = AES256.swift; sourceTree = "<group>"; };
		DC81B79E25BF2AA200F5A52C /* MVI.swift */ = {isa = PBXFileReference; fileEncoding = 4; lastKnownFileType = sourcecode.swift; path = MVI.swift; sourceTree = "<group>"; };
		DC82EED529789853007A5853 /* TxHistoryExporter.swift */ = {isa = PBXFileReference; lastKnownFileType = sourcecode.swift; path = TxHistoryExporter.swift; sourceTree = "<group>"; };
<<<<<<< HEAD
=======
		DC87806E292D69C90061715B /* IncomingDepositPopover.swift */ = {isa = PBXFileReference; lastKnownFileType = sourcecode.swift; path = IncomingDepositPopover.swift; sourceTree = "<group>"; };
>>>>>>> 7837b264
		DC89857E25914747007B253F /* UIApplicationState+Phoenix.swift */ = {isa = PBXFileReference; lastKnownFileType = sourcecode.swift; path = "UIApplicationState+Phoenix.swift"; sourceTree = "<group>"; };
		DC9473F9261270B4008D7242 /* MVI+Mock.swift */ = {isa = PBXFileReference; lastKnownFileType = sourcecode.swift; path = "MVI+Mock.swift"; sourceTree = "<group>"; };
		DC9545C329490321008FCEF4 /* NotificationContent.swift */ = {isa = PBXFileReference; lastKnownFileType = sourcecode.swift; path = NotificationContent.swift; sourceTree = "<group>"; };
		DC99E90825B78FA800FB20F7 /* EnabledSecurity.swift */ = {isa = PBXFileReference; lastKnownFileType = sourcecode.swift; path = EnabledSecurity.swift; sourceTree = "<group>"; };
		DC99E93F25BA141000FB20F7 /* LocalWebView.swift */ = {isa = PBXFileReference; lastKnownFileType = sourcecode.swift; path = LocalWebView.swift; sourceTree = "<group>"; };
		DC99E94925BA258C00FB20F7 /* Base */ = {isa = PBXFileReference; lastKnownFileType = text.html; name = Base; path = Base.lproj/about.html; sourceTree = "<group>"; };
		DC99E95625BA2BA800FB20F7 /* common.css */ = {isa = PBXFileReference; fileEncoding = 4; lastKnownFileType = text.css; path = common.css; sourceTree = "<group>"; };
		DC9B8EE125D72CC200E13818 /* ForceCloseChannelsView.swift */ = {isa = PBXFileReference; lastKnownFileType = sourcecode.swift; path = ForceCloseChannelsView.swift; sourceTree = "<group>"; };
		DC9E7EC22A12955300A5F1D0 /* LiquidityHTML.swift */ = {isa = PBXFileReference; lastKnownFileType = sourcecode.swift; path = LiquidityHTML.swift; sourceTree = "<group>"; };
		DC9E7EC72A1295B100A5F1D0 /* Base */ = {isa = PBXFileReference; lastKnownFileType = text.html; name = Base; path = Base.lproj/liquidity.html; sourceTree = "<group>"; };
		DCA125742A27EDDB00DA2F7F /* MempoolSpace.swift */ = {isa = PBXFileReference; lastKnownFileType = sourcecode.swift; path = MempoolSpace.swift; sourceTree = "<group>"; };
		DCA5391529F047C6001BD3D5 /* ComingSoonView.swift */ = {isa = PBXFileReference; fileEncoding = 4; lastKnownFileType = sourcecode.swift; path = ComingSoonView.swift; sourceTree = "<group>"; };
		DCA5391B29F7202F001BD3D5 /* ChannelInfoPopup.swift */ = {isa = PBXFileReference; lastKnownFileType = sourcecode.swift; path = ChannelInfoPopup.swift; sourceTree = "<group>"; };
		DCA6DEC52829BDEB0073C658 /* CrossProcessCommunication.swift */ = {isa = PBXFileReference; lastKnownFileType = sourcecode.swift; path = CrossProcessCommunication.swift; sourceTree = "<group>"; };
		DCA6DECB282AAA740073C658 /* SharedSecurity.swift */ = {isa = PBXFileReference; lastKnownFileType = sourcecode.swift; path = SharedSecurity.swift; sourceTree = "<group>"; };
		DCA6DECF282AB7E20073C658 /* KeychainConstants.swift */ = {isa = PBXFileReference; lastKnownFileType = sourcecode.swift; path = KeychainConstants.swift; sourceTree = "<group>"; };
		DCA849DF2813311D000FADE1 /* aes256Tests.swift */ = {isa = PBXFileReference; lastKnownFileType = sourcecode.swift; path = aes256Tests.swift; sourceTree = "<group>"; };
		DCA849E1281333EB000FADE1 /* currencyFormattingTests.swift */ = {isa = PBXFileReference; lastKnownFileType = sourcecode.swift; path = currencyFormattingTests.swift; sourceTree = "<group>"; };
		DCAC5B6F27726FC80077BB98 /* DeepLink.swift */ = {isa = PBXFileReference; lastKnownFileType = sourcecode.swift; path = DeepLink.swift; sourceTree = "<group>"; };
		DCAC9FC229675E1A0098D769 /* NavigationWrapper.swift */ = {isa = PBXFileReference; lastKnownFileType = sourcecode.swift; path = NavigationWrapper.swift; sourceTree = "<group>"; };
		DCAC9FC5296879770098D769 /* NavigationStackDestination.swift */ = {isa = PBXFileReference; lastKnownFileType = sourcecode.swift; path = NavigationStackDestination.swift; sourceTree = "<group>"; };
		DCACF6EF2566D0A60009B01E /* Data+Hexadecimal.swift */ = {isa = PBXFileReference; fileEncoding = 4; lastKnownFileType = sourcecode.swift; path = "Data+Hexadecimal.swift"; sourceTree = "<group>"; };
		DCACF6F52566D0BA0009B01E /* KeyStoreError.swift */ = {isa = PBXFileReference; fileEncoding = 4; lastKnownFileType = sourcecode.swift; path = KeyStoreError.swift; sourceTree = "<group>"; };
		DCACF6F62566D0BA0009B01E /* GenericPasswordStore.swift */ = {isa = PBXFileReference; fileEncoding = 4; lastKnownFileType = sourcecode.swift; path = GenericPasswordStore.swift; sourceTree = "<group>"; };
		DCACF6F72566D0BA0009B01E /* AppSecurity.swift */ = {isa = PBXFileReference; fileEncoding = 4; lastKnownFileType = sourcecode.swift; path = AppSecurity.swift; sourceTree = "<group>"; };
		DCACF6F82566D0BA0009B01E /* SecurityFile.swift */ = {isa = PBXFileReference; fileEncoding = 4; lastKnownFileType = sourcecode.swift; path = SecurityFile.swift; sourceTree = "<group>"; };
		DCACF6F92566D0BA0009B01E /* GenericPasswordConvertible.swift */ = {isa = PBXFileReference; fileEncoding = 4; lastKnownFileType = sourcecode.swift; path = GenericPasswordConvertible.swift; sourceTree = "<group>"; };
		DCACF7082566D0F00009B01E /* AppAccessView.swift */ = {isa = PBXFileReference; fileEncoding = 4; lastKnownFileType = sourcecode.swift; path = AppAccessView.swift; sourceTree = "<group>"; };
		DCACF70D256701870009B01E /* LockView.swift */ = {isa = PBXFileReference; lastKnownFileType = sourcecode.swift; path = LockView.swift; sourceTree = "<group>"; };
		DCAE99C12671928500D76E64 /* es */ = {isa = PBXFileReference; lastKnownFileType = text.html; name = es; path = es.lproj/about.html; sourceTree = "<group>"; };
		DCAEF8D8275E69B000015993 /* SyncSeedManager_State.swift */ = {isa = PBXFileReference; lastKnownFileType = sourcecode.swift; path = SyncSeedManager_State.swift; sourceTree = "<group>"; };
		DCAEF8F4276131A600015993 /* CheckboxToggleStyle.swift */ = {isa = PBXFileReference; lastKnownFileType = sourcecode.swift; path = CheckboxToggleStyle.swift; sourceTree = "<group>"; };
		DCAEF8F627628BEB00015993 /* Either.swift */ = {isa = PBXFileReference; lastKnownFileType = sourcecode.swift; path = Either.swift; sourceTree = "<group>"; };
		DCB04684260D162C007FDA37 /* ViewName.swift */ = {isa = PBXFileReference; lastKnownFileType = sourcecode.swift; path = ViewName.swift; sourceTree = "<group>"; };
		DCB0DB83255AE42F005B29C8 /* PhoenixShared.framework */ = {isa = PBXFileReference; explicitFileType = wrapper.framework; includeInIndex = 0; path = PhoenixShared.framework; sourceTree = BUILT_PRODUCTS_DIR; };
<<<<<<< HEAD
=======
		DCB30E512A0A948000E7D7A2 /* WalletInfoView.swift */ = {isa = PBXFileReference; lastKnownFileType = sourcecode.swift; path = WalletInfoView.swift; sourceTree = "<group>"; };
		DCB30E532A0AABAF00E7D7A2 /* InfoPopoverWindow.swift */ = {isa = PBXFileReference; lastKnownFileType = sourcecode.swift; path = InfoPopoverWindow.swift; sourceTree = "<group>"; };
		DCB30E562A0C2FF900E7D7A2 /* MaxFeeConfiguration.swift */ = {isa = PBXFileReference; lastKnownFileType = sourcecode.swift; path = MaxFeeConfiguration.swift; sourceTree = "<group>"; };
		DCB30E582A0C3F8200E7D7A2 /* LiquidityPolicyView.swift */ = {isa = PBXFileReference; lastKnownFileType = sourcecode.swift; path = LiquidityPolicyView.swift; sourceTree = "<group>"; };
>>>>>>> 7837b264
		DCB4108629028EF900CE4FF9 /* Prefs+BackupSeed.swift */ = {isa = PBXFileReference; lastKnownFileType = sourcecode.swift; path = "Prefs+BackupSeed.swift"; sourceTree = "<group>"; };
		DCB410882902D5BF00CE4FF9 /* PaymentsSection.swift */ = {isa = PBXFileReference; lastKnownFileType = sourcecode.swift; path = PaymentsSection.swift; sourceTree = "<group>"; };
		DCB493CA269F3B05001B0F09 /* Result+Deugly.swift */ = {isa = PBXFileReference; lastKnownFileType = sourcecode.swift; path = "Result+Deugly.swift"; sourceTree = "<group>"; };
		DCB493CC269F8531001B0F09 /* Int+TimeInterval.swift */ = {isa = PBXFileReference; lastKnownFileType = sourcecode.swift; path = "Int+TimeInterval.swift"; sourceTree = "<group>"; };
		DCB493CE269F859E001B0F09 /* SyncTxManager_State.swift */ = {isa = PBXFileReference; lastKnownFileType = sourcecode.swift; path = SyncTxManager_State.swift; sourceTree = "<group>"; };
		DCB493D0269F890D001B0F09 /* SyncTxManager_PendingSettings.swift */ = {isa = PBXFileReference; lastKnownFileType = sourcecode.swift; path = SyncTxManager_PendingSettings.swift; sourceTree = "<group>"; };
		DCB511C7281AED58001BC525 /* phoenix-notifySrvExt.appex */ = {isa = PBXFileReference; explicitFileType = "wrapper.app-extension"; includeInIndex = 0; path = "phoenix-notifySrvExt.appex"; sourceTree = BUILT_PRODUCTS_DIR; };
		DCB511C9281AED58001BC525 /* NotificationService.swift */ = {isa = PBXFileReference; lastKnownFileType = sourcecode.swift; path = NotificationService.swift; sourceTree = "<group>"; };
		DCB511CB281AED58001BC525 /* Info.plist */ = {isa = PBXFileReference; lastKnownFileType = text.plist.xml; path = Info.plist; sourceTree = "<group>"; };
		DCB5D2DE280879460020B8F5 /* DeviceInfo.swift */ = {isa = PBXFileReference; lastKnownFileType = sourcecode.swift; path = DeviceInfo.swift; sourceTree = "<group>"; };
		DCB8762F2735AA7300657570 /* UserDefaults+Serialization.swift */ = {isa = PBXFileReference; lastKnownFileType = sourcecode.swift; path = "UserDefaults+Serialization.swift"; sourceTree = "<group>"; };
		DCB876312735AAB500657570 /* UserDefaults+Codable.swift */ = {isa = PBXFileReference; lastKnownFileType = sourcecode.swift; path = "UserDefaults+Codable.swift"; sourceTree = "<group>"; };
		DCBA371A2758076F00610EC8 /* SyncSeedManager.swift */ = {isa = PBXFileReference; lastKnownFileType = sourcecode.swift; path = SyncSeedManager.swift; sourceTree = "<group>"; };
		DCC9D999267BD28600EA36DD /* SyncTxManager.swift */ = {isa = PBXFileReference; lastKnownFileType = sourcecode.swift; path = SyncTxManager.swift; sourceTree = "<group>"; };
		DCC9D99B267BEB3D00EA36DD /* CloudKit.framework */ = {isa = PBXFileReference; lastKnownFileType = wrapper.framework; name = CloudKit.framework; path = System/Library/Frameworks/CloudKit.framework; sourceTree = SDKROOT; };
		DCCC7FD426B0A006008ACD9B /* SquareSize.swift */ = {isa = PBXFileReference; lastKnownFileType = sourcecode.swift; path = SquareSize.swift; sourceTree = "<group>"; };
		DCCCEAB428F6DA2A0047871A /* RootView.swift */ = {isa = PBXFileReference; lastKnownFileType = sourcecode.swift; path = RootView.swift; sourceTree = "<group>"; };
		DCCD045C27EE0173007D57A5 /* EditInfoView.swift */ = {isa = PBXFileReference; lastKnownFileType = sourcecode.swift; path = EditInfoView.swift; sourceTree = "<group>"; };
		DCCD045E27EE0301007D57A5 /* SummaryView.swift */ = {isa = PBXFileReference; lastKnownFileType = sourcecode.swift; path = SummaryView.swift; sourceTree = "<group>"; };
		DCCD046027EE045C007D57A5 /* DetailsView.swift */ = {isa = PBXFileReference; lastKnownFileType = sourcecode.swift; path = DetailsView.swift; sourceTree = "<group>"; };
		DCCD046227EE04E1007D57A5 /* WalletPaymentExtensions.swift */ = {isa = PBXFileReference; lastKnownFileType = sourcecode.swift; path = WalletPaymentExtensions.swift; sourceTree = "<group>"; };
		DCD1208628663F4A00EB39C5 /* TransactionsView.swift */ = {isa = PBXFileReference; lastKnownFileType = sourcecode.swift; path = TransactionsView.swift; sourceTree = "<group>"; };
		DCD5FF4226A0D34B009CC666 /* EqualSizes.swift */ = {isa = PBXFileReference; lastKnownFileType = sourcecode.swift; path = EqualSizes.swift; sourceTree = "<group>"; };
		DCD777D126DE9FE800979A12 /* DelayedSave.swift */ = {isa = PBXFileReference; lastKnownFileType = sourcecode.swift; path = DelayedSave.swift; sourceTree = "<group>"; };
		DCD7E0AB28EC32CB009C30E5 /* BusinessManager.swift */ = {isa = PBXFileReference; lastKnownFileType = sourcecode.swift; path = BusinessManager.swift; sourceTree = "<group>"; };
		DCD7E0AE28EC3C0D009C30E5 /* WatchTower.swift */ = {isa = PBXFileReference; lastKnownFileType = sourcecode.swift; path = WatchTower.swift; sourceTree = "<group>"; };
		DCD7E0F028ED89A0009C30E5 /* GlobalEnvironment.swift */ = {isa = PBXFileReference; lastKnownFileType = sourcecode.swift; path = GlobalEnvironment.swift; sourceTree = "<group>"; };
		DCDAA73F2971C29700B406A8 /* RecentPaymentsSelector.swift */ = {isa = PBXFileReference; lastKnownFileType = sourcecode.swift; path = RecentPaymentsSelector.swift; sourceTree = "<group>"; };
		DCDD9ECA28637242001800A3 /* MainView.swift */ = {isa = PBXFileReference; lastKnownFileType = sourcecode.swift; path = MainView.swift; sourceTree = "<group>"; };
		DCDD9ECD28637474001800A3 /* Orientation.swift */ = {isa = PBXFileReference; lastKnownFileType = sourcecode.swift; path = Orientation.swift; sourceTree = "<group>"; };
		DCDD9ECF286377B7001800A3 /* MainView_Big.swift */ = {isa = PBXFileReference; lastKnownFileType = sourcecode.swift; path = MainView_Big.swift; sourceTree = "<group>"; };
		DCDD9ED1286377C5001800A3 /* MainView_Small.swift */ = {isa = PBXFileReference; lastKnownFileType = sourcecode.swift; path = MainView_Small.swift; sourceTree = "<group>"; };
		DCDD9ED328637EBB001800A3 /* ToolsButton.swift */ = {isa = PBXFileReference; lastKnownFileType = sourcecode.swift; path = ToolsButton.swift; sourceTree = "<group>"; };
		DCDD9ED528637FD7001800A3 /* AppStatusButton.swift */ = {isa = PBXFileReference; lastKnownFileType = sourcecode.swift; path = AppStatusButton.swift; sourceTree = "<group>"; };
		DCE1E5F926418183005465B8 /* Toast.swift */ = {isa = PBXFileReference; lastKnownFileType = sourcecode.swift; path = Toast.swift; sourceTree = "<group>"; };
		DCE6FB8B28D0B5F200054511 /* ResetWalletView.swift */ = {isa = PBXFileReference; lastKnownFileType = sourcecode.swift; path = ResetWalletView.swift; sourceTree = "<group>"; };
		DCE7232D27AD68CD0017CF56 /* SyncTxManager_Actor.swift */ = {isa = PBXFileReference; lastKnownFileType = sourcecode.swift; path = SyncTxManager_Actor.swift; sourceTree = "<group>"; };
		DCE7232F27B167240017CF56 /* SyncSeedManager_Actor.swift */ = {isa = PBXFileReference; lastKnownFileType = sourcecode.swift; path = SyncSeedManager_Actor.swift; sourceTree = "<group>"; };
		DCE77A5527C5240500F0FA24 /* TLSConnectionCheck.swift */ = {isa = PBXFileReference; lastKnownFileType = sourcecode.swift; path = TLSConnectionCheck.swift; sourceTree = "<group>"; };
		DCE77A5727C671D600F0FA24 /* ElectrumAddressSheet.swift */ = {isa = PBXFileReference; lastKnownFileType = sourcecode.swift; path = ElectrumAddressSheet.swift; sourceTree = "<group>"; };
		DCE9F95628412A9D005E03ED /* PaymentSummaryView.swift */ = {isa = PBXFileReference; lastKnownFileType = sourcecode.swift; path = PaymentSummaryView.swift; sourceTree = "<group>"; };
		DCEAE5B62943CC7400320C46 /* RangeSheet.swift */ = {isa = PBXFileReference; lastKnownFileType = sourcecode.swift; path = RangeSheet.swift; sourceTree = "<group>"; };
<<<<<<< HEAD
		DCEAE5B82943D64B00320C46 /* FlowType.swift */ = {isa = PBXFileReference; lastKnownFileType = sourcecode.swift; path = FlowType.swift; sourceTree = "<group>"; };
=======
		DCEAE5B82943D64B00320C46 /* MsatRange.swift */ = {isa = PBXFileReference; lastKnownFileType = sourcecode.swift; path = MsatRange.swift; sourceTree = "<group>"; };
>>>>>>> 7837b264
		DCEC6A1727A82A98002C20BA /* ImagePicker.swift */ = {isa = PBXFileReference; lastKnownFileType = sourcecode.swift; path = ImagePicker.swift; sourceTree = "<group>"; };
		DCED09D32625DBC4005D5EE2 /* AnimationCompletion.swift */ = {isa = PBXFileReference; lastKnownFileType = sourcecode.swift; path = AnimationCompletion.swift; sourceTree = "<group>"; };
		DCEE3E532931446A00EB4DFF /* Collections+AsInt.swift */ = {isa = PBXFileReference; lastKnownFileType = sourcecode.swift; path = "Collections+AsInt.swift"; sourceTree = "<group>"; };
		DCEE8997288605FD00FE42DD /* PaymentCell.swift */ = {isa = PBXFileReference; lastKnownFileType = sourcecode.swift; path = PaymentCell.swift; sourceTree = "<group>"; };
		DCEFD921276A796800001767 /* SyncManager.swift */ = {isa = PBXFileReference; lastKnownFileType = sourcecode.swift; path = SyncManager.swift; sourceTree = "<group>"; };
		DCF9312C279F1A4D00FD7776 /* ar */ = {isa = PBXFileReference; lastKnownFileType = text.plist.strings; name = ar; path = ar.lproj/InfoPlist.strings; sourceTree = "<group>"; };
		DCF9312D279F1A6200FD7776 /* ar */ = {isa = PBXFileReference; lastKnownFileType = text.plist.strings; name = ar; path = ar.lproj/Localizable.strings; sourceTree = "<group>"; };
		DCF9312F279F1BD900FD7776 /* ar */ = {isa = PBXFileReference; lastKnownFileType = text.html; name = ar; path = ar.lproj/about.html; sourceTree = "<group>"; };
		DCFA8758260E6F2E00AE8953 /* IntroView.swift */ = {isa = PBXFileReference; lastKnownFileType = sourcecode.swift; path = IntroView.swift; sourceTree = "<group>"; };
		DCFA876C260E91E600AE8953 /* IntroContainer.swift */ = {isa = PBXFileReference; lastKnownFileType = sourcecode.swift; path = IntroContainer.swift; sourceTree = "<group>"; };
		DCFC72032862237400D6B293 /* Asserts.swift */ = {isa = PBXFileReference; lastKnownFileType = sourcecode.swift; path = Asserts.swift; sourceTree = "<group>"; };
		DCFD079026D84A380020DD8E /* HorizontalActivity.swift */ = {isa = PBXFileReference; lastKnownFileType = sourcecode.swift; path = HorizontalActivity.swift; sourceTree = "<group>"; };
		F4AED296257A50CD009485C1 /* LogsConfigurationView.swift */ = {isa = PBXFileReference; fileEncoding = 4; lastKnownFileType = sourcecode.swift; path = LogsConfigurationView.swift; sourceTree = "<group>"; };
/* End PBXFileReference section */

/* Begin PBXFrameworksBuildPhase section */
		7555FF78242A565900829871 /* Frameworks */ = {
			isa = PBXFrameworksBuildPhase;
			buildActionMask = 2147483647;
			files = (
				DCA5391A29F1DDE7001BD3D5 /* SegmentedPicker in Frameworks */,
				DC46BAE426C6FDD300E760A6 /* CircularCheckmarkProgress in Frameworks */,
				DCC9D99C267BEB3D00EA36DD /* CloudKit.framework in Frameworks */,
				DC39D4E5286B4A7E0030F18D /* Popovers in Frameworks */,
				DCC46F1625C3521C005D32D9 /* FirebaseMessaging in Frameworks */,
				DCB0DB8A255AE42F005B29C8 /* PhoenixShared.framework in Frameworks */,
			);
			runOnlyForDeploymentPostprocessing = 0;
		};
		7555FF8E242A565B00829871 /* Frameworks */ = {
			isa = PBXFrameworksBuildPhase;
			buildActionMask = 2147483647;
			files = (
			);
			runOnlyForDeploymentPostprocessing = 0;
		};
		7555FF99242A565B00829871 /* Frameworks */ = {
			isa = PBXFrameworksBuildPhase;
			buildActionMask = 2147483647;
			files = (
			);
			runOnlyForDeploymentPostprocessing = 0;
		};
		DCB511C4281AED58001BC525 /* Frameworks */ = {
			isa = PBXFrameworksBuildPhase;
			buildActionMask = 2147483647;
			files = (
			);
			runOnlyForDeploymentPostprocessing = 0;
		};
/* End PBXFrameworksBuildPhase section */

/* Begin PBXGroup section */
		53BEF0A8669F9379E4E4596F /* logs */ = {
			isa = PBXGroup;
			children = (
				F4AED296257A50CD009485C1 /* LogsConfigurationView.swift */,
			);
			path = logs;
			sourceTree = "<group>";
		};
		53BEF0E7A62D4973FCC99476 /* widgets */ = {
			isa = PBXGroup;
			children = (
				DC0E31BA26EFDED4002071C6 /* VSlider.swift */,
				C8D7A607F036B3184C3D6EED /* QRCodeScanner.swift */,
				DCE1E5F926418183005465B8 /* Toast.swift */,
				DC682FE7258175CE00CA1114 /* Popover.swift */,
				DC72C33825A663CA008A927A /* QRCode.swift */,
				DC99E93F25BA141000FB20F7 /* LocalWebView.swift */,
				DC0994AF263A074C003031CA /* InfoGrid.swift */,
				DC33369726BAF721000E3F49 /* ShortSheet.swift */,
				DCFD079026D84A380020DD8E /* HorizontalActivity.swift */,
				DCEC6A1727A82A98002C20BA /* ImagePicker.swift */,
				DC67E40A27F3798600496C04 /* AnimatedMenu.swift */,
				DC08A51727FB39530041603B /* AnimatedChevron.swift */,
				DC08A51927FB6C5F0041603B /* TopTab.swift */,
				DC39D4EE287497440030F18D /* SmartModal.swift */,
				DC39D4F02874DDF40030F18D /* View+If.swift */,
				DC6D26E229E76557006A7814 /* AnimatedClock.swift */,
<<<<<<< HEAD
=======
				DCB30E532A0AABAF00E7D7A2 /* InfoPopoverWindow.swift */,
>>>>>>> 7837b264
			);
			path = widgets;
			sourceTree = "<group>";
		};
		53BEF1337AFCFF0AE82A46BD /* utils */ = {
			isa = PBXGroup;
			children = (
				53BEFA112E0701FFD6B84217 /* AppColors.swift */,
				DCFC72032862237400D6B293 /* Asserts.swift */,
				DC384D80265C12B700131772 /* Cache.swift */,
				53BEFFB3CB63090BBCFF6A36 /* ui.swift */,
				53BEF60DF224046E5DE0FDCC /* publishers.swift */,
				53BEF8EAA43946FC1C7A6E7E /* shapes.swift */,
				DC18C41C256FF91100A2D083 /* Utils.swift */,
				DC641C81282188E700862DCD /* Utils+CurrencyPrefs.swift */,
				DC1D2B4A2593EB850036AD38 /* Currency.swift */,
				DC641C7D2821744000862DCD /* Currency+CurrencyPrefs.swift */,
				DC118C0B27B561210080BBAC /* CurrencyAmount.swift */,
				DC1D2B4F2594CE900036AD38 /* FormattedAmount.swift */,
				DC72C33325A51AAC008A927A /* CurrencyPrefs.swift */,
				DCB04684260D162C007FDA37 /* ViewName.swift */,
				DCED09D32625DBC4005D5EE2 /* AnimationCompletion.swift */,
				DCD777D126DE9FE800979A12 /* DelayedSave.swift */,
				DC74174C270F455D00F7E3E3 /* AES256.swift */,
				DCAEF8F627628BEB00015993 /* Either.swift */,
				DC27E4CE2792079500C777CC /* CenterTopLineAlignment.swift */,
				DCDD9ECD28637474001800A3 /* Orientation.swift */,
				DC355E222A45FAF2008E8A8E /* NestedObservableObject.swift */,
			);
			path = utils;
			sourceTree = "<group>";
		};
		53BEFD3C3C84A395C4A66297 /* views */ = {
			isa = PBXGroup;
			children = (
				DC46CB1028D9AA8000C4EAC7 /* content */,
				DCDD9ECC28637390001800A3 /* main */,
				DCA3B41A2A5220A200E6B231 /* notifications */,
				DC2F431227B696A40006FCC4 /* receive */,
				DC118BF627B44E4C0080BBAC /* send */,
				DCCD045B27EE0101007D57A5 /* inspect */,
				DCD1208528663F2D00EB39C5 /* transactions */,
				DC71E7312728643C0063613D /* tools */,
				DCFA8757260E6DFF00AE8953 /* onboarding */,
				C8D7A7335040D755924F8FFC /* configuration */,
				DCAC9FC42968793D0098D769 /* compatibility */,
				53BEF0E7A62D4973FCC99476 /* widgets */,
				DC49DA8C258BB85F005BC4BC /* style */,
				DCB5D2DD280879160020B8F5 /* environment */,
				DC99E94725BA258C00FB20F7 /* html */,
			);
			path = views;
			sourceTree = "<group>";
		};
		53BEFD8D34A66724B3ACFA01 /* MVI */ = {
			isa = PBXGroup;
			children = (
				DC81B79E25BF2AA200F5A52C /* MVI.swift */,
				DC9473F9261270B4008D7242 /* MVI+Mock.swift */,
				DC5CA4EE28F842F10048A737 /* MVI+Extensions.swift */,
			);
			path = MVI;
			sourceTree = "<group>";
		};
		7555FF72242A565900829871 = {
			isa = PBXGroup;
			children = (
				7555FF7D242A565900829871 /* phoenix-ios */,
				7555FF94242A565B00829871 /* phoenix-iosTests */,
				7555FF9F242A565B00829871 /* phoenix-iosUITests */,
				DCB0DB84255AE42F005B29C8 /* phoenix-ios-framework */,
				DCB511C8281AED58001BC525 /* phoenix-notifySrvExt */,
				7555FF7C242A565900829871 /* Products */,
				DC72C31725A3CF87008A927A /* Frameworks */,
			);
			sourceTree = "<group>";
		};
		7555FF7C242A565900829871 /* Products */ = {
			isa = PBXGroup;
			children = (
				7555FF7B242A565900829871 /* Phoenix.app */,
				7555FF91242A565B00829871 /* phoenix-iosTests.xctest */,
				7555FF9C242A565B00829871 /* phoenix-iosUITests.xctest */,
				DCB0DB83255AE42F005B29C8 /* PhoenixShared.framework */,
				DCB511C7281AED58001BC525 /* phoenix-notifySrvExt.appex */,
			);
			name = Products;
			sourceTree = "<group>";
		};
		7555FF7D242A565900829871 /* phoenix-ios */ = {
			isa = PBXGroup;
			children = (
				7555FF7E242A565900829871 /* AppDelegate.swift */,
				7555FF80242A565900829871 /* SceneDelegate.swift */,
				7555FF84242A565B00829871 /* Assets.xcassets */,
				DC67654D25655D93004D4263 /* Colors.xcassets */,
				7555FF89242A565B00829871 /* LaunchScreen.storyboard */,
				7555FF8C242A565B00829871 /* Info.plist */,
				DC2CFA91273C7874007AACB9 /* Currencies.strings */,
				DC5AF4552677BBF7003C911B /* Localizable.strings */,
				DC5AF4522677BBF7003C911B /* InfoPlist.strings */,
				DC72C2F025A3CBD6008A927A /* GoogleService-Info.plist */,
				DC72C2B925A3A450008A927A /* Phoenix.entitlements */,
				7555FF86242A565B00829871 /* Preview Content */,
				DC63BDF229AE440A0067A361 /* officers */,
				53BEFD3C3C84A395C4A66297 /* views */,
				53BEFD8D34A66724B3ACFA01 /* MVI */,
				DCC9D998267BD26D00EA36DD /* sync */,
				DCACF6F42566D0BA0009B01E /* security */,
				DC46BAEC26CACCF700E760A6 /* kotlin */,
				DC641C6F2820882E00862DCD /* prefs */,
				53BEF1337AFCFF0AE82A46BD /* utils */,
				DCACF6EE2566D0A60009B01E /* extensions */,
				DCA6DEC42829BD060073C658 /* xpc */,
			);
			path = "phoenix-ios";
			sourceTree = "<group>";
		};
		7555FF86242A565B00829871 /* Preview Content */ = {
			isa = PBXGroup;
			children = (
				7555FF87242A565B00829871 /* Preview Assets.xcassets */,
			);
			path = "Preview Content";
			sourceTree = "<group>";
		};
		7555FF94242A565B00829871 /* phoenix-iosTests */ = {
			isa = PBXGroup;
			children = (
				DCA849DF2813311D000FADE1 /* aes256Tests.swift */,
				DCA849E1281333EB000FADE1 /* currencyFormattingTests.swift */,
				7555FF97242A565B00829871 /* Info.plist */,
			);
			path = "phoenix-iosTests";
			sourceTree = "<group>";
		};
		7555FF9F242A565B00829871 /* phoenix-iosUITests */ = {
			isa = PBXGroup;
			children = (
				7555FFA0242A565B00829871 /* phoenix-iosUITests.swift */,
				7555FFA2242A565B00829871 /* Info.plist */,
			);
			path = "phoenix-iosUITests";
			sourceTree = "<group>";
		};
		C8D7A7335040D755924F8FFC /* configuration */ = {
			isa = PBXGroup;
			children = (
				C8D7AFF1A7C09789C6CF2D06 /* ConfigurationView.swift */,
<<<<<<< HEAD
=======
				DCA5391529F047C6001BD3D5 /* ComingSoonView.swift */,
>>>>>>> 7837b264
				DCACF6E02566CEC40009B01E /* general */,
				DCACF6E42566CF850009B01E /* security */,
				DCACF6DF2566CEC40009B01E /* advanced */,
			);
			path = configuration;
			sourceTree = "<group>";
		};
		DC118BF627B44E4C0080BBAC /* send */ = {
			isa = PBXGroup;
			children = (
				53BEFCB8A24A5FAA785AFD03 /* SendView.swift */,
				DC118BFB27B4504B0080BBAC /* ScanView.swift */,
				DC118C0527B4557D0080BBAC /* ValidateView.swift */,
				DC39D4E6286BB2120030F18D /* PaymentLayerChoice.swift */,
				DC1B324F29FC3D5900F7F45F /* OnChainDetails.swift */,
				DCE9F95628412A9D005E03ED /* PaymentSummaryView.swift */,
				DCEAE5B62943CC7400320C46 /* RangeSheet.swift */,
<<<<<<< HEAD
				DC118BF927B44F840080BBAC /* PriceSliderSheet.swift */,
=======
				DC118BF927B44F840080BBAC /* TipSliderSheet.swift */,
>>>>>>> 7837b264
				DC118BFD27B451890080BBAC /* MetadataSheet.swift */,
				DC118BFF27B4523B0080BBAC /* CommentSheet.swift */,
				DC1844022A2690BB004D9578 /* MinerFeeSheet.swift */,
				DC118BF727B44E6E0080BBAC /* LoginView.swift */,
				DC118C0327B454720080BBAC /* PaymentInFlightView.swift */,
				DC118C0127B453110080BBAC /* PaymentRequestedView.swift */,
				DC118C0727B457520080BBAC /* FetchActivityNotice.swift */,
				DC118C0927B457F70080BBAC /* LnurlFlowErrorNotice.swift */,
<<<<<<< HEAD
				DCEAE5B82943D64B00320C46 /* FlowType.swift */,
=======
				DCEAE5B82943D64B00320C46 /* MsatRange.swift */,
				DCA125742A27EDDB00DA2F7F /* MempoolSpace.swift */,
>>>>>>> 7837b264
			);
			path = send;
			sourceTree = "<group>";
		};
		DC27E4C02791BFFC00C777CC /* privacy */ = {
			isa = PBXGroup;
			children = (
				DC27E4C12791C00F00C777CC /* PrivacyView.swift */,
				C8D7A1F8A123C59199C182C2 /* ElectrumConfigurationView.swift */,
				DCE77A5727C671D600F0FA24 /* ElectrumAddressSheet.swift */,
				C8D7A2BD01ADA0DE6034AE0F /* TorConfigurationView.swift */,
				DC27E4C32791C58C00C777CC /* PaymentsBackupView.swift */,
			);
			path = privacy;
			sourceTree = "<group>";
		};
		DC27E4CD2791D18600C777CC /* recovery phrase */ = {
			isa = PBXGroup;
			children = (
				DC27E4C92791D17A00C777CC /* RecoveryPhraseView.swift */,
				DC27E4CA2791D17A00C777CC /* CloudBackupView.swift */,
			);
			path = "recovery phrase";
			sourceTree = "<group>";
		};
		DC2DC8662906ABE70079E570 /* display configuration */ = {
			isa = PBXGroup;
			children = (
				C8D7A986A61CCD64FA661B88 /* DisplayConfigurationView.swift */,
				DC2DC8692906AC620079E570 /* FiatCurrencySelector.swift */,
				DC2DC8672906AC0B0079E570 /* BitcoinUnitSelector.swift */,
				DC2CE54F28A52AD90070A2E1 /* RecentPaymentsConfig.swift */,
				DCDAA73F2971C29700B406A8 /* RecentPaymentsSelector.swift */,
				DC63BDF629AEB30C0067A361 /* BackgroundPaymentsConfig.swift */,
				DC63BDF829AEB8180067A361 /* BackgroundPaymentsSelector.swift */,
			);
			path = "display configuration";
			sourceTree = "<group>";
		};
		DC2F431227B696A40006FCC4 /* receive */ = {
			isa = PBXGroup;
			children = (
				53BEFBC93C11EF306B9EB33A /* ReceiveView.swift */,
				DC2F431327B6972C0006FCC4 /* SwapInView.swift */,
				DC2F431B27B69BB20006FCC4 /* ReceiveLightningView.swift */,
				DC2F431527B6983B0006FCC4 /* CopyOptionsSheet.swift */,
				DC2F431727B698E20006FCC4 /* ShareOptionsSheet.swift */,
				DC2F431927B699800006FCC4 /* ModifyInvoiceSheet.swift */,
				DC2F432127B69FAA0006FCC4 /* SwapInDisabledPopover.swift */,
			);
			path = receive;
			sourceTree = "<group>";
		};
		DC46BAEC26CACCF700E760A6 /* kotlin */ = {
			isa = PBXGroup;
			children = (
				DC46BAF226CACCF700E760A6 /* KotlinAssociatedObject.swift */,
				DC0D2EA42939269800284608 /* KotlinExtensions+CloudKit.swift */,
				DC46BAF126CACCF700E760A6 /* KotlinExtensions+Conversion.swift */,
				DC16965E27FE0FAC003DE1DD /* KotlinExtensions+Currency.swift */,
				DC0D2EA62939273B00284608 /* KotlinExtensions+Payments.swift */,
				DC46BAED26CACCF700E760A6 /* KotlinExtensions+Other.swift */,
				DC46BAEE26CACCF700E760A6 /* KotlinFlow.swift */,
				DC46BAF026CACCF700E760A6 /* KotlinFutures.swift */,
				DC71E7342728A5720063613D /* KotlinIdentifiable.swift */,
				DC71E72F2723240E0063613D /* KotlinObservables.swift */,
				DC46BAEF26CACCF700E760A6 /* KotlinPublishers.swift */,
				DC74174A270F332700F7E3E3 /* KotlinTypes.swift */,
			);
			path = kotlin;
			sourceTree = "<group>";
		};
		DC46CB1028D9AA8000C4EAC7 /* content */ = {
			isa = PBXGroup;
			children = (
				DC46CB1128D9AAB000C4EAC7 /* LockState.swift */,
				DCCCEAB428F6DA2A0047871A /* RootView.swift */,
				7555FF82242A565900829871 /* ContentView.swift */,
				DC46CB1528D9F30500C4EAC7 /* LoadingView.swift */,
				DCACF70D256701870009B01E /* LockView.swift */,
			);
			path = content;
			sourceTree = "<group>";
		};
		DC49DA8C258BB85F005BC4BC /* style */ = {
			isa = PBXGroup;
			children = (
				DC1916AF29CB6C1D00917F06 /* Text_CurrencyName.swift */,
				DC49DA8D258BB882005BC4BC /* ScaledButtonStyle.swift */,
				DC48D2C32593DE30008D138C /* TextFieldCurrencyStyler.swift */,
				DC27E4D0279753EC00C777CC /* TextFieldNumberStyler.swift */,
				DC384D7E265BF36600131772 /* StyledString.swift */,
				DCD5FF4226A0D34B009CC666 /* EqualSizes.swift */,
				DCCC7FD426B0A006008ACD9B /* SquareSize.swift */,
				DCAEF8F4276131A600015993 /* CheckboxToggleStyle.swift */,
				DC2CE54C28A3D2F50070A2E1 /* TruncatableView.swift */,
			);
			path = style;
			sourceTree = "<group>";
		};
		DC591A2228D20D3800AE4D0A /* reset wallet */ = {
			isa = PBXGroup;
			children = (
				DCE6FB8B28D0B5F200054511 /* ResetWalletView.swift */,
				DC5F1C4928DDAA49007A55ED /* ResetWalletView_Confirm.swift */,
				DC65D86328E2F7D700686355 /* ResetWalletView_Action.swift */,
			);
			path = "reset wallet";
			sourceTree = "<group>";
		};
		DC5CA4EB28F83C260048A737 /* drain wallet */ = {
			isa = PBXGroup;
			children = (
				DC5CA4EC28F83C3B0048A737 /* DrainWalletView.swift */,
				DC5F1C4728DDA539007A55ED /* DrainWalletView_Confirm.swift */,
				DC5F1C4B28DDF702007A55ED /* DrainWalletView_Action.swift */,
			);
			path = "drain wallet";
			sourceTree = "<group>";
		};
		DC63BDF229AE440A0067A361 /* officers */ = {
			isa = PBXGroup;
			children = (
				DC641C6C2820826000862DCD /* AppMigration.swift */,
				DCD7E0AB28EC32CB009C30E5 /* BusinessManager.swift */,
				DC63BDF329AE44380067A361 /* NotificationsManager.swift */,
				DCD7E0AE28EC3C0D009C30E5 /* WatchTower.swift */,
				DC175C1B28F008AE0086B9A6 /* WalletReset.swift */,
			);
			path = officers;
			sourceTree = "<group>";
		};
		DC641C6F2820882E00862DCD /* prefs */ = {
			isa = PBXGroup;
			children = (
				DC18C417256FE22300A2D083 /* Prefs.swift */,
				DCB4108629028EF900CE4FF9 /* Prefs+BackupSeed.swift */,
				DC641C7F2821767D00862DCD /* Prefs+BackupTransactions.swift */,
				DC641C702820889C00862DCD /* GroupPrefs.swift */,
				DCB876312735AAB500657570 /* UserDefaults+Codable.swift */,
				DCB8762F2735AA7300657570 /* UserDefaults+Serialization.swift */,
			);
			path = prefs;
			sourceTree = "<group>";
		};
		DC71E7312728643C0063613D /* tools */ = {
			isa = PBXGroup;
			children = (
				DC1706D826A71D8E00BAFCD0 /* UnlockErrorView.swift */,
				DC71E7322728645B0063613D /* CurrencyConverterView.swift */,
				DC09086225B626B300A46136 /* AppStatusPopover.swift */,
<<<<<<< HEAD
=======
				DC87806E292D69C90061715B /* IncomingDepositPopover.swift */,
>>>>>>> 7837b264
			);
			path = tools;
			sourceTree = "<group>";
		};
		DC72C31725A3CF87008A927A /* Frameworks */ = {
			isa = PBXGroup;
			children = (
				DCC9D99B267BEB3D00EA36DD /* CloudKit.framework */,
			);
			name = Frameworks;
			sourceTree = "<group>";
		};
		DC99E94725BA258C00FB20F7 /* html */ = {
			isa = PBXGroup;
			children = (
				DC14213F261E72E40075857A /* AnyHTML.swift */,
				DC142134261E72320075857A /* AboutHTML.swift */,
				DC9E7EC22A12955300A5F1D0 /* LiquidityHTML.swift */,
				DC99E94825BA258C00FB20F7 /* about.html */,
				DC9E7EC82A1295B100A5F1D0 /* liquidity.html */,
				DC99E95625BA2BA800FB20F7 /* common.css */,
			);
			path = html;
			sourceTree = "<group>";
		};
		DCA3B41A2A5220A200E6B231 /* notifications */ = {
			isa = PBXGroup;
			children = (
				DC355E1C2A4398A8008E8A8E /* NoticeBox.swift */,
				DC355E242A45FDD3008E8A8E /* NoticeMonitor.swift */,
				DC355E1E2A44A235008E8A8E /* NotificationCell.swift */,
				DC355E202A44D838008E8A8E /* NotificationsView.swift */,
			);
			path = notifications;
			sourceTree = "<group>";
		};
		DCA6DEC42829BD060073C658 /* xpc */ = {
			isa = PBXGroup;
			children = (
				DCA6DEC52829BDEB0073C658 /* CrossProcessCommunication.swift */,
			);
			path = xpc;
			sourceTree = "<group>";
		};
		DCAC9FC42968793D0098D769 /* compatibility */ = {
			isa = PBXGroup;
			children = (
				DC6CF35A2938F32E001837EE /* ListBackgroundColor.swift */,
				DCAC9FC229675E1A0098D769 /* NavigationWrapper.swift */,
				DCAC9FC5296879770098D769 /* NavigationStackDestination.swift */,
			);
			path = compatibility;
			sourceTree = "<group>";
		};
		DCACF6DF2566CEC40009B01E /* advanced */ = {
			isa = PBXGroup;
			children = (
				DC27E4C02791BFFC00C777CC /* privacy */,
				53BEF0A8669F9379E4E4596F /* logs */,
				DCFFAADC2900218B004E3C11 /* channels */,
				DC591A2228D20D3800AE4D0A /* reset wallet */,
			);
			path = advanced;
			sourceTree = "<group>";
		};
		DCACF6E02566CEC40009B01E /* general */ = {
			isa = PBXGroup;
			children = (
				C8D7A2327BC90150A3E1493D /* AboutView.swift */,
<<<<<<< HEAD
				DC0732EB263CA6C3004CB88D /* PaymentOptionsView.swift */,
				DC2DC8662906ABE70079E570 /* display configuration */,
				DC27E4CD2791D18600C777CC /* recovery phrase */,
=======
				DC2DC8662906ABE70079E570 /* display configuration */,
				DCB30E512A0A948000E7D7A2 /* WalletInfoView.swift */,
				DC27E4CD2791D18600C777CC /* recovery phrase */,
				DCB30E552A0C2FB400E7D7A2 /* payment options */,
>>>>>>> 7837b264
				DC5CA4EB28F83C260048A737 /* drain wallet */,
			);
			path = general;
			sourceTree = "<group>";
		};
		DCACF6E42566CF850009B01E /* security */ = {
			isa = PBXGroup;
			children = (
				DCACF7082566D0F00009B01E /* AppAccessView.swift */,
			);
			path = security;
			sourceTree = "<group>";
		};
		DCACF6EE2566D0A60009B01E /* extensions */ = {
			isa = PBXGroup;
			children = (
				DCEE3E532931446A00EB4DFF /* Collections+AsInt.swift */,
				DCACF6EF2566D0A60009B01E /* Data+Hexadecimal.swift */,
				DC422F3229392ABD00E72253 /* Date+Format.swift */,
				DCB493CC269F8531001B0F09 /* Int+TimeInterval.swift */,
				DC422F3429392B0500E72253 /* Int+ToDate.swift */,
				DCB493CA269F3B05001B0F09 /* Result+Deugly.swift */,
				DC59377027516296003B4B53 /* Sequence+Sum.swift */,
				DC09085725B5E43900A46136 /* String+VersionComparison.swift */,
				DC384D82265C32F100131772 /* TextField+Verbatim.swift */,
				DC89857E25914747007B253F /* UIApplicationState+Phoenix.swift */,
				DC5A935229846043004F19FD /* FileHandle+Async.swift */,
				DC2CE3AE29AFEB0500BA0B00 /* Bundle+Icon.swift */,
			);
			path = extensions;
			sourceTree = "<group>";
		};
		DCACF6F42566D0BA0009B01E /* security */ = {
			isa = PBXGroup;
			children = (
				DCA6DECF282AB7E20073C658 /* KeychainConstants.swift */,
				DCA6DECB282AAA740073C658 /* SharedSecurity.swift */,
				DCACF6F72566D0BA0009B01E /* AppSecurity.swift */,
				DCACF6F82566D0BA0009B01E /* SecurityFile.swift */,
				DC99E90825B78FA800FB20F7 /* EnabledSecurity.swift */,
				DCACF6F62566D0BA0009B01E /* GenericPasswordStore.swift */,
				DCACF6F92566D0BA0009B01E /* GenericPasswordConvertible.swift */,
				DCACF6F52566D0BA0009B01E /* KeyStoreError.swift */,
				DCE77A5527C5240500F0FA24 /* TLSConnectionCheck.swift */,
			);
			path = security;
			sourceTree = "<group>";
		};
		DCB0DB84255AE42F005B29C8 /* phoenix-ios-framework */ = {
			isa = PBXGroup;
			children = (
			);
			path = "phoenix-ios-framework";
			sourceTree = "<group>";
		};
		DCB30E552A0C2FB400E7D7A2 /* payment options */ = {
			isa = PBXGroup;
			children = (
				DC0732EB263CA6C3004CB88D /* PaymentOptionsView.swift */,
				DCB30E562A0C2FF900E7D7A2 /* MaxFeeConfiguration.swift */,
				DCB30E582A0C3F8200E7D7A2 /* LiquidityPolicyView.swift */,
				DC39A2652A12C04D00F59E39 /* LiquidityPolicyHelp.swift */,
			);
			path = "payment options";
			sourceTree = "<group>";
		};
		DCB511C8281AED58001BC525 /* phoenix-notifySrvExt */ = {
			isa = PBXGroup;
			children = (
				DC641C6E282085F500862DCD /* phoenix-notifySrvExt.entitlements */,
				DCB511C9281AED58001BC525 /* NotificationService.swift */,
				DC9545C329490321008FCEF4 /* NotificationContent.swift */,
				DC641C6A2820803100862DCD /* PhoenixManager.swift */,
				DC32FB3429A3D3FE009912AC /* XpcManager.swift */,
				DCB511CB281AED58001BC525 /* Info.plist */,
			);
			path = "phoenix-notifySrvExt";
			sourceTree = "<group>";
		};
		DCB5D2DD280879160020B8F5 /* environment */ = {
			isa = PBXGroup;
			children = (
				DCD7E0F028ED89A0009C30E5 /* GlobalEnvironment.swift */,
				DCAC5B6F27726FC80077BB98 /* DeepLink.swift */,
				DCB5D2DE280879460020B8F5 /* DeviceInfo.swift */,
			);
			path = environment;
			sourceTree = "<group>";
		};
		DCC9D998267BD26D00EA36DD /* sync */ = {
			isa = PBXGroup;
			children = (
				DCEFD921276A796800001767 /* SyncManager.swift */,
				DCBA371A2758076F00610EC8 /* SyncSeedManager.swift */,
				DCE7232F27B167240017CF56 /* SyncSeedManager_Actor.swift */,
				DCAEF8D8275E69B000015993 /* SyncSeedManager_State.swift */,
				DCC9D999267BD28600EA36DD /* SyncTxManager.swift */,
				DCE7232D27AD68CD0017CF56 /* SyncTxManager_Actor.swift */,
				DCB493CE269F859E001B0F09 /* SyncTxManager_State.swift */,
				DCB493D0269F890D001B0F09 /* SyncTxManager_PendingSettings.swift */,
			);
			path = sync;
			sourceTree = "<group>";
		};
		DCCD045B27EE0101007D57A5 /* inspect */ = {
			isa = PBXGroup;
			children = (
				53BEF4DAE061532668494988 /* PaymentView.swift */,
				DCCD045E27EE0301007D57A5 /* SummaryView.swift */,
				DCCD046027EE045C007D57A5 /* DetailsView.swift */,
				DCCD045C27EE0173007D57A5 /* EditInfoView.swift */,
				DCCD046227EE04E1007D57A5 /* WalletPaymentExtensions.swift */,
			);
			path = inspect;
			sourceTree = "<group>";
		};
		DCD1208528663F2D00EB39C5 /* transactions */ = {
			isa = PBXGroup;
			children = (
				DCD1208628663F4A00EB39C5 /* TransactionsView.swift */,
				DCB410882902D5BF00CE4FF9 /* PaymentsSection.swift */,
				DCEE8997288605FD00FE42DD /* PaymentCell.swift */,
				DC82EED529789853007A5853 /* TxHistoryExporter.swift */,
			);
			path = transactions;
			sourceTree = "<group>";
		};
		DCDD9ECC28637390001800A3 /* main */ = {
			isa = PBXGroup;
			children = (
				DCDD9ECA28637242001800A3 /* MainView.swift */,
				DCDD9ECF286377B7001800A3 /* MainView_Big.swift */,
				DCDD9ED1286377C5001800A3 /* MainView_Small.swift */,
				53BEFE171C182513A5762686 /* HomeView.swift */,
				DCDD9ED528637FD7001800A3 /* AppStatusButton.swift */,
				DCDD9ED328637EBB001800A3 /* ToolsButton.swift */,
				DC4864D929D4E52C00ACD539 /* BgRefreshDisabledPopover.swift */,
			);
			path = main;
			sourceTree = "<group>";
		};
		DCFA8757260E6DFF00AE8953 /* onboarding */ = {
			isa = PBXGroup;
			children = (
				DCFA876C260E91E600AE8953 /* IntroContainer.swift */,
				DCFA8758260E6F2E00AE8953 /* IntroView.swift */,
				C8D7A209301A31C14A982ECD /* InitializationView.swift */,
				DC5EE4C827679C6300A3035C /* RestoreView.swift */,
				C8D7A44147508AA19378B739 /* ManualRestoreView.swift */,
			);
			path = onboarding;
			sourceTree = "<group>";
		};
		DCFFAADC2900218B004E3C11 /* channels */ = {
			isa = PBXGroup;
			children = (
				53BEF648B3A03C66B611BC06 /* ChannelsConfigurationView.swift */,
<<<<<<< HEAD
=======
				DCA5391B29F7202F001BD3D5 /* ChannelInfoPopup.swift */,
>>>>>>> 7837b264
				DC9B8EE125D72CC200E13818 /* ForceCloseChannelsView.swift */,
			);
			path = channels;
			sourceTree = "<group>";
		};
/* End PBXGroup section */

/* Begin PBXNativeTarget section */
		7555FF7A242A565900829871 /* phoenix-ios */ = {
			isa = PBXNativeTarget;
			buildConfigurationList = 7555FFA5242A565B00829871 /* Build configuration list for PBXNativeTarget "phoenix-ios" */;
			buildPhases = (
				7555FF77242A565900829871 /* Sources */,
				7555FF78242A565900829871 /* Frameworks */,
				7555FF79242A565900829871 /* Resources */,
				F43B86AD24A49FA7004C1291 /* Embed Frameworks */,
				DCB511B0281AECF8001BC525 /* Embed Foundation Extensions */,
			);
			buildRules = (
			);
			dependencies = (
				DCB0DBB0255AEE0E005B29C8 /* PBXTargetDependency */,
				DCB511CD281AED58001BC525 /* PBXTargetDependency */,
			);
			name = "phoenix-ios";
			packageProductDependencies = (
				DC72C31825A3CF87008A927A /* FirebaseMessaging */,
				DC46BAE326C6FDD300E760A6 /* CircularCheckmarkProgress */,
				DC39D4E4286B4A7E0030F18D /* Popovers */,
				DCA5391929F1DDE7001BD3D5 /* SegmentedPicker */,
			);
			productName = "phoenix-ios";
			productReference = 7555FF7B242A565900829871 /* Phoenix.app */;
			productType = "com.apple.product-type.application";
		};
		7555FF90242A565B00829871 /* phoenix-iosTests */ = {
			isa = PBXNativeTarget;
			buildConfigurationList = 7555FFA8242A565B00829871 /* Build configuration list for PBXNativeTarget "phoenix-iosTests" */;
			buildPhases = (
				7555FF8D242A565B00829871 /* Sources */,
				7555FF8E242A565B00829871 /* Frameworks */,
				7555FF8F242A565B00829871 /* Resources */,
			);
			buildRules = (
			);
			dependencies = (
				7555FF93242A565B00829871 /* PBXTargetDependency */,
			);
			name = "phoenix-iosTests";
			productName = "phoenix-iosTests";
			productReference = 7555FF91242A565B00829871 /* phoenix-iosTests.xctest */;
			productType = "com.apple.product-type.bundle.unit-test";
		};
		7555FF9B242A565B00829871 /* phoenix-iosUITests */ = {
			isa = PBXNativeTarget;
			buildConfigurationList = 7555FFAB242A565B00829871 /* Build configuration list for PBXNativeTarget "phoenix-iosUITests" */;
			buildPhases = (
				7555FF98242A565B00829871 /* Sources */,
				7555FF99242A565B00829871 /* Frameworks */,
				7555FF9A242A565B00829871 /* Resources */,
			);
			buildRules = (
			);
			dependencies = (
				7555FF9E242A565B00829871 /* PBXTargetDependency */,
			);
			name = "phoenix-iosUITests";
			productName = "phoenix-iosUITests";
			productReference = 7555FF9C242A565B00829871 /* phoenix-iosUITests.xctest */;
			productType = "com.apple.product-type.bundle.ui-testing";
		};
		DCB0DB82255AE42F005B29C8 /* phoenix-ios-framework */ = {
			isa = PBXNativeTarget;
			buildConfigurationList = DCB0DB8C255AE42F005B29C8 /* Build configuration list for PBXNativeTarget "phoenix-ios-framework" */;
			buildPhases = (
				DCB0DB95255AE43E005B29C8 /* ShellScript */,
				DCB0DB9F255AE6F1005B29C8 /* ShellScript */,
			);
			buildRules = (
			);
			dependencies = (
			);
			name = "phoenix-ios-framework";
			packageProductDependencies = (
				DCA5391829F1DAA3001BD3D5 /* SegmentedPicker */,
			);
			productName = "phoenix-ios-framework";
			productReference = DCB0DB83255AE42F005B29C8 /* PhoenixShared.framework */;
			productType = "com.apple.product-type.framework";
		};
		DCB511C6281AED58001BC525 /* phoenix-notifySrvExt */ = {
			isa = PBXNativeTarget;
			buildConfigurationList = DCB511CF281AED58001BC525 /* Build configuration list for PBXNativeTarget "phoenix-notifySrvExt" */;
			buildPhases = (
				DCB511C3281AED58001BC525 /* Sources */,
				DCB511C4281AED58001BC525 /* Frameworks */,
				DCB511C5281AED58001BC525 /* Resources */,
			);
			buildRules = (
			);
			dependencies = (
				DC641C692820786600862DCD /* PBXTargetDependency */,
			);
			name = "phoenix-notifySrvExt";
			productName = "phoenix-notifySrvExt";
			productReference = DCB511C7281AED58001BC525 /* phoenix-notifySrvExt.appex */;
			productType = "com.apple.product-type.app-extension";
		};
/* End PBXNativeTarget section */

/* Begin PBXProject section */
		7555FF73242A565900829871 /* Project object */ = {
			isa = PBXProject;
			attributes = {
				LastSwiftUpdateCheck = 1330;
				LastUpgradeCheck = 1400;
				ORGANIZATIONNAME = Acinq;
				TargetAttributes = {
					7555FF7A242A565900829871 = {
						CreatedOnToolsVersion = 11.3.1;
					};
					7555FF90242A565B00829871 = {
						CreatedOnToolsVersion = 11.3.1;
						TestTargetID = 7555FF7A242A565900829871;
					};
					7555FF9B242A565B00829871 = {
						CreatedOnToolsVersion = 11.3.1;
						TestTargetID = 7555FF7A242A565900829871;
					};
					DCB0DB82255AE42F005B29C8 = {
						CreatedOnToolsVersion = 12.1;
					};
					DCB511C6281AED58001BC525 = {
						CreatedOnToolsVersion = 13.3;
					};
				};
			};
			buildConfigurationList = 7555FF76242A565900829871 /* Build configuration list for PBXProject "phoenix-ios" */;
			compatibilityVersion = "Xcode 9.3";
			developmentRegion = en;
			hasScannedForEncodings = 0;
			knownRegions = (
				en,
				Base,
				fr,
				es,
				cs,
				ar,
			);
			mainGroup = 7555FF72242A565900829871;
			packageReferences = (
				DC72C2EA25A3CADC008A927A /* XCRemoteSwiftPackageReference "firebase-ios-sdk" */,
				DC46BAE226C6FDD300E760A6 /* XCRemoteSwiftPackageReference "CircularCheckmarkProgress" */,
				DC39D4E3286B4A7E0030F18D /* XCRemoteSwiftPackageReference "Popovers" */,
				DCA5391729F1DAA3001BD3D5 /* XCRemoteSwiftPackageReference "SwiftySegmentedPicker" */,
			);
			productRefGroup = 7555FF7C242A565900829871 /* Products */;
			projectDirPath = "";
			projectRoot = "";
			targets = (
				DCB0DB82255AE42F005B29C8 /* phoenix-ios-framework */,
				7555FF7A242A565900829871 /* phoenix-ios */,
				7555FF90242A565B00829871 /* phoenix-iosTests */,
				7555FF9B242A565B00829871 /* phoenix-iosUITests */,
				DCB511C6281AED58001BC525 /* phoenix-notifySrvExt */,
			);
		};
/* End PBXProject section */

/* Begin PBXResourcesBuildPhase section */
		7555FF79242A565900829871 /* Resources */ = {
			isa = PBXResourcesBuildPhase;
			buildActionMask = 2147483647;
			files = (
				DC99E94D25BA258C00FB20F7 /* about.html in Resources */,
				DC2CFA93273C7874007AACB9 /* Currencies.strings in Resources */,
				DC5AF4572677BBF7003C911B /* Localizable.strings in Resources */,
				7555FF8B242A565B00829871 /* LaunchScreen.storyboard in Resources */,
				DC9E7EC62A1295B100A5F1D0 /* liquidity.html in Resources */,
				DC99E95825BA2BA800FB20F7 /* common.css in Resources */,
				7555FF88242A565B00829871 /* Preview Assets.xcassets in Resources */,
				DC67654E25655D93004D4263 /* Colors.xcassets in Resources */,
				DC72C2F125A3CBD6008A927A /* GoogleService-Info.plist in Resources */,
				DC34399F276CEFB600CAA73A /* Assets.xcassets in Resources */,
				DC5AF4542677BBF7003C911B /* InfoPlist.strings in Resources */,
			);
			runOnlyForDeploymentPostprocessing = 0;
		};
		7555FF8F242A565B00829871 /* Resources */ = {
			isa = PBXResourcesBuildPhase;
			buildActionMask = 2147483647;
			files = (
			);
			runOnlyForDeploymentPostprocessing = 0;
		};
		7555FF9A242A565B00829871 /* Resources */ = {
			isa = PBXResourcesBuildPhase;
			buildActionMask = 2147483647;
			files = (
			);
			runOnlyForDeploymentPostprocessing = 0;
		};
		DCB511C5281AED58001BC525 /* Resources */ = {
			isa = PBXResourcesBuildPhase;
			buildActionMask = 2147483647;
			files = (
			);
			runOnlyForDeploymentPostprocessing = 0;
		};
/* End PBXResourcesBuildPhase section */

/* Begin PBXShellScriptBuildPhase section */
		DCB0DB95255AE43E005B29C8 /* ShellScript */ = {
			isa = PBXShellScriptBuildPhase;
			alwaysOutOfDate = 1;
			buildActionMask = 2147483647;
			files = (
			);
			inputFileListPaths = (
			);
			inputPaths = (
			);
			outputFileListPaths = (
			);
			outputPaths = (
				"$SRCROOT/../phoenix-shared/build/xcode-frameworks/$CONFIGURATION/$SDK_NAME/PhoenixShared.framework",
				"$SRCROOT/../phoenix-shared/build/xcode-frameworks/$CONFIGURATION/$SDK_NAME/PhoenixShared.framework.dSYM",
			);
			runOnlyForDeploymentPostprocessing = 0;
			shellPath = /bin/sh;
			shellScript = "cd \"$SRCROOT/..\"\necho ./gradlew embedAndSignAppleFrameworkForXcode\n./gradlew embedAndSignAppleFrameworkForXcode\n";
		};
		DCB0DB9F255AE6F1005B29C8 /* ShellScript */ = {
			isa = PBXShellScriptBuildPhase;
			buildActionMask = 2147483647;
			files = (
			);
			inputFileListPaths = (
			);
			inputPaths = (
				"$SRCROOT/../phoenix-shared/build/xcode-frameworks/$CONFIGURATION/$SDK_NAME/PhoenixShared.framework",
				"$SRCROOT/../phoenix-shared/build/xcode-frameworks/$CONFIGURATION/$SDK_NAME/PhoenixShared.framework.dSYM",
			);
			outputFileListPaths = (
			);
			outputPaths = (
				$BUILT_PRODUCTS_DIR/$FULL_PRODUCT_NAME/PhoenixShared.framework,
				$BUILT_PRODUCTS_DIR/$FULL_PRODUCT_NAME/PhoenixShared.framework.dSYM,
			);
			runOnlyForDeploymentPostprocessing = 0;
			shellPath = /bin/sh;
<<<<<<< HEAD
			shellScript = "SrcFrmk=\"$SRCROOT/../phoenix-shared/build/xcode-frameworks/$CONFIGURATION/$SDK_NAME/PhoenixShared.framework\"\necho \"SrcFrmk = $SrcFrmk\"\n\nDstFrmk=\"$BUILT_PRODUCTS_DIR/$FULL_PRODUCT_NAME\"\necho \"DstFrmk = $DstFrmk\"\n\necho \"rm -R $DstFrmk/Frameworks\"\nrm -R \"$DstFrmk/Frameworks\"\n\necho \"cp -R $SrcFrmk/ $DstFrmk/\"\ncp -R \"$SrcFrmk/\" \"$DstFrmk/\"\n\necho \"cp -R $SrcFrmk.dSYM/ $DstFrmk.dSYM/\"\ncp -R \"$SrcFrmk.dSYM/\" \"$DstFrmk.dSYM/\"\n";
=======
			shellScript = "SrcFrmk=\"$SRCROOT/../phoenix-shared/build/xcode-frameworks/$CONFIGURATION/$SDK_NAME/PhoenixShared.framework\"\necho \"SrcFrmk = $SrcFrmk\"\n\nDstFrmk=\"$BUILT_PRODUCTS_DIR/$FULL_PRODUCT_NAME\"\necho \"DstFrmk = $DstFrmk\"\n\necho \"cp -R $SrcFrmk/ $DstFrmk/\"\ncp -R \"$SrcFrmk/\" \"$DstFrmk/\"\n\necho \"cp -R $SrcFrmk.dSYM/ $DstFrmk.dSYM/\"\ncp -R \"$SrcFrmk.dSYM/\" \"$DstFrmk.dSYM/\"\n";
>>>>>>> 7837b264
		};
/* End PBXShellScriptBuildPhase section */

/* Begin PBXSourcesBuildPhase section */
		7555FF77242A565900829871 /* Sources */ = {
			isa = PBXSourcesBuildPhase;
			buildActionMask = 2147483647;
			files = (
				DC09085825B5E43900A46136 /* String+VersionComparison.swift in Sources */,
<<<<<<< HEAD
=======
				DC355E212A44D838008E8A8E /* NotificationsView.swift in Sources */,
>>>>>>> 7837b264
				DC63BDF729AEB30C0067A361 /* BackgroundPaymentsConfig.swift in Sources */,
				DC67E40B27F3798600496C04 /* AnimatedMenu.swift in Sources */,
				DC2F431627B6983B0006FCC4 /* CopyOptionsSheet.swift in Sources */,
				DCACF6FE2566D0BA0009B01E /* GenericPasswordConvertible.swift in Sources */,
				DC33369826BAF721000E3F49 /* ShortSheet.swift in Sources */,
				DC99E90925B78FA800FB20F7 /* EnabledSecurity.swift in Sources */,
				DCB493CF269F859E001B0F09 /* SyncTxManager_State.swift in Sources */,
				DC82EED629789853007A5853 /* TxHistoryExporter.swift in Sources */,
<<<<<<< HEAD
=======
				DC9E7EC32A12955300A5F1D0 /* LiquidityHTML.swift in Sources */,
>>>>>>> 7837b264
				7555FF7F242A565900829871 /* AppDelegate.swift in Sources */,
				DC74174B270F332700F7E3E3 /* KotlinTypes.swift in Sources */,
				DC142135261E72320075857A /* AboutHTML.swift in Sources */,
				DCEE8998288605FD00FE42DD /* PaymentCell.swift in Sources */,
				DCDD9ED428637EBB001800A3 /* ToolsButton.swift in Sources */,
				DCDD9ED0286377B7001800A3 /* MainView_Big.swift in Sources */,
<<<<<<< HEAD
=======
				DC355E1F2A44A235008E8A8E /* NotificationCell.swift in Sources */,
>>>>>>> 7837b264
				DC1706D926A71D8E00BAFCD0 /* UnlockErrorView.swift in Sources */,
				DC2DC8682906AC0B0079E570 /* BitcoinUnitSelector.swift in Sources */,
				DC118C0027B4523B0080BBAC /* CommentSheet.swift in Sources */,
				DC355E1D2A4398A8008E8A8E /* NoticeBox.swift in Sources */,
				7555FF81242A565900829871 /* SceneDelegate.swift in Sources */,
				DCC9D99A267BD28600EA36DD /* SyncTxManager.swift in Sources */,
				DCE9F95728412A9D005E03ED /* PaymentSummaryView.swift in Sources */,
				DCB876302735AA7300657570 /* UserDefaults+Serialization.swift in Sources */,
				DC5F1C4C28DDF702007A55ED /* DrainWalletView_Action.swift in Sources */,
				DCE1E5FA26418183005465B8 /* Toast.swift in Sources */,
				DC81B79F25BF2AA200F5A52C /* MVI.swift in Sources */,
				7555FF83242A565900829871 /* ContentView.swift in Sources */,
				DCB876322735AAB500657570 /* UserDefaults+Codable.swift in Sources */,
				DCD777D226DE9FE800979A12 /* DelayedSave.swift in Sources */,
				DCEE3E542931446A00EB4DFF /* Collections+AsInt.swift in Sources */,
				DCACF70E256701870009B01E /* LockView.swift in Sources */,
				DC63BDF929AEB8180067A361 /* BackgroundPaymentsSelector.swift in Sources */,
<<<<<<< HEAD
=======
				DCB30E542A0AABAF00E7D7A2 /* InfoPopoverWindow.swift in Sources */,
>>>>>>> 7837b264
				DCA6DEC62829BDEB0073C658 /* CrossProcessCommunication.swift in Sources */,
				DC682FE8258175CE00CA1114 /* Popover.swift in Sources */,
				DC1844032A2690BB004D9578 /* MinerFeeSheet.swift in Sources */,
				DC39A2662A12C04D00F59E39 /* LiquidityPolicyHelp.swift in Sources */,
				DCACF6FA2566D0BA0009B01E /* KeyStoreError.swift in Sources */,
				DC0E31BB26EFDED4002071C6 /* VSlider.swift in Sources */,
				DC27E4CB2791D17A00C777CC /* RecoveryPhraseView.swift in Sources */,
				DCB410892902D5BF00CE4FF9 /* PaymentsSection.swift in Sources */,
				DCA6DED0282AB7E20073C658 /* KeychainConstants.swift in Sources */,
				DCACF6FC2566D0BA0009B01E /* AppSecurity.swift in Sources */,
				DCCD045D27EE0173007D57A5 /* EditInfoView.swift in Sources */,
				DC2DC86A2906AC620079E570 /* FiatCurrencySelector.swift in Sources */,
				DC1D2B4B2593EB860036AD38 /* Currency.swift in Sources */,
				DC118C0627B4557D0080BBAC /* ValidateView.swift in Sources */,
				DC118C0827B457520080BBAC /* FetchActivityNotice.swift in Sources */,
				DCD7E0AC28EC32CB009C30E5 /* BusinessManager.swift in Sources */,
				DC4864DA29D4E52C00ACD539 /* BgRefreshDisabledPopover.swift in Sources */,
				DCE7233027B167240017CF56 /* SyncSeedManager_Actor.swift in Sources */,
				DCBA371B2758076F00610EC8 /* SyncSeedManager.swift in Sources */,
				DC39D4F12874DDF40030F18D /* View+If.swift in Sources */,
				53BEFD54160278C5E393E319 /* HomeView.swift in Sources */,
				DCD1208728663F4A00EB39C5 /* TransactionsView.swift in Sources */,
				DC118BFC27B4504B0080BBAC /* ScanView.swift in Sources */,
				DC46BAF326CACCF700E760A6 /* KotlinExtensions+Other.swift in Sources */,
				DC2F432227B69FAA0006FCC4 /* SwapInDisabledPopover.swift in Sources */,
				53BEF90975122B844248569C /* ReceiveView.swift in Sources */,
				DC118C0427B454720080BBAC /* PaymentInFlightView.swift in Sources */,
				DCB5D2DF280879460020B8F5 /* DeviceInfo.swift in Sources */,
				DCACF6FB2566D0BA0009B01E /* GenericPasswordStore.swift in Sources */,
				DC48D2C42593DE30008D138C /* TextFieldCurrencyStyler.swift in Sources */,
				DC18C41D256FF91100A2D083 /* Utils.swift in Sources */,
				53BEFF4EDB40975C2123C63D /* ui.swift in Sources */,
				DCACF6FD2566D0BA0009B01E /* SecurityFile.swift in Sources */,
				DC118C0C27B561210080BBAC /* CurrencyAmount.swift in Sources */,
				DC46BAF726CACCF700E760A6 /* KotlinExtensions+Conversion.swift in Sources */,
				DC9545C5294905FB008FCEF4 /* NotificationContent.swift in Sources */,
				DC142140261E72E40075857A /* AnyHTML.swift in Sources */,
				DC2CE3AF29AFEB0500BA0B00 /* Bundle+Icon.swift in Sources */,
				DC1916B029CB6C1D00917F06 /* Text_CurrencyName.swift in Sources */,
				DCD7E0AF28EC3C0D009C30E5 /* WatchTower.swift in Sources */,
				DCB493CB269F3B06001B0F09 /* Result+Deugly.swift in Sources */,
				DCA5391629F047C6001BD3D5 /* ComingSoonView.swift in Sources */,
				DC71E7302723240E0063613D /* KotlinObservables.swift in Sources */,
				DC0D2EA52939269800284608 /* KotlinExtensions+CloudKit.swift in Sources */,
<<<<<<< HEAD
				DC384D7F265BF36600131772 /* StyledString.swift in Sources */,
				DC5F1C4A28DDAA49007A55ED /* ResetWalletView_Confirm.swift in Sources */,
=======
				DC355E232A45FAF2008E8A8E /* NestedObservableObject.swift in Sources */,
				DC384D7F265BF36600131772 /* StyledString.swift in Sources */,
				DC5F1C4A28DDAA49007A55ED /* ResetWalletView_Confirm.swift in Sources */,
				DC1B325029FC3D5900F7F45F /* OnChainDetails.swift in Sources */,
>>>>>>> 7837b264
				DC39D4E7286BB2130030F18D /* PaymentLayerChoice.swift in Sources */,
				DCAC9FC6296879770098D769 /* NavigationStackDestination.swift in Sources */,
				DC27E4C22791C00F00C777CC /* PrivacyView.swift in Sources */,
				DC46BAF626CACCF700E760A6 /* KotlinFutures.swift in Sources */,
				DC641C7E2821744000862DCD /* Currency+CurrencyPrefs.swift in Sources */,
				DC175C1C28F008AE0086B9A6 /* WalletReset.swift in Sources */,
				53BEF981E71E3087871890F9 /* SendView.swift in Sources */,
				DC1D2B502594CE900036AD38 /* FormattedAmount.swift in Sources */,
				DC18C418256FE22300A2D083 /* Prefs.swift in Sources */,
				DCAEF8F5276131A600015993 /* CheckboxToggleStyle.swift in Sources */,
				DC641C712820889C00862DCD /* GroupPrefs.swift in Sources */,
				DC63BDF429AE44380067A361 /* NotificationsManager.swift in Sources */,
<<<<<<< HEAD
				DC118BFA27B44F840080BBAC /* PriceSliderSheet.swift in Sources */,
=======
				DC118BFA27B44F840080BBAC /* TipSliderSheet.swift in Sources */,
>>>>>>> 7837b264
				DC2F431827B698E20006FCC4 /* ShareOptionsSheet.swift in Sources */,
				DC72C33425A51AAC008A927A /* CurrencyPrefs.swift in Sources */,
				DCE6FB8C28D0B5F200054511 /* ResetWalletView.swift in Sources */,
				DCE7232E27AD68CD0017CF56 /* SyncTxManager_Actor.swift in Sources */,
				DC16965F27FE0FAC003DE1DD /* KotlinExtensions+Currency.swift in Sources */,
				DC422F3329392ABD00E72253 /* Date+Format.swift in Sources */,
				DCEFD922276A796800001767 /* SyncManager.swift in Sources */,
				DC2F431C27B69BB20006FCC4 /* ReceiveLightningView.swift in Sources */,
				53BEF4D5663CD782DC63DF63 /* AppColors.swift in Sources */,
				DC27E4CC2791D17A00C777CC /* CloudBackupView.swift in Sources */,
				DC118BFE27B451890080BBAC /* MetadataSheet.swift in Sources */,
				DCFD079126D84A380020DD8E /* HorizontalActivity.swift in Sources */,
				DC641C6D2820826000862DCD /* AppMigration.swift in Sources */,
				DC08A51827FB39530041603B /* AnimatedChevron.swift in Sources */,
				C8D7ABC95B979B59AF5A7CA7 /* InitializationView.swift in Sources */,
				DC89857F25914747007B253F /* UIApplicationState+Phoenix.swift in Sources */,
				DCFC72042862237400D6B293 /* Asserts.swift in Sources */,
				DCCD046127EE045C007D57A5 /* DetailsView.swift in Sources */,
				DC6CF35B2938F32E001837EE /* ListBackgroundColor.swift in Sources */,
				DC641C82282188E700862DCD /* Utils+CurrencyPrefs.swift in Sources */,
				DC5F1C4828DDA539007A55ED /* DrainWalletView_Confirm.swift in Sources */,
				DC641C802821767D00862DCD /* Prefs+BackupTransactions.swift in Sources */,
				DC46BAF426CACCF700E760A6 /* KotlinFlow.swift in Sources */,
				DCB493CD269F8531001B0F09 /* Int+TimeInterval.swift in Sources */,
				DC118C0227B453110080BBAC /* PaymentRequestedView.swift in Sources */,
				DC422F3529392B0500E72253 /* Int+ToDate.swift in Sources */,
				DC384D83265C32F100131772 /* TextField+Verbatim.swift in Sources */,
				DCFA8759260E6F2E00AE8953 /* IntroView.swift in Sources */,
				C8D7A84CCF914B08BDB03BE6 /* ManualRestoreView.swift in Sources */,
				DCCD046327EE04E1007D57A5 /* WalletPaymentExtensions.swift in Sources */,
				DC9B8EE225D72CC200E13818 /* ForceCloseChannelsView.swift in Sources */,
				53BEFFEBEA9EBE7B27B53AF4 /* PaymentView.swift in Sources */,
				C8D7A74B29EAFF2EBD73BC6B /* ConfigurationView.swift in Sources */,
				DC46BAF826CACCF700E760A6 /* KotlinAssociatedObject.swift in Sources */,
				DC0994B0263A074C003031CA /* InfoGrid.swift in Sources */,
				DC46BAF526CACCF700E760A6 /* KotlinPublishers.swift in Sources */,
				C8D7ABB189B14D3104ABB50D /* AboutView.swift in Sources */,
				DCCD045F27EE0301007D57A5 /* SummaryView.swift in Sources */,
				C8D7AA4B09B32AD99C88BB5E /* DisplayConfigurationView.swift in Sources */,
				DCE77A5827C671D600F0FA24 /* ElectrumAddressSheet.swift in Sources */,
				DC384D81265C12B700131772 /* Cache.swift in Sources */,
<<<<<<< HEAD
=======
				DCB30E592A0C3F8200E7D7A2 /* LiquidityPolicyView.swift in Sources */,
>>>>>>> 7837b264
				DCEAE5B72943CC7400320C46 /* RangeSheet.swift in Sources */,
				DCAC5B7027726FC80077BB98 /* DeepLink.swift in Sources */,
				DC9473FA261270B4008D7242 /* MVI+Mock.swift in Sources */,
				DCDD9ECE28637474001800A3 /* Orientation.swift in Sources */,
				DCB30E572A0C2FF900E7D7A2 /* MaxFeeConfiguration.swift in Sources */,
				DCDD9ECB28637242001800A3 /* MainView.swift in Sources */,
				DCDD9ED2286377C5001800A3 /* MainView_Small.swift in Sources */,
				C8D7AFF5BC5754DBBEEB2688 /* ElectrumConfigurationView.swift in Sources */,
				53BEFBECABE13063AB28A4D6 /* publishers.swift in Sources */,
				DC99E94025BA141000FB20F7 /* LocalWebView.swift in Sources */,
				53BEFA633D95514CA5C0422A /* ChannelsConfigurationView.swift in Sources */,
				DCED09D42625DBC4005D5EE2 /* AnimationCompletion.swift in Sources */,
				DCE77A5627C5240500F0FA24 /* TLSConnectionCheck.swift in Sources */,
				DCCC7FD526B0A006008ACD9B /* SquareSize.swift in Sources */,
				DC2CE54D28A3D2F50070A2E1 /* TruncatableView.swift in Sources */,
				DCDD9ED628637FD7001800A3 /* AppStatusButton.swift in Sources */,
				DCB493D1269F890D001B0F09 /* SyncTxManager_PendingSettings.swift in Sources */,
				DCAEF8F727628BEB00015993 /* Either.swift in Sources */,
				DCA6DECC282AAA740073C658 /* SharedSecurity.swift in Sources */,
				DC5CA4EF28F842F10048A737 /* MVI+Extensions.swift in Sources */,
				DCD7E0F128ED89A0009C30E5 /* GlobalEnvironment.swift in Sources */,
				DC09086325B626B300A46136 /* AppStatusPopover.swift in Sources */,
				DC0732EC263CA6C3004CB88D /* PaymentOptionsView.swift in Sources */,
				DC49DA8E258BB882005BC4BC /* ScaledButtonStyle.swift in Sources */,
				DC87806F292D69C90061715B /* IncomingDepositPopover.swift in Sources */,
				DCAEF8D9275E69B000015993 /* SyncSeedManager_State.swift in Sources */,
				DCB04685260D162C007FDA37 /* ViewName.swift in Sources */,
				DCB30E522A0A948000E7D7A2 /* WalletInfoView.swift in Sources */,
				DCFA876D260E91E600AE8953 /* IntroContainer.swift in Sources */,
<<<<<<< HEAD
=======
				DCA5391C29F7202F001BD3D5 /* ChannelInfoPopup.swift in Sources */,
>>>>>>> 7837b264
				DCB4108729028EF900CE4FF9 /* Prefs+BackupSeed.swift in Sources */,
				DCEC6A1827A82A98002C20BA /* ImagePicker.swift in Sources */,
				DC5EE4C927679C6300A3035C /* RestoreView.swift in Sources */,
				C8D7A70EFE0F071ACA0AE246 /* QRCodeScanner.swift in Sources */,
				DC2CE55028A52AD90070A2E1 /* RecentPaymentsConfig.swift in Sources */,
				DC5A935329846044004F19FD /* FileHandle+Async.swift in Sources */,
				DC118C0A27B457F70080BBAC /* LnurlFlowErrorNotice.swift in Sources */,
				53BEF2924096C8E7976D46E3 /* shapes.swift in Sources */,
				DC0D2EA72939273B00284608 /* KotlinExtensions+Payments.swift in Sources */,
				DC72C33925A663CA008A927A /* QRCode.swift in Sources */,
				DC5CA4ED28F83C3B0048A737 /* DrainWalletView.swift in Sources */,
				DC6D26E329E76557006A7814 /* AnimatedClock.swift in Sources */,
				DCAC9FC329675E1A0098D769 /* NavigationWrapper.swift in Sources */,
				DC65D86428E2F7D700686355 /* ResetWalletView_Action.swift in Sources */,
				DC71E7332728645B0063613D /* CurrencyConverterView.swift in Sources */,
				DCACF6F02566D0A60009B01E /* Data+Hexadecimal.swift in Sources */,
				DCACF7092566D0F00009B01E /* AppAccessView.swift in Sources */,
<<<<<<< HEAD
				DC27E4D1279753EC00C777CC /* TextFieldNumberParser.swift in Sources */,
=======
				DC27E4D1279753EC00C777CC /* TextFieldNumberStyler.swift in Sources */,
>>>>>>> 7837b264
				DC46CB1628D9F30500C4EAC7 /* LoadingView.swift in Sources */,
				DC39D4EF287497440030F18D /* SmartModal.swift in Sources */,
				DC2F431A27B699800006FCC4 /* ModifyInvoiceSheet.swift in Sources */,
				DCCCEAB528F6DA2A0047871A /* RootView.swift in Sources */,
				DCDAA7402971C29700B406A8 /* RecentPaymentsSelector.swift in Sources */,
				DCD5FF4326A0D34B009CC666 /* EqualSizes.swift in Sources */,
				DC355E252A45FDD3008E8A8E /* NoticeMonitor.swift in Sources */,
				F4AED298257A50CD009485C1 /* LogsConfigurationView.swift in Sources */,
				DC08A51A27FB6C5F0041603B /* TopTab.swift in Sources */,
				DC27E4CF2792079600C777CC /* CenterTopLineAlignment.swift in Sources */,
<<<<<<< HEAD
				DCEAE5B92943D64B00320C46 /* FlowType.swift in Sources */,
=======
				DCEAE5B92943D64B00320C46 /* MsatRange.swift in Sources */,
>>>>>>> 7837b264
				DC118BF827B44E6E0080BBAC /* LoginView.swift in Sources */,
				DC74174D270F455D00F7E3E3 /* AES256.swift in Sources */,
				C8D7AB09E80CE2B6AE270A97 /* TorConfigurationView.swift in Sources */,
				DC27E4C42791C58C00C777CC /* PaymentsBackupView.swift in Sources */,
				DC59377127516297003B4B53 /* Sequence+Sum.swift in Sources */,
				DCA125752A27EDDB00DA2F7F /* MempoolSpace.swift in Sources */,
				DC46CB1228D9AAB000C4EAC7 /* LockState.swift in Sources */,
				DC2F431427B6972C0006FCC4 /* SwapInView.swift in Sources */,
				DC71E7352728A5720063613D /* KotlinIdentifiable.swift in Sources */,
			);
			runOnlyForDeploymentPostprocessing = 0;
		};
		7555FF8D242A565B00829871 /* Sources */ = {
			isa = PBXSourcesBuildPhase;
			buildActionMask = 2147483647;
			files = (
				DCA849E02813311D000FADE1 /* aes256Tests.swift in Sources */,
				DCA849E2281333EB000FADE1 /* currencyFormattingTests.swift in Sources */,
			);
			runOnlyForDeploymentPostprocessing = 0;
		};
		7555FF98242A565B00829871 /* Sources */ = {
			isa = PBXSourcesBuildPhase;
			buildActionMask = 2147483647;
			files = (
				7555FFA1242A565B00829871 /* phoenix-iosUITests.swift in Sources */,
			);
			runOnlyForDeploymentPostprocessing = 0;
		};
		DCB511C3281AED58001BC525 /* Sources */ = {
			isa = PBXSourcesBuildPhase;
			buildActionMask = 2147483647;
			files = (
				DC641C752821706600862DCD /* Currency.swift in Sources */,
				DC641C7228208B4D00862DCD /* GroupPrefs.swift in Sources */,
				DCEB2798282D7B070096B87E /* KotlinExtensions+Other.swift in Sources */,
				DC641C7328208B7F00862DCD /* UserDefaults+Codable.swift in Sources */,
				DCA6DED1282ABA930073C658 /* KeychainConstants.swift in Sources */,
				DCEB2796282D7AAB0096B87E /* KotlinTypes.swift in Sources */,
				DCB511CA281AED58001BC525 /* NotificationService.swift in Sources */,
				DCA6DEC82829C3150073C658 /* GenericPasswordStore.swift in Sources */,
				DCA6DECD282AB10C0073C658 /* SharedSecurity.swift in Sources */,
				DCEB2799282D7B260096B87E /* KotlinExtensions+Conversion.swift in Sources */,
				DCEB2795282D7A9F0096B87E /* KotlinPublishers.swift in Sources */,
				DC641C6B2820803100862DCD /* PhoenixManager.swift in Sources */,
				DC641C7B2821726F00862DCD /* FormattedAmount.swift in Sources */,
				DC641C77282171D200862DCD /* KotlinExtensions+Currency.swift in Sources */,
				DC641C762821716A00862DCD /* UserDefaults+Serialization.swift in Sources */,
				DCF9CFD52862656E001AD33F /* Asserts.swift in Sources */,
				DC641C7C282172BB00862DCD /* DelayedSave.swift in Sources */,
				DCA6DECE282AB12B0073C658 /* SecurityFile.swift in Sources */,
				DC32FB3529A3D3FE009912AC /* XpcManager.swift in Sources */,
				DC9545C429490321008FCEF4 /* NotificationContent.swift in Sources */,
				DCA6DEC72829BFD70073C658 /* CrossProcessCommunication.swift in Sources */,
				DC641C7428208BD600862DCD /* String+VersionComparison.swift in Sources */,
				DCA6DEC92829C3180073C658 /* GenericPasswordConvertible.swift in Sources */,
				DCEB2797282D7ADC0096B87E /* KotlinFlow.swift in Sources */,
				DC641C78282171EA00862DCD /* KotlinAssociatedObject.swift in Sources */,
				DCA6DECA2829C31B0073C658 /* KeyStoreError.swift in Sources */,
				DC422F3629392C0000E72253 /* Int+ToDate.swift in Sources */,
				DC641C83282189AC00862DCD /* Utils.swift in Sources */,
				DC0D2EA8293928E100284608 /* KotlinExtensions+Payments.swift in Sources */,
			);
			runOnlyForDeploymentPostprocessing = 0;
		};
/* End PBXSourcesBuildPhase section */

/* Begin PBXTargetDependency section */
		7555FF93242A565B00829871 /* PBXTargetDependency */ = {
			isa = PBXTargetDependency;
			target = 7555FF7A242A565900829871 /* phoenix-ios */;
			targetProxy = 7555FF92242A565B00829871 /* PBXContainerItemProxy */;
		};
		7555FF9E242A565B00829871 /* PBXTargetDependency */ = {
			isa = PBXTargetDependency;
			target = 7555FF7A242A565900829871 /* phoenix-ios */;
			targetProxy = 7555FF9D242A565B00829871 /* PBXContainerItemProxy */;
		};
		DC641C692820786600862DCD /* PBXTargetDependency */ = {
			isa = PBXTargetDependency;
			target = DCB0DB82255AE42F005B29C8 /* phoenix-ios-framework */;
			targetProxy = DC641C682820786600862DCD /* PBXContainerItemProxy */;
		};
		DCB0DBB0255AEE0E005B29C8 /* PBXTargetDependency */ = {
			isa = PBXTargetDependency;
			target = DCB0DB82255AE42F005B29C8 /* phoenix-ios-framework */;
			targetProxy = DCB0DBAF255AEE0E005B29C8 /* PBXContainerItemProxy */;
		};
		DCB511CD281AED58001BC525 /* PBXTargetDependency */ = {
			isa = PBXTargetDependency;
			target = DCB511C6281AED58001BC525 /* phoenix-notifySrvExt */;
			targetProxy = DCB511CC281AED58001BC525 /* PBXContainerItemProxy */;
		};
/* End PBXTargetDependency section */

/* Begin PBXVariantGroup section */
		7555FF89242A565B00829871 /* LaunchScreen.storyboard */ = {
			isa = PBXVariantGroup;
			children = (
				7555FF8A242A565B00829871 /* Base */,
			);
			name = LaunchScreen.storyboard;
			sourceTree = "<group>";
		};
		DC2CFA91273C7874007AACB9 /* Currencies.strings */ = {
			isa = PBXVariantGroup;
			children = (
				DC2CFA92273C7874007AACB9 /* es */,
				96F5FBE627AD7A6A00EF5DFC /* fr */,
			);
			name = Currencies.strings;
			sourceTree = "<group>";
		};
		DC5AF4522677BBF7003C911B /* InfoPlist.strings */ = {
			isa = PBXVariantGroup;
			children = (
				DC5AF4532677BBF7003C911B /* es */,
				967728A5267D16B00072C5F0 /* fr */,
				DC0E31B726EF85B4002071C6 /* cs */,
				DCF9312C279F1A4D00FD7776 /* ar */,
			);
			name = InfoPlist.strings;
			sourceTree = "<group>";
		};
		DC5AF4552677BBF7003C911B /* Localizable.strings */ = {
			isa = PBXVariantGroup;
			children = (
				DC5AF4562677BBF7003C911B /* es */,
				967728A6267D16B00072C5F0 /* fr */,
				DC0E31B626EF85B4002071C6 /* cs */,
				DCF9312D279F1A6200FD7776 /* ar */,
			);
			name = Localizable.strings;
			sourceTree = "<group>";
		};
		DC99E94825BA258C00FB20F7 /* about.html */ = {
			isa = PBXVariantGroup;
			children = (
				DC99E94925BA258C00FB20F7 /* Base */,
				DC384D7C265BE41900131772 /* fr */,
				DCAE99C12671928500D76E64 /* es */,
				DC0E31B826EF85B4002071C6 /* cs */,
				DCF9312F279F1BD900FD7776 /* ar */,
			);
			name = about.html;
			sourceTree = "<group>";
		};
		DC9E7EC82A1295B100A5F1D0 /* liquidity.html */ = {
			isa = PBXVariantGroup;
			children = (
				DC9E7EC72A1295B100A5F1D0 /* Base */,
			);
			name = liquidity.html;
			sourceTree = "<group>";
		};
/* End PBXVariantGroup section */

/* Begin XCBuildConfiguration section */
		7555FFA3242A565B00829871 /* Debug */ = {
			isa = XCBuildConfiguration;
			buildSettings = {
				ALWAYS_SEARCH_USER_PATHS = NO;
				CLANG_ANALYZER_LOCALIZABILITY_NONLOCALIZED = YES;
				CLANG_ANALYZER_NONNULL = YES;
				CLANG_ANALYZER_NUMBER_OBJECT_CONVERSION = YES_AGGRESSIVE;
				CLANG_CXX_LANGUAGE_STANDARD = "gnu++14";
				CLANG_CXX_LIBRARY = "libc++";
				CLANG_ENABLE_MODULES = YES;
				CLANG_ENABLE_OBJC_ARC = YES;
				CLANG_ENABLE_OBJC_WEAK = YES;
				CLANG_WARN_BLOCK_CAPTURE_AUTORELEASING = YES;
				CLANG_WARN_BOOL_CONVERSION = YES;
				CLANG_WARN_COMMA = YES;
				CLANG_WARN_CONSTANT_CONVERSION = YES;
				CLANG_WARN_DEPRECATED_OBJC_IMPLEMENTATIONS = YES;
				CLANG_WARN_DIRECT_OBJC_ISA_USAGE = YES_ERROR;
				CLANG_WARN_DOCUMENTATION_COMMENTS = YES;
				CLANG_WARN_EMPTY_BODY = YES;
				CLANG_WARN_ENUM_CONVERSION = YES;
				CLANG_WARN_INFINITE_RECURSION = YES;
				CLANG_WARN_INT_CONVERSION = YES;
				CLANG_WARN_NON_LITERAL_NULL_CONVERSION = YES;
				CLANG_WARN_OBJC_IMPLICIT_RETAIN_SELF = YES;
				CLANG_WARN_OBJC_LITERAL_CONVERSION = YES;
				CLANG_WARN_OBJC_ROOT_CLASS = YES_ERROR;
				CLANG_WARN_QUOTED_INCLUDE_IN_FRAMEWORK_HEADER = YES;
				CLANG_WARN_RANGE_LOOP_ANALYSIS = YES;
				CLANG_WARN_STRICT_PROTOTYPES = YES;
				CLANG_WARN_SUSPICIOUS_MOVE = YES;
				CLANG_WARN_UNGUARDED_AVAILABILITY = YES_AGGRESSIVE;
				CLANG_WARN_UNREACHABLE_CODE = YES;
				CLANG_WARN__DUPLICATE_METHOD_MATCH = YES;
				COPY_PHASE_STRIP = NO;
				DEBUG_INFORMATION_FORMAT = dwarf;
				ENABLE_STRICT_OBJC_MSGSEND = YES;
				ENABLE_TESTABILITY = YES;
				GCC_C_LANGUAGE_STANDARD = gnu11;
				GCC_DYNAMIC_NO_PIC = NO;
				GCC_NO_COMMON_BLOCKS = YES;
				GCC_OPTIMIZATION_LEVEL = 0;
				GCC_PREPROCESSOR_DEFINITIONS = (
					"DEBUG=1",
					"$(inherited)",
				);
				GCC_WARN_64_TO_32_BIT_CONVERSION = YES;
				GCC_WARN_ABOUT_RETURN_TYPE = YES_ERROR;
				GCC_WARN_UNDECLARED_SELECTOR = YES;
				GCC_WARN_UNINITIALIZED_AUTOS = YES_AGGRESSIVE;
				GCC_WARN_UNUSED_FUNCTION = YES;
				GCC_WARN_UNUSED_VARIABLE = YES;
				IPHONEOS_DEPLOYMENT_TARGET = 15.0;
				MTL_ENABLE_DEBUG_INFO = INCLUDE_SOURCE;
				MTL_FAST_MATH = YES;
				ONLY_ACTIVE_ARCH = YES;
				SDKROOT = iphoneos;
				SWIFT_ACTIVE_COMPILATION_CONDITIONS = DEBUG;
				SWIFT_EMIT_LOC_STRINGS = YES;
				SWIFT_OPTIMIZATION_LEVEL = "-Onone";
			};
			name = Debug;
		};
		7555FFA4242A565B00829871 /* Release */ = {
			isa = XCBuildConfiguration;
			buildSettings = {
				ALWAYS_SEARCH_USER_PATHS = NO;
				CLANG_ANALYZER_LOCALIZABILITY_NONLOCALIZED = YES;
				CLANG_ANALYZER_NONNULL = YES;
				CLANG_ANALYZER_NUMBER_OBJECT_CONVERSION = YES_AGGRESSIVE;
				CLANG_CXX_LANGUAGE_STANDARD = "gnu++14";
				CLANG_CXX_LIBRARY = "libc++";
				CLANG_ENABLE_MODULES = YES;
				CLANG_ENABLE_OBJC_ARC = YES;
				CLANG_ENABLE_OBJC_WEAK = YES;
				CLANG_WARN_BLOCK_CAPTURE_AUTORELEASING = YES;
				CLANG_WARN_BOOL_CONVERSION = YES;
				CLANG_WARN_COMMA = YES;
				CLANG_WARN_CONSTANT_CONVERSION = YES;
				CLANG_WARN_DEPRECATED_OBJC_IMPLEMENTATIONS = YES;
				CLANG_WARN_DIRECT_OBJC_ISA_USAGE = YES_ERROR;
				CLANG_WARN_DOCUMENTATION_COMMENTS = YES;
				CLANG_WARN_EMPTY_BODY = YES;
				CLANG_WARN_ENUM_CONVERSION = YES;
				CLANG_WARN_INFINITE_RECURSION = YES;
				CLANG_WARN_INT_CONVERSION = YES;
				CLANG_WARN_NON_LITERAL_NULL_CONVERSION = YES;
				CLANG_WARN_OBJC_IMPLICIT_RETAIN_SELF = YES;
				CLANG_WARN_OBJC_LITERAL_CONVERSION = YES;
				CLANG_WARN_OBJC_ROOT_CLASS = YES_ERROR;
				CLANG_WARN_QUOTED_INCLUDE_IN_FRAMEWORK_HEADER = YES;
				CLANG_WARN_RANGE_LOOP_ANALYSIS = YES;
				CLANG_WARN_STRICT_PROTOTYPES = YES;
				CLANG_WARN_SUSPICIOUS_MOVE = YES;
				CLANG_WARN_UNGUARDED_AVAILABILITY = YES_AGGRESSIVE;
				CLANG_WARN_UNREACHABLE_CODE = YES;
				CLANG_WARN__DUPLICATE_METHOD_MATCH = YES;
				COPY_PHASE_STRIP = NO;
				DEBUG_INFORMATION_FORMAT = "dwarf-with-dsym";
				ENABLE_NS_ASSERTIONS = NO;
				ENABLE_STRICT_OBJC_MSGSEND = YES;
				GCC_C_LANGUAGE_STANDARD = gnu11;
				GCC_NO_COMMON_BLOCKS = YES;
				GCC_WARN_64_TO_32_BIT_CONVERSION = YES;
				GCC_WARN_ABOUT_RETURN_TYPE = YES_ERROR;
				GCC_WARN_UNDECLARED_SELECTOR = YES;
				GCC_WARN_UNINITIALIZED_AUTOS = YES_AGGRESSIVE;
				GCC_WARN_UNUSED_FUNCTION = YES;
				GCC_WARN_UNUSED_VARIABLE = YES;
				IPHONEOS_DEPLOYMENT_TARGET = 15.0;
				MTL_ENABLE_DEBUG_INFO = NO;
				MTL_FAST_MATH = YES;
				SDKROOT = iphoneos;
				SWIFT_COMPILATION_MODE = wholemodule;
				SWIFT_EMIT_LOC_STRINGS = YES;
				SWIFT_OPTIMIZATION_LEVEL = "-O";
				VALIDATE_PRODUCT = YES;
			};
			name = Release;
		};
		7555FFA6242A565B00829871 /* Debug */ = {
			isa = XCBuildConfiguration;
			buildSettings = {
				ALWAYS_EMBED_SWIFT_STANDARD_LIBRARIES = YES;
				ASSETCATALOG_COMPILER_APPICON_NAME = "AppIcon-Green";
				CODE_SIGN_ENTITLEMENTS = "phoenix-ios/Phoenix.entitlements";
				CODE_SIGN_STYLE = Automatic;
<<<<<<< HEAD
				CURRENT_PROJECT_VERSION = 49;
=======
				CURRENT_PROJECT_VERSION = 43;
>>>>>>> 7837b264
				DEVELOPMENT_ASSET_PATHS = "\"phoenix-ios/Preview Content\"";
				DEVELOPMENT_TEAM = XD77LN4376;
				ENABLE_PREVIEWS = YES;
				FRAMEWORK_SEARCH_PATHS = "$(SRCROOT)/../phoenix-shared/build/xcode-frameworks";
				INFOPLIST_FILE = "phoenix-ios/Info.plist";
				LD_RUNPATH_SEARCH_PATHS = (
					"$(inherited)",
					"@executable_path/Frameworks",
				);
<<<<<<< HEAD
				MARKETING_VERSION = 1.6.2;
				OTHER_LDFLAGS = (
					"$(inherited)",
					"\"-Xlinker -interposable\"",
				);
=======
				MARKETING_VERSION = 0.0.1;
>>>>>>> 7837b264
				PRODUCT_BUNDLE_IDENTIFIER = co.acinq.phoenix;
				PRODUCT_NAME = Phoenix;
				SWIFT_VERSION = 5.0;
				TARGETED_DEVICE_FAMILY = "1,2";
			};
			name = Debug;
		};
		7555FFA7242A565B00829871 /* Release */ = {
			isa = XCBuildConfiguration;
			buildSettings = {
				ALWAYS_EMBED_SWIFT_STANDARD_LIBRARIES = YES;
				ASSETCATALOG_COMPILER_APPICON_NAME = "AppIcon-Green";
				CODE_SIGN_ENTITLEMENTS = "phoenix-ios/Phoenix.entitlements";
				CODE_SIGN_STYLE = Automatic;
<<<<<<< HEAD
				CURRENT_PROJECT_VERSION = 49;
=======
				CURRENT_PROJECT_VERSION = 43;
>>>>>>> 7837b264
				DEVELOPMENT_ASSET_PATHS = "\"phoenix-ios/Preview Content\"";
				DEVELOPMENT_TEAM = XD77LN4376;
				ENABLE_PREVIEWS = YES;
				FRAMEWORK_SEARCH_PATHS = "$(SRCROOT)/../phoenix-shared/build/xcode-frameworks";
				INFOPLIST_FILE = "phoenix-ios/Info.plist";
				LD_RUNPATH_SEARCH_PATHS = (
					"$(inherited)",
					"@executable_path/Frameworks",
				);
<<<<<<< HEAD
				MARKETING_VERSION = 1.6.2;
				OTHER_LDFLAGS = (
					"$(inherited)",
					"\"-Xlinker -interposable\"",
				);
=======
				MARKETING_VERSION = 0.0.1;
>>>>>>> 7837b264
				PRODUCT_BUNDLE_IDENTIFIER = co.acinq.phoenix;
				PRODUCT_NAME = Phoenix;
				SWIFT_VERSION = 5.0;
				TARGETED_DEVICE_FAMILY = "1,2";
			};
			name = Release;
		};
		7555FFA9242A565B00829871 /* Debug */ = {
			isa = XCBuildConfiguration;
			buildSettings = {
				ALWAYS_EMBED_SWIFT_STANDARD_LIBRARIES = YES;
				BUNDLE_LOADER = "$(TEST_HOST)";
				CODE_SIGN_STYLE = Automatic;
				DEVELOPMENT_TEAM = XD77LN4376;
				INFOPLIST_FILE = "phoenix-iosTests/Info.plist";
				LD_RUNPATH_SEARCH_PATHS = (
					"$(inherited)",
					"@executable_path/Frameworks",
					"@loader_path/Frameworks",
				);
				PRODUCT_BUNDLE_IDENTIFIER = "orgIdentifier.phoenix-iosTests";
				PRODUCT_NAME = "$(TARGET_NAME)";
				SWIFT_VERSION = 5.0;
				TEST_HOST = "$(BUILT_PRODUCTS_DIR)/Phoenix.app/Phoenix";
			};
			name = Debug;
		};
		7555FFAA242A565B00829871 /* Release */ = {
			isa = XCBuildConfiguration;
			buildSettings = {
				ALWAYS_EMBED_SWIFT_STANDARD_LIBRARIES = YES;
				BUNDLE_LOADER = "$(TEST_HOST)";
				CODE_SIGN_STYLE = Automatic;
				DEVELOPMENT_TEAM = XD77LN4376;
				INFOPLIST_FILE = "phoenix-iosTests/Info.plist";
				LD_RUNPATH_SEARCH_PATHS = (
					"$(inherited)",
					"@executable_path/Frameworks",
					"@loader_path/Frameworks",
				);
				PRODUCT_BUNDLE_IDENTIFIER = "orgIdentifier.phoenix-iosTests";
				PRODUCT_NAME = "$(TARGET_NAME)";
				SWIFT_VERSION = 5.0;
				TEST_HOST = "$(BUILT_PRODUCTS_DIR)/Phoenix.app/Phoenix";
			};
			name = Release;
		};
		7555FFAC242A565B00829871 /* Debug */ = {
			isa = XCBuildConfiguration;
			buildSettings = {
				ALWAYS_EMBED_SWIFT_STANDARD_LIBRARIES = YES;
				CODE_SIGN_STYLE = Automatic;
				INFOPLIST_FILE = "phoenix-iosUITests/Info.plist";
				LD_RUNPATH_SEARCH_PATHS = (
					"$(inherited)",
					"@executable_path/Frameworks",
					"@loader_path/Frameworks",
				);
				PRODUCT_BUNDLE_IDENTIFIER = "orgIdentifier.phoenix-iosUITests";
				PRODUCT_NAME = "$(TARGET_NAME)";
				SWIFT_VERSION = 5.0;
				TARGETED_DEVICE_FAMILY = "1,2";
				TEST_TARGET_NAME = "phoenix-ios";
			};
			name = Debug;
		};
		7555FFAD242A565B00829871 /* Release */ = {
			isa = XCBuildConfiguration;
			buildSettings = {
				ALWAYS_EMBED_SWIFT_STANDARD_LIBRARIES = YES;
				CODE_SIGN_STYLE = Automatic;
				INFOPLIST_FILE = "phoenix-iosUITests/Info.plist";
				LD_RUNPATH_SEARCH_PATHS = (
					"$(inherited)",
					"@executable_path/Frameworks",
					"@loader_path/Frameworks",
				);
				PRODUCT_BUNDLE_IDENTIFIER = "orgIdentifier.phoenix-iosUITests";
				PRODUCT_NAME = "$(TARGET_NAME)";
				SWIFT_VERSION = 5.0;
				TARGETED_DEVICE_FAMILY = "1,2";
				TEST_TARGET_NAME = "phoenix-ios";
			};
			name = Release;
		};
		DCB0DB8D255AE42F005B29C8 /* Debug */ = {
			isa = XCBuildConfiguration;
			buildSettings = {
				CLANG_WARN_QUOTED_INCLUDE_IN_FRAMEWORK_HEADER = YES;
				CODE_SIGN_STYLE = Automatic;
				CURRENT_PROJECT_VERSION = 1;
				DEFINES_MODULE = YES;
				DEVELOPMENT_TEAM = XD77LN4376;
				DYLIB_COMPATIBILITY_VERSION = 1;
				DYLIB_CURRENT_VERSION = 1;
				DYLIB_INSTALL_NAME_BASE = "@rpath";
				INFOPLIST_FILE = "phoenix-ios-framework/Info.plist";
				INSTALL_PATH = "$(LOCAL_LIBRARY_DIR)/Frameworks";
				IPHONEOS_DEPLOYMENT_TARGET = 14.1;
				LD_RUNPATH_SEARCH_PATHS = (
					"$(inherited)",
					"@executable_path/Frameworks",
					"@loader_path/Frameworks",
				);
				PRODUCT_BUNDLE_IDENTIFIER = "fr.acinq.phoenix-ios-framework";
				PRODUCT_NAME = PhoenixShared;
				SKIP_INSTALL = YES;
				SUPPORTS_MACCATALYST = NO;
				SWIFT_VERSION = 5.0;
				TARGETED_DEVICE_FAMILY = "1,2";
				VERSIONING_SYSTEM = "apple-generic";
				VERSION_INFO_PREFIX = "";
			};
			name = Debug;
		};
		DCB0DB8E255AE42F005B29C8 /* Release */ = {
			isa = XCBuildConfiguration;
			buildSettings = {
				CLANG_WARN_QUOTED_INCLUDE_IN_FRAMEWORK_HEADER = YES;
				CODE_SIGN_STYLE = Automatic;
				CURRENT_PROJECT_VERSION = 1;
				DEFINES_MODULE = YES;
				DEVELOPMENT_TEAM = XD77LN4376;
				DYLIB_COMPATIBILITY_VERSION = 1;
				DYLIB_CURRENT_VERSION = 1;
				DYLIB_INSTALL_NAME_BASE = "@rpath";
				INFOPLIST_FILE = "phoenix-ios-framework/Info.plist";
				INSTALL_PATH = "$(LOCAL_LIBRARY_DIR)/Frameworks";
				IPHONEOS_DEPLOYMENT_TARGET = 14.1;
				LD_RUNPATH_SEARCH_PATHS = (
					"$(inherited)",
					"@executable_path/Frameworks",
					"@loader_path/Frameworks",
				);
				PRODUCT_BUNDLE_IDENTIFIER = "fr.acinq.phoenix-ios-framework";
				PRODUCT_NAME = PhoenixShared;
				SKIP_INSTALL = YES;
				SUPPORTS_MACCATALYST = NO;
				SWIFT_VERSION = 5.0;
				TARGETED_DEVICE_FAMILY = "1,2";
				VERSIONING_SYSTEM = "apple-generic";
				VERSION_INFO_PREFIX = "";
			};
			name = Release;
		};
		DCB511D0281AED58001BC525 /* Debug */ = {
			isa = XCBuildConfiguration;
			buildSettings = {
				CLANG_CXX_LANGUAGE_STANDARD = "gnu++17";
				CODE_SIGN_ENTITLEMENTS = "phoenix-notifySrvExt/phoenix-notifySrvExt.entitlements";
				CODE_SIGN_STYLE = Automatic;
<<<<<<< HEAD
				CURRENT_PROJECT_VERSION = 49;
=======
				CURRENT_PROJECT_VERSION = 43;
>>>>>>> 7837b264
				DEVELOPMENT_TEAM = XD77LN4376;
				GENERATE_INFOPLIST_FILE = YES;
				INFOPLIST_FILE = "phoenix-notifySrvExt/Info.plist";
				INFOPLIST_KEY_CFBundleDisplayName = "phoenix-notifySrvExt";
				INFOPLIST_KEY_NSHumanReadableCopyright = "Copyright © 2022 Acinq. All rights reserved.";
				LD_RUNPATH_SEARCH_PATHS = (
					"$(inherited)",
					"@executable_path/Frameworks",
					"@executable_path/../../Frameworks",
				);
				MARKETING_VERSION = 1.6.2;
				PRODUCT_BUNDLE_IDENTIFIER = "co.acinq.phoenix.phoenix-notifySrvExt";
				PRODUCT_NAME = "$(TARGET_NAME)";
				SKIP_INSTALL = YES;
				SWIFT_EMIT_LOC_STRINGS = YES;
				SWIFT_VERSION = 5.0;
				TARGETED_DEVICE_FAMILY = "1,2";
			};
			name = Debug;
		};
		DCB511D1281AED58001BC525 /* Release */ = {
			isa = XCBuildConfiguration;
			buildSettings = {
				CLANG_CXX_LANGUAGE_STANDARD = "gnu++17";
				CODE_SIGN_ENTITLEMENTS = "phoenix-notifySrvExt/phoenix-notifySrvExt.entitlements";
				CODE_SIGN_STYLE = Automatic;
<<<<<<< HEAD
				CURRENT_PROJECT_VERSION = 49;
=======
				CURRENT_PROJECT_VERSION = 43;
>>>>>>> 7837b264
				DEVELOPMENT_TEAM = XD77LN4376;
				GENERATE_INFOPLIST_FILE = YES;
				INFOPLIST_FILE = "phoenix-notifySrvExt/Info.plist";
				INFOPLIST_KEY_CFBundleDisplayName = "phoenix-notifySrvExt";
				INFOPLIST_KEY_NSHumanReadableCopyright = "Copyright © 2022 Acinq. All rights reserved.";
				LD_RUNPATH_SEARCH_PATHS = (
					"$(inherited)",
					"@executable_path/Frameworks",
					"@executable_path/../../Frameworks",
				);
				MARKETING_VERSION = 1.6.2;
				PRODUCT_BUNDLE_IDENTIFIER = "co.acinq.phoenix.phoenix-notifySrvExt";
				PRODUCT_NAME = "$(TARGET_NAME)";
				SKIP_INSTALL = YES;
				SWIFT_EMIT_LOC_STRINGS = YES;
				SWIFT_VERSION = 5.0;
				TARGETED_DEVICE_FAMILY = "1,2";
			};
			name = Release;
		};
/* End XCBuildConfiguration section */

/* Begin XCConfigurationList section */
		7555FF76242A565900829871 /* Build configuration list for PBXProject "phoenix-ios" */ = {
			isa = XCConfigurationList;
			buildConfigurations = (
				7555FFA3242A565B00829871 /* Debug */,
				7555FFA4242A565B00829871 /* Release */,
			);
			defaultConfigurationIsVisible = 0;
			defaultConfigurationName = Release;
		};
		7555FFA5242A565B00829871 /* Build configuration list for PBXNativeTarget "phoenix-ios" */ = {
			isa = XCConfigurationList;
			buildConfigurations = (
				7555FFA6242A565B00829871 /* Debug */,
				7555FFA7242A565B00829871 /* Release */,
			);
			defaultConfigurationIsVisible = 0;
			defaultConfigurationName = Release;
		};
		7555FFA8242A565B00829871 /* Build configuration list for PBXNativeTarget "phoenix-iosTests" */ = {
			isa = XCConfigurationList;
			buildConfigurations = (
				7555FFA9242A565B00829871 /* Debug */,
				7555FFAA242A565B00829871 /* Release */,
			);
			defaultConfigurationIsVisible = 0;
			defaultConfigurationName = Release;
		};
		7555FFAB242A565B00829871 /* Build configuration list for PBXNativeTarget "phoenix-iosUITests" */ = {
			isa = XCConfigurationList;
			buildConfigurations = (
				7555FFAC242A565B00829871 /* Debug */,
				7555FFAD242A565B00829871 /* Release */,
			);
			defaultConfigurationIsVisible = 0;
			defaultConfigurationName = Release;
		};
		DCB0DB8C255AE42F005B29C8 /* Build configuration list for PBXNativeTarget "phoenix-ios-framework" */ = {
			isa = XCConfigurationList;
			buildConfigurations = (
				DCB0DB8D255AE42F005B29C8 /* Debug */,
				DCB0DB8E255AE42F005B29C8 /* Release */,
			);
			defaultConfigurationIsVisible = 0;
			defaultConfigurationName = Release;
		};
		DCB511CF281AED58001BC525 /* Build configuration list for PBXNativeTarget "phoenix-notifySrvExt" */ = {
			isa = XCConfigurationList;
			buildConfigurations = (
				DCB511D0281AED58001BC525 /* Debug */,
				DCB511D1281AED58001BC525 /* Release */,
			);
			defaultConfigurationIsVisible = 0;
			defaultConfigurationName = Release;
		};
/* End XCConfigurationList section */

/* Begin XCRemoteSwiftPackageReference section */
		DC39D4E3286B4A7E0030F18D /* XCRemoteSwiftPackageReference "Popovers" */ = {
			isa = XCRemoteSwiftPackageReference;
			repositoryURL = "https://github.com/aheze/Popovers";
			requirement = {
				kind = upToNextMinorVersion;
				minimumVersion = 1.3.0;
			};
		};
		DC46BAE226C6FDD300E760A6 /* XCRemoteSwiftPackageReference "CircularCheckmarkProgress" */ = {
			isa = XCRemoteSwiftPackageReference;
			repositoryURL = "https://github.com/kiliankoe/CircularCheckmarkProgress.git";
			requirement = {
				kind = exactVersion;
				version = 0.4.1;
			};
		};
		DC72C2EA25A3CADC008A927A /* XCRemoteSwiftPackageReference "firebase-ios-sdk" */ = {
			isa = XCRemoteSwiftPackageReference;
			repositoryURL = "https://github.com/firebase/firebase-ios-sdk.git";
			requirement = {
				kind = exactVersion;
				version = 9.1.0;
			};
		};
		DCA5391729F1DAA3001BD3D5 /* XCRemoteSwiftPackageReference "SwiftySegmentedPicker" */ = {
			isa = XCRemoteSwiftPackageReference;
			repositoryURL = "https://github.com/KazaiMazai/SwiftySegmentedPicker.git";
			requirement = {
				kind = upToNextMajorVersion;
				minimumVersion = 0.0.2;
			};
		};
/* End XCRemoteSwiftPackageReference section */

/* Begin XCSwiftPackageProductDependency section */
		DC39D4E4286B4A7E0030F18D /* Popovers */ = {
			isa = XCSwiftPackageProductDependency;
			package = DC39D4E3286B4A7E0030F18D /* XCRemoteSwiftPackageReference "Popovers" */;
			productName = Popovers;
		};
		DC46BAE326C6FDD300E760A6 /* CircularCheckmarkProgress */ = {
			isa = XCSwiftPackageProductDependency;
			package = DC46BAE226C6FDD300E760A6 /* XCRemoteSwiftPackageReference "CircularCheckmarkProgress" */;
			productName = CircularCheckmarkProgress;
		};
		DC72C31825A3CF87008A927A /* FirebaseMessaging */ = {
			isa = XCSwiftPackageProductDependency;
			package = DC72C2EA25A3CADC008A927A /* XCRemoteSwiftPackageReference "firebase-ios-sdk" */;
			productName = FirebaseMessaging;
		};
		DCA5391829F1DAA3001BD3D5 /* SegmentedPicker */ = {
			isa = XCSwiftPackageProductDependency;
			package = DCA5391729F1DAA3001BD3D5 /* XCRemoteSwiftPackageReference "SwiftySegmentedPicker" */;
			productName = SegmentedPicker;
		};
		DCA5391929F1DDE7001BD3D5 /* SegmentedPicker */ = {
			isa = XCSwiftPackageProductDependency;
			package = DCA5391729F1DAA3001BD3D5 /* XCRemoteSwiftPackageReference "SwiftySegmentedPicker" */;
			productName = SegmentedPicker;
		};
/* End XCSwiftPackageProductDependency section */
	};
	rootObject = 7555FF73242A565900829871 /* Project object */;
}<|MERGE_RESOLUTION|>--- conflicted
+++ resolved
@@ -56,17 +56,11 @@
 		DC16965F27FE0FAC003DE1DD /* KotlinExtensions+Currency.swift in Sources */ = {isa = PBXBuildFile; fileRef = DC16965E27FE0FAC003DE1DD /* KotlinExtensions+Currency.swift */; };
 		DC1706D926A71D8E00BAFCD0 /* UnlockErrorView.swift in Sources */ = {isa = PBXBuildFile; fileRef = DC1706D826A71D8E00BAFCD0 /* UnlockErrorView.swift */; };
 		DC175C1C28F008AE0086B9A6 /* WalletReset.swift in Sources */ = {isa = PBXBuildFile; fileRef = DC175C1B28F008AE0086B9A6 /* WalletReset.swift */; };
-<<<<<<< HEAD
-		DC18C418256FE22300A2D083 /* Prefs.swift in Sources */ = {isa = PBXBuildFile; fileRef = DC18C417256FE22300A2D083 /* Prefs.swift */; };
-		DC18C41D256FF91100A2D083 /* Utils.swift in Sources */ = {isa = PBXBuildFile; fileRef = DC18C41C256FF91100A2D083 /* Utils.swift */; };
-		DC1916B029CB6C1D00917F06 /* Text_CurrencyName.swift in Sources */ = {isa = PBXBuildFile; fileRef = DC1916AF29CB6C1D00917F06 /* Text_CurrencyName.swift */; };
-=======
 		DC1844032A2690BB004D9578 /* MinerFeeSheet.swift in Sources */ = {isa = PBXBuildFile; fileRef = DC1844022A2690BB004D9578 /* MinerFeeSheet.swift */; };
 		DC18C418256FE22300A2D083 /* Prefs.swift in Sources */ = {isa = PBXBuildFile; fileRef = DC18C417256FE22300A2D083 /* Prefs.swift */; };
 		DC18C41D256FF91100A2D083 /* Utils.swift in Sources */ = {isa = PBXBuildFile; fileRef = DC18C41C256FF91100A2D083 /* Utils.swift */; };
 		DC1916B029CB6C1D00917F06 /* Text_CurrencyName.swift in Sources */ = {isa = PBXBuildFile; fileRef = DC1916AF29CB6C1D00917F06 /* Text_CurrencyName.swift */; };
 		DC1B325029FC3D5900F7F45F /* OnChainDetails.swift in Sources */ = {isa = PBXBuildFile; fileRef = DC1B324F29FC3D5900F7F45F /* OnChainDetails.swift */; };
->>>>>>> 7837b264
 		DC1D2B4B2593EB860036AD38 /* Currency.swift in Sources */ = {isa = PBXBuildFile; fileRef = DC1D2B4A2593EB850036AD38 /* Currency.swift */; };
 		DC1D2B502594CE900036AD38 /* FormattedAmount.swift in Sources */ = {isa = PBXBuildFile; fileRef = DC1D2B4F2594CE900036AD38 /* FormattedAmount.swift */; };
 		DC27E4C22791C00F00C777CC /* PrivacyView.swift in Sources */ = {isa = PBXBuildFile; fileRef = DC27E4C12791C00F00C777CC /* PrivacyView.swift */; };
@@ -74,11 +68,7 @@
 		DC27E4CB2791D17A00C777CC /* RecoveryPhraseView.swift in Sources */ = {isa = PBXBuildFile; fileRef = DC27E4C92791D17A00C777CC /* RecoveryPhraseView.swift */; };
 		DC27E4CC2791D17A00C777CC /* CloudBackupView.swift in Sources */ = {isa = PBXBuildFile; fileRef = DC27E4CA2791D17A00C777CC /* CloudBackupView.swift */; };
 		DC27E4CF2792079600C777CC /* CenterTopLineAlignment.swift in Sources */ = {isa = PBXBuildFile; fileRef = DC27E4CE2792079500C777CC /* CenterTopLineAlignment.swift */; };
-<<<<<<< HEAD
-		DC27E4D1279753EC00C777CC /* TextFieldNumberParser.swift in Sources */ = {isa = PBXBuildFile; fileRef = DC27E4D0279753EC00C777CC /* TextFieldNumberParser.swift */; };
-=======
 		DC27E4D1279753EC00C777CC /* TextFieldNumberStyler.swift in Sources */ = {isa = PBXBuildFile; fileRef = DC27E4D0279753EC00C777CC /* TextFieldNumberStyler.swift */; };
->>>>>>> 7837b264
 		DC2CE3AF29AFEB0500BA0B00 /* Bundle+Icon.swift in Sources */ = {isa = PBXBuildFile; fileRef = DC2CE3AE29AFEB0500BA0B00 /* Bundle+Icon.swift */; };
 		DC2CE54D28A3D2F50070A2E1 /* TruncatableView.swift in Sources */ = {isa = PBXBuildFile; fileRef = DC2CE54C28A3D2F50070A2E1 /* TruncatableView.swift */; };
 		DC2CE55028A52AD90070A2E1 /* RecentPaymentsConfig.swift in Sources */ = {isa = PBXBuildFile; fileRef = DC2CE54F28A52AD90070A2E1 /* RecentPaymentsConfig.swift */; };
@@ -167,10 +157,7 @@
 		DC74174D270F455D00F7E3E3 /* AES256.swift in Sources */ = {isa = PBXBuildFile; fileRef = DC74174C270F455D00F7E3E3 /* AES256.swift */; };
 		DC81B79F25BF2AA200F5A52C /* MVI.swift in Sources */ = {isa = PBXBuildFile; fileRef = DC81B79E25BF2AA200F5A52C /* MVI.swift */; };
 		DC82EED629789853007A5853 /* TxHistoryExporter.swift in Sources */ = {isa = PBXBuildFile; fileRef = DC82EED529789853007A5853 /* TxHistoryExporter.swift */; };
-<<<<<<< HEAD
-=======
 		DC87806F292D69C90061715B /* IncomingDepositPopover.swift in Sources */ = {isa = PBXBuildFile; fileRef = DC87806E292D69C90061715B /* IncomingDepositPopover.swift */; };
->>>>>>> 7837b264
 		DC89857F25914747007B253F /* UIApplicationState+Phoenix.swift in Sources */ = {isa = PBXBuildFile; fileRef = DC89857E25914747007B253F /* UIApplicationState+Phoenix.swift */; };
 		DC9473FA261270B4008D7242 /* MVI+Mock.swift in Sources */ = {isa = PBXBuildFile; fileRef = DC9473F9261270B4008D7242 /* MVI+Mock.swift */; };
 		DC9545C429490321008FCEF4 /* NotificationContent.swift in Sources */ = {isa = PBXBuildFile; fileRef = DC9545C329490321008FCEF4 /* NotificationContent.swift */; };
@@ -215,13 +202,10 @@
 		DCB04685260D162C007FDA37 /* ViewName.swift in Sources */ = {isa = PBXBuildFile; fileRef = DCB04684260D162C007FDA37 /* ViewName.swift */; };
 		DCB0DB8A255AE42F005B29C8 /* PhoenixShared.framework in Frameworks */ = {isa = PBXBuildFile; fileRef = DCB0DB83255AE42F005B29C8 /* PhoenixShared.framework */; };
 		DCB0DBB1255AEE22005B29C8 /* PhoenixShared.framework in Embed Frameworks */ = {isa = PBXBuildFile; fileRef = DCB0DB83255AE42F005B29C8 /* PhoenixShared.framework */; settings = {ATTRIBUTES = (CodeSignOnCopy, RemoveHeadersOnCopy, ); }; };
-<<<<<<< HEAD
-=======
 		DCB30E522A0A948000E7D7A2 /* WalletInfoView.swift in Sources */ = {isa = PBXBuildFile; fileRef = DCB30E512A0A948000E7D7A2 /* WalletInfoView.swift */; };
 		DCB30E542A0AABAF00E7D7A2 /* InfoPopoverWindow.swift in Sources */ = {isa = PBXBuildFile; fileRef = DCB30E532A0AABAF00E7D7A2 /* InfoPopoverWindow.swift */; };
 		DCB30E572A0C2FF900E7D7A2 /* MaxFeeConfiguration.swift in Sources */ = {isa = PBXBuildFile; fileRef = DCB30E562A0C2FF900E7D7A2 /* MaxFeeConfiguration.swift */; };
 		DCB30E592A0C3F8200E7D7A2 /* LiquidityPolicyView.swift in Sources */ = {isa = PBXBuildFile; fileRef = DCB30E582A0C3F8200E7D7A2 /* LiquidityPolicyView.swift */; };
->>>>>>> 7837b264
 		DCB4108729028EF900CE4FF9 /* Prefs+BackupSeed.swift in Sources */ = {isa = PBXBuildFile; fileRef = DCB4108629028EF900CE4FF9 /* Prefs+BackupSeed.swift */; };
 		DCB410892902D5BF00CE4FF9 /* PaymentsSection.swift in Sources */ = {isa = PBXBuildFile; fileRef = DCB410882902D5BF00CE4FF9 /* PaymentsSection.swift */; };
 		DCB493CB269F3B06001B0F09 /* Result+Deugly.swift in Sources */ = {isa = PBXBuildFile; fileRef = DCB493CA269F3B05001B0F09 /* Result+Deugly.swift */; };
@@ -264,11 +248,7 @@
 		DCE77A5827C671D600F0FA24 /* ElectrumAddressSheet.swift in Sources */ = {isa = PBXBuildFile; fileRef = DCE77A5727C671D600F0FA24 /* ElectrumAddressSheet.swift */; };
 		DCE9F95728412A9D005E03ED /* PaymentSummaryView.swift in Sources */ = {isa = PBXBuildFile; fileRef = DCE9F95628412A9D005E03ED /* PaymentSummaryView.swift */; };
 		DCEAE5B72943CC7400320C46 /* RangeSheet.swift in Sources */ = {isa = PBXBuildFile; fileRef = DCEAE5B62943CC7400320C46 /* RangeSheet.swift */; };
-<<<<<<< HEAD
-		DCEAE5B92943D64B00320C46 /* FlowType.swift in Sources */ = {isa = PBXBuildFile; fileRef = DCEAE5B82943D64B00320C46 /* FlowType.swift */; };
-=======
 		DCEAE5B92943D64B00320C46 /* MsatRange.swift in Sources */ = {isa = PBXBuildFile; fileRef = DCEAE5B82943D64B00320C46 /* MsatRange.swift */; };
->>>>>>> 7837b264
 		DCEB2795282D7A9F0096B87E /* KotlinPublishers.swift in Sources */ = {isa = PBXBuildFile; fileRef = DC46BAEF26CACCF700E760A6 /* KotlinPublishers.swift */; };
 		DCEB2796282D7AAB0096B87E /* KotlinTypes.swift in Sources */ = {isa = PBXBuildFile; fileRef = DC74174A270F332700F7E3E3 /* KotlinTypes.swift */; };
 		DCEB2797282D7ADC0096B87E /* KotlinFlow.swift in Sources */ = {isa = PBXBuildFile; fileRef = DC46BAEE26CACCF700E760A6 /* KotlinFlow.swift */; };
@@ -412,17 +392,11 @@
 		DC16965E27FE0FAC003DE1DD /* KotlinExtensions+Currency.swift */ = {isa = PBXFileReference; lastKnownFileType = sourcecode.swift; path = "KotlinExtensions+Currency.swift"; sourceTree = "<group>"; };
 		DC1706D826A71D8E00BAFCD0 /* UnlockErrorView.swift */ = {isa = PBXFileReference; lastKnownFileType = sourcecode.swift; path = UnlockErrorView.swift; sourceTree = "<group>"; };
 		DC175C1B28F008AE0086B9A6 /* WalletReset.swift */ = {isa = PBXFileReference; lastKnownFileType = sourcecode.swift; path = WalletReset.swift; sourceTree = "<group>"; };
-<<<<<<< HEAD
-		DC18C417256FE22300A2D083 /* Prefs.swift */ = {isa = PBXFileReference; lastKnownFileType = sourcecode.swift; path = Prefs.swift; sourceTree = "<group>"; };
-		DC18C41C256FF91100A2D083 /* Utils.swift */ = {isa = PBXFileReference; lastKnownFileType = sourcecode.swift; path = Utils.swift; sourceTree = "<group>"; };
-		DC1916AF29CB6C1D00917F06 /* Text_CurrencyName.swift */ = {isa = PBXFileReference; lastKnownFileType = sourcecode.swift; path = Text_CurrencyName.swift; sourceTree = "<group>"; };
-=======
 		DC1844022A2690BB004D9578 /* MinerFeeSheet.swift */ = {isa = PBXFileReference; lastKnownFileType = sourcecode.swift; path = MinerFeeSheet.swift; sourceTree = "<group>"; };
 		DC18C417256FE22300A2D083 /* Prefs.swift */ = {isa = PBXFileReference; lastKnownFileType = sourcecode.swift; path = Prefs.swift; sourceTree = "<group>"; };
 		DC18C41C256FF91100A2D083 /* Utils.swift */ = {isa = PBXFileReference; lastKnownFileType = sourcecode.swift; path = Utils.swift; sourceTree = "<group>"; };
 		DC1916AF29CB6C1D00917F06 /* Text_CurrencyName.swift */ = {isa = PBXFileReference; lastKnownFileType = sourcecode.swift; path = Text_CurrencyName.swift; sourceTree = "<group>"; };
 		DC1B324F29FC3D5900F7F45F /* OnChainDetails.swift */ = {isa = PBXFileReference; lastKnownFileType = sourcecode.swift; path = OnChainDetails.swift; sourceTree = "<group>"; };
->>>>>>> 7837b264
 		DC1D2B4A2593EB850036AD38 /* Currency.swift */ = {isa = PBXFileReference; lastKnownFileType = sourcecode.swift; path = Currency.swift; sourceTree = "<group>"; };
 		DC1D2B4F2594CE900036AD38 /* FormattedAmount.swift */ = {isa = PBXFileReference; lastKnownFileType = sourcecode.swift; path = FormattedAmount.swift; sourceTree = "<group>"; };
 		DC27E4C12791C00F00C777CC /* PrivacyView.swift */ = {isa = PBXFileReference; lastKnownFileType = sourcecode.swift; path = PrivacyView.swift; sourceTree = "<group>"; };
@@ -430,11 +404,7 @@
 		DC27E4C92791D17A00C777CC /* RecoveryPhraseView.swift */ = {isa = PBXFileReference; fileEncoding = 4; lastKnownFileType = sourcecode.swift; path = RecoveryPhraseView.swift; sourceTree = "<group>"; };
 		DC27E4CA2791D17A00C777CC /* CloudBackupView.swift */ = {isa = PBXFileReference; fileEncoding = 4; lastKnownFileType = sourcecode.swift; path = CloudBackupView.swift; sourceTree = "<group>"; };
 		DC27E4CE2792079500C777CC /* CenterTopLineAlignment.swift */ = {isa = PBXFileReference; lastKnownFileType = sourcecode.swift; path = CenterTopLineAlignment.swift; sourceTree = "<group>"; };
-<<<<<<< HEAD
-		DC27E4D0279753EC00C777CC /* TextFieldNumberParser.swift */ = {isa = PBXFileReference; lastKnownFileType = sourcecode.swift; path = TextFieldNumberParser.swift; sourceTree = "<group>"; };
-=======
 		DC27E4D0279753EC00C777CC /* TextFieldNumberStyler.swift */ = {isa = PBXFileReference; lastKnownFileType = sourcecode.swift; path = TextFieldNumberStyler.swift; sourceTree = "<group>"; };
->>>>>>> 7837b264
 		DC2CE3AE29AFEB0500BA0B00 /* Bundle+Icon.swift */ = {isa = PBXFileReference; lastKnownFileType = sourcecode.swift; path = "Bundle+Icon.swift"; sourceTree = "<group>"; };
 		DC2CE54C28A3D2F50070A2E1 /* TruncatableView.swift */ = {isa = PBXFileReference; lastKnownFileType = sourcecode.swift; path = TruncatableView.swift; sourceTree = "<group>"; };
 		DC2CE54F28A52AD90070A2E1 /* RecentPaymentsConfig.swift */ = {isa = PBXFileReference; fileEncoding = 4; lastKnownFileType = sourcecode.swift; path = RecentPaymentsConfig.swift; sourceTree = "<group>"; };
@@ -512,10 +482,7 @@
 		DC74174C270F455D00F7E3E3 /* AES256.swift */ = {isa = PBXFileReference; lastKnownFileType = sourcecode.swift; path = AES256.swift; sourceTree = "<group>"; };
 		DC81B79E25BF2AA200F5A52C /* MVI.swift */ = {isa = PBXFileReference; fileEncoding = 4; lastKnownFileType = sourcecode.swift; path = MVI.swift; sourceTree = "<group>"; };
 		DC82EED529789853007A5853 /* TxHistoryExporter.swift */ = {isa = PBXFileReference; lastKnownFileType = sourcecode.swift; path = TxHistoryExporter.swift; sourceTree = "<group>"; };
-<<<<<<< HEAD
-=======
 		DC87806E292D69C90061715B /* IncomingDepositPopover.swift */ = {isa = PBXFileReference; lastKnownFileType = sourcecode.swift; path = IncomingDepositPopover.swift; sourceTree = "<group>"; };
->>>>>>> 7837b264
 		DC89857E25914747007B253F /* UIApplicationState+Phoenix.swift */ = {isa = PBXFileReference; lastKnownFileType = sourcecode.swift; path = "UIApplicationState+Phoenix.swift"; sourceTree = "<group>"; };
 		DC9473F9261270B4008D7242 /* MVI+Mock.swift */ = {isa = PBXFileReference; lastKnownFileType = sourcecode.swift; path = "MVI+Mock.swift"; sourceTree = "<group>"; };
 		DC9545C329490321008FCEF4 /* NotificationContent.swift */ = {isa = PBXFileReference; lastKnownFileType = sourcecode.swift; path = NotificationContent.swift; sourceTree = "<group>"; };
@@ -551,13 +518,10 @@
 		DCAEF8F627628BEB00015993 /* Either.swift */ = {isa = PBXFileReference; lastKnownFileType = sourcecode.swift; path = Either.swift; sourceTree = "<group>"; };
 		DCB04684260D162C007FDA37 /* ViewName.swift */ = {isa = PBXFileReference; lastKnownFileType = sourcecode.swift; path = ViewName.swift; sourceTree = "<group>"; };
 		DCB0DB83255AE42F005B29C8 /* PhoenixShared.framework */ = {isa = PBXFileReference; explicitFileType = wrapper.framework; includeInIndex = 0; path = PhoenixShared.framework; sourceTree = BUILT_PRODUCTS_DIR; };
-<<<<<<< HEAD
-=======
 		DCB30E512A0A948000E7D7A2 /* WalletInfoView.swift */ = {isa = PBXFileReference; lastKnownFileType = sourcecode.swift; path = WalletInfoView.swift; sourceTree = "<group>"; };
 		DCB30E532A0AABAF00E7D7A2 /* InfoPopoverWindow.swift */ = {isa = PBXFileReference; lastKnownFileType = sourcecode.swift; path = InfoPopoverWindow.swift; sourceTree = "<group>"; };
 		DCB30E562A0C2FF900E7D7A2 /* MaxFeeConfiguration.swift */ = {isa = PBXFileReference; lastKnownFileType = sourcecode.swift; path = MaxFeeConfiguration.swift; sourceTree = "<group>"; };
 		DCB30E582A0C3F8200E7D7A2 /* LiquidityPolicyView.swift */ = {isa = PBXFileReference; lastKnownFileType = sourcecode.swift; path = LiquidityPolicyView.swift; sourceTree = "<group>"; };
->>>>>>> 7837b264
 		DCB4108629028EF900CE4FF9 /* Prefs+BackupSeed.swift */ = {isa = PBXFileReference; lastKnownFileType = sourcecode.swift; path = "Prefs+BackupSeed.swift"; sourceTree = "<group>"; };
 		DCB410882902D5BF00CE4FF9 /* PaymentsSection.swift */ = {isa = PBXFileReference; lastKnownFileType = sourcecode.swift; path = PaymentsSection.swift; sourceTree = "<group>"; };
 		DCB493CA269F3B05001B0F09 /* Result+Deugly.swift */ = {isa = PBXFileReference; lastKnownFileType = sourcecode.swift; path = "Result+Deugly.swift"; sourceTree = "<group>"; };
@@ -600,11 +564,7 @@
 		DCE77A5727C671D600F0FA24 /* ElectrumAddressSheet.swift */ = {isa = PBXFileReference; lastKnownFileType = sourcecode.swift; path = ElectrumAddressSheet.swift; sourceTree = "<group>"; };
 		DCE9F95628412A9D005E03ED /* PaymentSummaryView.swift */ = {isa = PBXFileReference; lastKnownFileType = sourcecode.swift; path = PaymentSummaryView.swift; sourceTree = "<group>"; };
 		DCEAE5B62943CC7400320C46 /* RangeSheet.swift */ = {isa = PBXFileReference; lastKnownFileType = sourcecode.swift; path = RangeSheet.swift; sourceTree = "<group>"; };
-<<<<<<< HEAD
-		DCEAE5B82943D64B00320C46 /* FlowType.swift */ = {isa = PBXFileReference; lastKnownFileType = sourcecode.swift; path = FlowType.swift; sourceTree = "<group>"; };
-=======
 		DCEAE5B82943D64B00320C46 /* MsatRange.swift */ = {isa = PBXFileReference; lastKnownFileType = sourcecode.swift; path = MsatRange.swift; sourceTree = "<group>"; };
->>>>>>> 7837b264
 		DCEC6A1727A82A98002C20BA /* ImagePicker.swift */ = {isa = PBXFileReference; lastKnownFileType = sourcecode.swift; path = ImagePicker.swift; sourceTree = "<group>"; };
 		DCED09D32625DBC4005D5EE2 /* AnimationCompletion.swift */ = {isa = PBXFileReference; lastKnownFileType = sourcecode.swift; path = AnimationCompletion.swift; sourceTree = "<group>"; };
 		DCEE3E532931446A00EB4DFF /* Collections+AsInt.swift */ = {isa = PBXFileReference; lastKnownFileType = sourcecode.swift; path = "Collections+AsInt.swift"; sourceTree = "<group>"; };
@@ -685,10 +645,7 @@
 				DC39D4EE287497440030F18D /* SmartModal.swift */,
 				DC39D4F02874DDF40030F18D /* View+If.swift */,
 				DC6D26E229E76557006A7814 /* AnimatedClock.swift */,
-<<<<<<< HEAD
-=======
 				DCB30E532A0AABAF00E7D7A2 /* InfoPopoverWindow.swift */,
->>>>>>> 7837b264
 			);
 			path = widgets;
 			sourceTree = "<group>";
@@ -838,10 +795,7 @@
 			isa = PBXGroup;
 			children = (
 				C8D7AFF1A7C09789C6CF2D06 /* ConfigurationView.swift */,
-<<<<<<< HEAD
-=======
 				DCA5391529F047C6001BD3D5 /* ComingSoonView.swift */,
->>>>>>> 7837b264
 				DCACF6E02566CEC40009B01E /* general */,
 				DCACF6E42566CF850009B01E /* security */,
 				DCACF6DF2566CEC40009B01E /* advanced */,
@@ -859,11 +813,7 @@
 				DC1B324F29FC3D5900F7F45F /* OnChainDetails.swift */,
 				DCE9F95628412A9D005E03ED /* PaymentSummaryView.swift */,
 				DCEAE5B62943CC7400320C46 /* RangeSheet.swift */,
-<<<<<<< HEAD
-				DC118BF927B44F840080BBAC /* PriceSliderSheet.swift */,
-=======
 				DC118BF927B44F840080BBAC /* TipSliderSheet.swift */,
->>>>>>> 7837b264
 				DC118BFD27B451890080BBAC /* MetadataSheet.swift */,
 				DC118BFF27B4523B0080BBAC /* CommentSheet.swift */,
 				DC1844022A2690BB004D9578 /* MinerFeeSheet.swift */,
@@ -872,12 +822,8 @@
 				DC118C0127B453110080BBAC /* PaymentRequestedView.swift */,
 				DC118C0727B457520080BBAC /* FetchActivityNotice.swift */,
 				DC118C0927B457F70080BBAC /* LnurlFlowErrorNotice.swift */,
-<<<<<<< HEAD
-				DCEAE5B82943D64B00320C46 /* FlowType.swift */,
-=======
 				DCEAE5B82943D64B00320C46 /* MsatRange.swift */,
 				DCA125742A27EDDB00DA2F7F /* MempoolSpace.swift */,
->>>>>>> 7837b264
 			);
 			path = send;
 			sourceTree = "<group>";
@@ -1010,6 +956,38 @@
 			path = officers;
 			sourceTree = "<group>";
 		};
+		DC591A2228D20D3800AE4D0A /* reset wallet */ = {
+			isa = PBXGroup;
+			children = (
+				DCE6FB8B28D0B5F200054511 /* ResetWalletView.swift */,
+				DC5F1C4928DDAA49007A55ED /* ResetWalletView_Confirm.swift */,
+				DC65D86328E2F7D700686355 /* ResetWalletView_Action.swift */,
+			);
+			path = "reset wallet";
+			sourceTree = "<group>";
+		};
+		DC5CA4EB28F83C260048A737 /* drain wallet */ = {
+			isa = PBXGroup;
+			children = (
+				DC5CA4EC28F83C3B0048A737 /* DrainWalletView.swift */,
+				DC5F1C4728DDA539007A55ED /* DrainWalletView_Confirm.swift */,
+				DC5F1C4B28DDF702007A55ED /* DrainWalletView_Action.swift */,
+			);
+			path = "drain wallet";
+			sourceTree = "<group>";
+		};
+		DC63BDF229AE440A0067A361 /* officers */ = {
+			isa = PBXGroup;
+			children = (
+				DC641C6C2820826000862DCD /* AppMigration.swift */,
+				DCD7E0AB28EC32CB009C30E5 /* BusinessManager.swift */,
+				DC63BDF329AE44380067A361 /* NotificationsManager.swift */,
+				DCD7E0AE28EC3C0D009C30E5 /* WatchTower.swift */,
+				DC175C1B28F008AE0086B9A6 /* WalletReset.swift */,
+			);
+			path = officers;
+			sourceTree = "<group>";
+		};
 		DC641C6F2820882E00862DCD /* prefs */ = {
 			isa = PBXGroup;
 			children = (
@@ -1029,10 +1007,6 @@
 				DC1706D826A71D8E00BAFCD0 /* UnlockErrorView.swift */,
 				DC71E7322728645B0063613D /* CurrencyConverterView.swift */,
 				DC09086225B626B300A46136 /* AppStatusPopover.swift */,
-<<<<<<< HEAD
-=======
-				DC87806E292D69C90061715B /* IncomingDepositPopover.swift */,
->>>>>>> 7837b264
 			);
 			path = tools;
 			sourceTree = "<group>";
@@ -1102,16 +1076,10 @@
 			isa = PBXGroup;
 			children = (
 				C8D7A2327BC90150A3E1493D /* AboutView.swift */,
-<<<<<<< HEAD
-				DC0732EB263CA6C3004CB88D /* PaymentOptionsView.swift */,
-				DC2DC8662906ABE70079E570 /* display configuration */,
-				DC27E4CD2791D18600C777CC /* recovery phrase */,
-=======
 				DC2DC8662906ABE70079E570 /* display configuration */,
 				DCB30E512A0A948000E7D7A2 /* WalletInfoView.swift */,
 				DC27E4CD2791D18600C777CC /* recovery phrase */,
 				DCB30E552A0C2FB400E7D7A2 /* payment options */,
->>>>>>> 7837b264
 				DC5CA4EB28F83C260048A737 /* drain wallet */,
 			);
 			path = general;
@@ -1269,10 +1237,7 @@
 			isa = PBXGroup;
 			children = (
 				53BEF648B3A03C66B611BC06 /* ChannelsConfigurationView.swift */,
-<<<<<<< HEAD
-=======
 				DCA5391B29F7202F001BD3D5 /* ChannelInfoPopup.swift */,
->>>>>>> 7837b264
 				DC9B8EE125D72CC200E13818 /* ForceCloseChannelsView.swift */,
 			);
 			path = channels;
@@ -1524,11 +1489,7 @@
 			);
 			runOnlyForDeploymentPostprocessing = 0;
 			shellPath = /bin/sh;
-<<<<<<< HEAD
-			shellScript = "SrcFrmk=\"$SRCROOT/../phoenix-shared/build/xcode-frameworks/$CONFIGURATION/$SDK_NAME/PhoenixShared.framework\"\necho \"SrcFrmk = $SrcFrmk\"\n\nDstFrmk=\"$BUILT_PRODUCTS_DIR/$FULL_PRODUCT_NAME\"\necho \"DstFrmk = $DstFrmk\"\n\necho \"rm -R $DstFrmk/Frameworks\"\nrm -R \"$DstFrmk/Frameworks\"\n\necho \"cp -R $SrcFrmk/ $DstFrmk/\"\ncp -R \"$SrcFrmk/\" \"$DstFrmk/\"\n\necho \"cp -R $SrcFrmk.dSYM/ $DstFrmk.dSYM/\"\ncp -R \"$SrcFrmk.dSYM/\" \"$DstFrmk.dSYM/\"\n";
-=======
 			shellScript = "SrcFrmk=\"$SRCROOT/../phoenix-shared/build/xcode-frameworks/$CONFIGURATION/$SDK_NAME/PhoenixShared.framework\"\necho \"SrcFrmk = $SrcFrmk\"\n\nDstFrmk=\"$BUILT_PRODUCTS_DIR/$FULL_PRODUCT_NAME\"\necho \"DstFrmk = $DstFrmk\"\n\necho \"cp -R $SrcFrmk/ $DstFrmk/\"\ncp -R \"$SrcFrmk/\" \"$DstFrmk/\"\n\necho \"cp -R $SrcFrmk.dSYM/ $DstFrmk.dSYM/\"\ncp -R \"$SrcFrmk.dSYM/\" \"$DstFrmk.dSYM/\"\n";
->>>>>>> 7837b264
 		};
 /* End PBXShellScriptBuildPhase section */
 
@@ -1538,10 +1499,7 @@
 			buildActionMask = 2147483647;
 			files = (
 				DC09085825B5E43900A46136 /* String+VersionComparison.swift in Sources */,
-<<<<<<< HEAD
-=======
 				DC355E212A44D838008E8A8E /* NotificationsView.swift in Sources */,
->>>>>>> 7837b264
 				DC63BDF729AEB30C0067A361 /* BackgroundPaymentsConfig.swift in Sources */,
 				DC67E40B27F3798600496C04 /* AnimatedMenu.swift in Sources */,
 				DC2F431627B6983B0006FCC4 /* CopyOptionsSheet.swift in Sources */,
@@ -1550,20 +1508,14 @@
 				DC99E90925B78FA800FB20F7 /* EnabledSecurity.swift in Sources */,
 				DCB493CF269F859E001B0F09 /* SyncTxManager_State.swift in Sources */,
 				DC82EED629789853007A5853 /* TxHistoryExporter.swift in Sources */,
-<<<<<<< HEAD
-=======
 				DC9E7EC32A12955300A5F1D0 /* LiquidityHTML.swift in Sources */,
->>>>>>> 7837b264
 				7555FF7F242A565900829871 /* AppDelegate.swift in Sources */,
 				DC74174B270F332700F7E3E3 /* KotlinTypes.swift in Sources */,
 				DC142135261E72320075857A /* AboutHTML.swift in Sources */,
 				DCEE8998288605FD00FE42DD /* PaymentCell.swift in Sources */,
 				DCDD9ED428637EBB001800A3 /* ToolsButton.swift in Sources */,
 				DCDD9ED0286377B7001800A3 /* MainView_Big.swift in Sources */,
-<<<<<<< HEAD
-=======
 				DC355E1F2A44A235008E8A8E /* NotificationCell.swift in Sources */,
->>>>>>> 7837b264
 				DC1706D926A71D8E00BAFCD0 /* UnlockErrorView.swift in Sources */,
 				DC2DC8682906AC0B0079E570 /* BitcoinUnitSelector.swift in Sources */,
 				DC118C0027B4523B0080BBAC /* CommentSheet.swift in Sources */,
@@ -1581,10 +1533,7 @@
 				DCEE3E542931446A00EB4DFF /* Collections+AsInt.swift in Sources */,
 				DCACF70E256701870009B01E /* LockView.swift in Sources */,
 				DC63BDF929AEB8180067A361 /* BackgroundPaymentsSelector.swift in Sources */,
-<<<<<<< HEAD
-=======
 				DCB30E542A0AABAF00E7D7A2 /* InfoPopoverWindow.swift in Sources */,
->>>>>>> 7837b264
 				DCA6DEC62829BDEB0073C658 /* CrossProcessCommunication.swift in Sources */,
 				DC682FE8258175CE00CA1114 /* Popover.swift in Sources */,
 				DC1844032A2690BB004D9578 /* MinerFeeSheet.swift in Sources */,
@@ -1629,15 +1578,10 @@
 				DCA5391629F047C6001BD3D5 /* ComingSoonView.swift in Sources */,
 				DC71E7302723240E0063613D /* KotlinObservables.swift in Sources */,
 				DC0D2EA52939269800284608 /* KotlinExtensions+CloudKit.swift in Sources */,
-<<<<<<< HEAD
-				DC384D7F265BF36600131772 /* StyledString.swift in Sources */,
-				DC5F1C4A28DDAA49007A55ED /* ResetWalletView_Confirm.swift in Sources */,
-=======
 				DC355E232A45FAF2008E8A8E /* NestedObservableObject.swift in Sources */,
 				DC384D7F265BF36600131772 /* StyledString.swift in Sources */,
 				DC5F1C4A28DDAA49007A55ED /* ResetWalletView_Confirm.swift in Sources */,
 				DC1B325029FC3D5900F7F45F /* OnChainDetails.swift in Sources */,
->>>>>>> 7837b264
 				DC39D4E7286BB2130030F18D /* PaymentLayerChoice.swift in Sources */,
 				DCAC9FC6296879770098D769 /* NavigationStackDestination.swift in Sources */,
 				DC27E4C22791C00F00C777CC /* PrivacyView.swift in Sources */,
@@ -1650,11 +1594,7 @@
 				DCAEF8F5276131A600015993 /* CheckboxToggleStyle.swift in Sources */,
 				DC641C712820889C00862DCD /* GroupPrefs.swift in Sources */,
 				DC63BDF429AE44380067A361 /* NotificationsManager.swift in Sources */,
-<<<<<<< HEAD
-				DC118BFA27B44F840080BBAC /* PriceSliderSheet.swift in Sources */,
-=======
 				DC118BFA27B44F840080BBAC /* TipSliderSheet.swift in Sources */,
->>>>>>> 7837b264
 				DC2F431827B698E20006FCC4 /* ShareOptionsSheet.swift in Sources */,
 				DC72C33425A51AAC008A927A /* CurrencyPrefs.swift in Sources */,
 				DCE6FB8C28D0B5F200054511 /* ResetWalletView.swift in Sources */,
@@ -1696,10 +1636,7 @@
 				C8D7AA4B09B32AD99C88BB5E /* DisplayConfigurationView.swift in Sources */,
 				DCE77A5827C671D600F0FA24 /* ElectrumAddressSheet.swift in Sources */,
 				DC384D81265C12B700131772 /* Cache.swift in Sources */,
-<<<<<<< HEAD
-=======
 				DCB30E592A0C3F8200E7D7A2 /* LiquidityPolicyView.swift in Sources */,
->>>>>>> 7837b264
 				DCEAE5B72943CC7400320C46 /* RangeSheet.swift in Sources */,
 				DCAC5B7027726FC80077BB98 /* DeepLink.swift in Sources */,
 				DC9473FA261270B4008D7242 /* MVI+Mock.swift in Sources */,
@@ -1729,10 +1666,7 @@
 				DCB04685260D162C007FDA37 /* ViewName.swift in Sources */,
 				DCB30E522A0A948000E7D7A2 /* WalletInfoView.swift in Sources */,
 				DCFA876D260E91E600AE8953 /* IntroContainer.swift in Sources */,
-<<<<<<< HEAD
-=======
 				DCA5391C29F7202F001BD3D5 /* ChannelInfoPopup.swift in Sources */,
->>>>>>> 7837b264
 				DCB4108729028EF900CE4FF9 /* Prefs+BackupSeed.swift in Sources */,
 				DCEC6A1827A82A98002C20BA /* ImagePicker.swift in Sources */,
 				DC5EE4C927679C6300A3035C /* RestoreView.swift in Sources */,
@@ -1750,11 +1684,7 @@
 				DC71E7332728645B0063613D /* CurrencyConverterView.swift in Sources */,
 				DCACF6F02566D0A60009B01E /* Data+Hexadecimal.swift in Sources */,
 				DCACF7092566D0F00009B01E /* AppAccessView.swift in Sources */,
-<<<<<<< HEAD
-				DC27E4D1279753EC00C777CC /* TextFieldNumberParser.swift in Sources */,
-=======
 				DC27E4D1279753EC00C777CC /* TextFieldNumberStyler.swift in Sources */,
->>>>>>> 7837b264
 				DC46CB1628D9F30500C4EAC7 /* LoadingView.swift in Sources */,
 				DC39D4EF287497440030F18D /* SmartModal.swift in Sources */,
 				DC2F431A27B699800006FCC4 /* ModifyInvoiceSheet.swift in Sources */,
@@ -1765,11 +1695,7 @@
 				F4AED298257A50CD009485C1 /* LogsConfigurationView.swift in Sources */,
 				DC08A51A27FB6C5F0041603B /* TopTab.swift in Sources */,
 				DC27E4CF2792079600C777CC /* CenterTopLineAlignment.swift in Sources */,
-<<<<<<< HEAD
-				DCEAE5B92943D64B00320C46 /* FlowType.swift in Sources */,
-=======
 				DCEAE5B92943D64B00320C46 /* MsatRange.swift in Sources */,
->>>>>>> 7837b264
 				DC118BF827B44E6E0080BBAC /* LoginView.swift in Sources */,
 				DC74174D270F455D00F7E3E3 /* AES256.swift in Sources */,
 				C8D7AB09E80CE2B6AE270A97 /* TorConfigurationView.swift in Sources */,
@@ -2055,11 +1981,7 @@
 				ASSETCATALOG_COMPILER_APPICON_NAME = "AppIcon-Green";
 				CODE_SIGN_ENTITLEMENTS = "phoenix-ios/Phoenix.entitlements";
 				CODE_SIGN_STYLE = Automatic;
-<<<<<<< HEAD
 				CURRENT_PROJECT_VERSION = 49;
-=======
-				CURRENT_PROJECT_VERSION = 43;
->>>>>>> 7837b264
 				DEVELOPMENT_ASSET_PATHS = "\"phoenix-ios/Preview Content\"";
 				DEVELOPMENT_TEAM = XD77LN4376;
 				ENABLE_PREVIEWS = YES;
@@ -2069,15 +1991,11 @@
 					"$(inherited)",
 					"@executable_path/Frameworks",
 				);
-<<<<<<< HEAD
 				MARKETING_VERSION = 1.6.2;
 				OTHER_LDFLAGS = (
 					"$(inherited)",
 					"\"-Xlinker -interposable\"",
 				);
-=======
-				MARKETING_VERSION = 0.0.1;
->>>>>>> 7837b264
 				PRODUCT_BUNDLE_IDENTIFIER = co.acinq.phoenix;
 				PRODUCT_NAME = Phoenix;
 				SWIFT_VERSION = 5.0;
@@ -2092,11 +2010,7 @@
 				ASSETCATALOG_COMPILER_APPICON_NAME = "AppIcon-Green";
 				CODE_SIGN_ENTITLEMENTS = "phoenix-ios/Phoenix.entitlements";
 				CODE_SIGN_STYLE = Automatic;
-<<<<<<< HEAD
 				CURRENT_PROJECT_VERSION = 49;
-=======
-				CURRENT_PROJECT_VERSION = 43;
->>>>>>> 7837b264
 				DEVELOPMENT_ASSET_PATHS = "\"phoenix-ios/Preview Content\"";
 				DEVELOPMENT_TEAM = XD77LN4376;
 				ENABLE_PREVIEWS = YES;
@@ -2106,15 +2020,11 @@
 					"$(inherited)",
 					"@executable_path/Frameworks",
 				);
-<<<<<<< HEAD
 				MARKETING_VERSION = 1.6.2;
 				OTHER_LDFLAGS = (
 					"$(inherited)",
 					"\"-Xlinker -interposable\"",
 				);
-=======
-				MARKETING_VERSION = 0.0.1;
->>>>>>> 7837b264
 				PRODUCT_BUNDLE_IDENTIFIER = co.acinq.phoenix;
 				PRODUCT_NAME = Phoenix;
 				SWIFT_VERSION = 5.0;
@@ -2266,11 +2176,7 @@
 				CLANG_CXX_LANGUAGE_STANDARD = "gnu++17";
 				CODE_SIGN_ENTITLEMENTS = "phoenix-notifySrvExt/phoenix-notifySrvExt.entitlements";
 				CODE_SIGN_STYLE = Automatic;
-<<<<<<< HEAD
 				CURRENT_PROJECT_VERSION = 49;
-=======
-				CURRENT_PROJECT_VERSION = 43;
->>>>>>> 7837b264
 				DEVELOPMENT_TEAM = XD77LN4376;
 				GENERATE_INFOPLIST_FILE = YES;
 				INFOPLIST_FILE = "phoenix-notifySrvExt/Info.plist";
@@ -2297,11 +2203,7 @@
 				CLANG_CXX_LANGUAGE_STANDARD = "gnu++17";
 				CODE_SIGN_ENTITLEMENTS = "phoenix-notifySrvExt/phoenix-notifySrvExt.entitlements";
 				CODE_SIGN_STYLE = Automatic;
-<<<<<<< HEAD
 				CURRENT_PROJECT_VERSION = 49;
-=======
-				CURRENT_PROJECT_VERSION = 43;
->>>>>>> 7837b264
 				DEVELOPMENT_TEAM = XD77LN4376;
 				GENERATE_INFOPLIST_FILE = YES;
 				INFOPLIST_FILE = "phoenix-notifySrvExt/Info.plist";
