// !$*UTF8*$!
{
	archiveVersion = 1;
	classes = {
	};
	objectVersion = 50;
	objects = {

/* Begin PBXBuildFile section */
		53BEF1E80E41F1AA4C9A9803 /* MVIView.swift in Sources */ = {isa = PBXBuildFile; fileRef = 53BEF637BD83D356A4A9C74F /* MVIView.swift */; };
		53BEF3A684D4ADDE8F3DA8F9 /* mocks.swift in Sources */ = {isa = PBXBuildFile; fileRef = 53BEF85119FFF4F05588DA42 /* mocks.swift */; };
		53BEF4D5663CD782DC63DF63 /* colors.swift in Sources */ = {isa = PBXBuildFile; fileRef = 53BEFA112E0701FFD6B84217 /* colors.swift */; };
		53BEF90975122B844248569C /* ReceiveView.swift in Sources */ = {isa = PBXBuildFile; fileRef = 53BEFBC93C11EF306B9EB33A /* ReceiveView.swift */; };
		53BEF96EC93BBB4B6C9E0845 /* lang.swift in Sources */ = {isa = PBXBuildFile; fileRef = 53BEF6CBB2587136D25A625A /* lang.swift */; };
		53BEF981E71E3087871890F9 /* ScanView.swift in Sources */ = {isa = PBXBuildFile; fileRef = 53BEFCB8A24A5FAA785AFD03 /* ScanView.swift */; };
		53BEF9D42E536E6A78FFD425 /* CustomTextField.swift in Sources */ = {isa = PBXBuildFile; fileRef = 53BEFFBC23EE5A309A3DF575 /* CustomTextField.swift */; };
		53BEFA3292350CF33363A483 /* MVIContext.swift in Sources */ = {isa = PBXBuildFile; fileRef = 53BEF6E3FE2787846F3F38F1 /* MVIContext.swift */; };
		53BEFB54A0625F9FF4177FC8 /* DI.swift in Sources */ = {isa = PBXBuildFile; fileRef = 53BEF9AEB876A2611C6FC8F5 /* DI.swift */; };
		53BEFD54160278C5E393E319 /* HomeView.swift in Sources */ = {isa = PBXBuildFile; fileRef = 53BEFE171C182513A5762686 /* HomeView.swift */; };
		53BEFF4EDB40975C2123C63D /* ui.swift in Sources */ = {isa = PBXBuildFile; fileRef = 53BEFFB3CB63090BBCFF6A36 /* ui.swift */; };
		53BEFFEBEA9EBE7B27B53AF4 /* TransactionView.swift in Sources */ = {isa = PBXBuildFile; fileRef = 53BEF4DAE061532668494988 /* TransactionView.swift */; };
		7555FF7F242A565900829871 /* AppDelegate.swift in Sources */ = {isa = PBXBuildFile; fileRef = 7555FF7E242A565900829871 /* AppDelegate.swift */; };
		7555FF81242A565900829871 /* SceneDelegate.swift in Sources */ = {isa = PBXBuildFile; fileRef = 7555FF80242A565900829871 /* SceneDelegate.swift */; };
		7555FF83242A565900829871 /* ContentView.swift in Sources */ = {isa = PBXBuildFile; fileRef = 7555FF82242A565900829871 /* ContentView.swift */; };
		7555FF85242A565B00829871 /* Assets.xcassets in Resources */ = {isa = PBXBuildFile; fileRef = 7555FF84242A565B00829871 /* Assets.xcassets */; };
		7555FF88242A565B00829871 /* Preview Assets.xcassets in Resources */ = {isa = PBXBuildFile; fileRef = 7555FF87242A565B00829871 /* Preview Assets.xcassets */; };
		7555FF8B242A565B00829871 /* LaunchScreen.storyboard in Resources */ = {isa = PBXBuildFile; fileRef = 7555FF89242A565B00829871 /* LaunchScreen.storyboard */; };
		7555FF96242A565B00829871 /* phoenix-iosTests.swift in Sources */ = {isa = PBXBuildFile; fileRef = 7555FF95242A565B00829871 /* phoenix-iosTests.swift */; };
		7555FFA1242A565B00829871 /* phoenix-iosUITests.swift in Sources */ = {isa = PBXBuildFile; fileRef = 7555FFA0242A565B00829871 /* phoenix-iosUITests.swift */; };
		C8D7A84CCF914B08BDB03BE6 /* RestoreWalletView.swift in Sources */ = {isa = PBXBuildFile; fileRef = C8D7A44147508AA19378B739 /* RestoreWalletView.swift */; };
		C8D7ABC95B979B59AF5A7CA7 /* InitView.swift in Sources */ = {isa = PBXBuildFile; fileRef = C8D7A209301A31C14A982ECD /* InitView.swift */; };
		F43B86AB24A49FA7004C1291 /* PhoenixShared.framework in Frameworks */ = {isa = PBXBuildFile; fileRef = F43B86AA24A49FA7004C1291 /* PhoenixShared.framework */; };
		F43B86AC24A49FA7004C1291 /* PhoenixShared.framework in Embed Frameworks */ = {isa = PBXBuildFile; fileRef = F43B86AA24A49FA7004C1291 /* PhoenixShared.framework */; settings = {ATTRIBUTES = (CodeSignOnCopy, RemoveHeadersOnCopy, ); }; };
/* End PBXBuildFile section */

/* Begin PBXContainerItemProxy section */
		7555FF92242A565B00829871 /* PBXContainerItemProxy */ = {
			isa = PBXContainerItemProxy;
			containerPortal = 7555FF73242A565900829871 /* Project object */;
			proxyType = 1;
			remoteGlobalIDString = 7555FF7A242A565900829871;
			remoteInfo = "phoenix-ios";
		};
		7555FF9D242A565B00829871 /* PBXContainerItemProxy */ = {
			isa = PBXContainerItemProxy;
			containerPortal = 7555FF73242A565900829871 /* Project object */;
			proxyType = 1;
			remoteGlobalIDString = 7555FF7A242A565900829871;
			remoteInfo = "phoenix-ios";
		};
/* End PBXContainerItemProxy section */

/* Begin PBXCopyFilesBuildPhase section */
		F43B86AD24A49FA7004C1291 /* Embed Frameworks */ = {
			isa = PBXCopyFilesBuildPhase;
			buildActionMask = 2147483647;
			dstPath = "";
			dstSubfolderSpec = 10;
			files = (
				F43B86AC24A49FA7004C1291 /* PhoenixShared.framework in Embed Frameworks */,
			);
			name = "Embed Frameworks";
			runOnlyForDeploymentPostprocessing = 0;
		};
/* End PBXCopyFilesBuildPhase section */

/* Begin PBXFileReference section */
		53BEF4DAE061532668494988 /* TransactionView.swift */ = {isa = PBXFileReference; fileEncoding = 4; lastKnownFileType = sourcecode.swift; path = TransactionView.swift; sourceTree = "<group>"; };
		53BEF637BD83D356A4A9C74F /* MVIView.swift */ = {isa = PBXFileReference; fileEncoding = 4; lastKnownFileType = sourcecode.swift; path = MVIView.swift; sourceTree = "<group>"; };
		53BEF6CBB2587136D25A625A /* lang.swift */ = {isa = PBXFileReference; fileEncoding = 4; lastKnownFileType = sourcecode.swift; path = lang.swift; sourceTree = "<group>"; };
		53BEF6E3FE2787846F3F38F1 /* MVIContext.swift */ = {isa = PBXFileReference; fileEncoding = 4; lastKnownFileType = sourcecode.swift; path = MVIContext.swift; sourceTree = "<group>"; };
		53BEF85119FFF4F05588DA42 /* mocks.swift */ = {isa = PBXFileReference; fileEncoding = 4; lastKnownFileType = sourcecode.swift; path = mocks.swift; sourceTree = "<group>"; };
		53BEF9AEB876A2611C6FC8F5 /* DI.swift */ = {isa = PBXFileReference; fileEncoding = 4; lastKnownFileType = sourcecode.swift; path = DI.swift; sourceTree = "<group>"; };
		53BEFA112E0701FFD6B84217 /* colors.swift */ = {isa = PBXFileReference; fileEncoding = 4; lastKnownFileType = sourcecode.swift; path = colors.swift; sourceTree = "<group>"; };
		53BEFBC93C11EF306B9EB33A /* ReceiveView.swift */ = {isa = PBXFileReference; fileEncoding = 4; lastKnownFileType = sourcecode.swift; path = ReceiveView.swift; sourceTree = "<group>"; };
		53BEFCB8A24A5FAA785AFD03 /* ScanView.swift */ = {isa = PBXFileReference; fileEncoding = 4; lastKnownFileType = sourcecode.swift; path = ScanView.swift; sourceTree = "<group>"; };
		53BEFE171C182513A5762686 /* HomeView.swift */ = {isa = PBXFileReference; fileEncoding = 4; lastKnownFileType = sourcecode.swift; path = HomeView.swift; sourceTree = "<group>"; };
		53BEFFB3CB63090BBCFF6A36 /* ui.swift */ = {isa = PBXFileReference; fileEncoding = 4; lastKnownFileType = sourcecode.swift; path = ui.swift; sourceTree = "<group>"; };
		53BEFFBC23EE5A309A3DF575 /* CustomTextField.swift */ = {isa = PBXFileReference; fileEncoding = 4; lastKnownFileType = sourcecode.swift; path = CustomTextField.swift; sourceTree = "<group>"; };
		7555FF7B242A565900829871 /* Phoenix.app */ = {isa = PBXFileReference; explicitFileType = wrapper.application; includeInIndex = 0; path = Phoenix.app; sourceTree = BUILT_PRODUCTS_DIR; };
		7555FF7E242A565900829871 /* AppDelegate.swift */ = {isa = PBXFileReference; lastKnownFileType = sourcecode.swift; path = AppDelegate.swift; sourceTree = "<group>"; };
		7555FF80242A565900829871 /* SceneDelegate.swift */ = {isa = PBXFileReference; lastKnownFileType = sourcecode.swift; path = SceneDelegate.swift; sourceTree = "<group>"; };
		7555FF82242A565900829871 /* ContentView.swift */ = {isa = PBXFileReference; lastKnownFileType = sourcecode.swift; path = ContentView.swift; sourceTree = "<group>"; };
		7555FF84242A565B00829871 /* Assets.xcassets */ = {isa = PBXFileReference; lastKnownFileType = folder.assetcatalog; path = Assets.xcassets; sourceTree = "<group>"; };
		7555FF87242A565B00829871 /* Preview Assets.xcassets */ = {isa = PBXFileReference; lastKnownFileType = folder.assetcatalog; path = "Preview Assets.xcassets"; sourceTree = "<group>"; };
		7555FF8A242A565B00829871 /* Base */ = {isa = PBXFileReference; lastKnownFileType = file.storyboard; name = Base; path = Base.lproj/LaunchScreen.storyboard; sourceTree = "<group>"; };
		7555FF8C242A565B00829871 /* Info.plist */ = {isa = PBXFileReference; lastKnownFileType = text.plist.xml; path = Info.plist; sourceTree = "<group>"; };
		7555FF91242A565B00829871 /* phoenix-iosTests.xctest */ = {isa = PBXFileReference; explicitFileType = wrapper.cfbundle; includeInIndex = 0; path = "phoenix-iosTests.xctest"; sourceTree = BUILT_PRODUCTS_DIR; };
		7555FF95242A565B00829871 /* phoenix-iosTests.swift */ = {isa = PBXFileReference; lastKnownFileType = sourcecode.swift; path = "phoenix-iosTests.swift"; sourceTree = "<group>"; };
		7555FF97242A565B00829871 /* Info.plist */ = {isa = PBXFileReference; lastKnownFileType = text.plist.xml; path = Info.plist; sourceTree = "<group>"; };
		7555FF9C242A565B00829871 /* phoenix-iosUITests.xctest */ = {isa = PBXFileReference; explicitFileType = wrapper.cfbundle; includeInIndex = 0; path = "phoenix-iosUITests.xctest"; sourceTree = BUILT_PRODUCTS_DIR; };
		7555FFA0242A565B00829871 /* phoenix-iosUITests.swift */ = {isa = PBXFileReference; lastKnownFileType = sourcecode.swift; path = "phoenix-iosUITests.swift"; sourceTree = "<group>"; };
		7555FFA2242A565B00829871 /* Info.plist */ = {isa = PBXFileReference; lastKnownFileType = text.plist.xml; path = Info.plist; sourceTree = "<group>"; };
		C8D7A209301A31C14A982ECD /* InitView.swift */ = {isa = PBXFileReference; fileEncoding = 4; lastKnownFileType = sourcecode.swift; path = InitView.swift; sourceTree = "<group>"; };
		C8D7A44147508AA19378B739 /* RestoreWalletView.swift */ = {isa = PBXFileReference; fileEncoding = 4; lastKnownFileType = sourcecode.swift; path = RestoreWalletView.swift; sourceTree = "<group>"; };
		F43B86AA24A49FA7004C1291 /* PhoenixShared.framework */ = {isa = PBXFileReference; lastKnownFileType = wrapper.framework; name = PhoenixShared.framework; path = "../phoenix-shared/build/xcode-frameworks/PhoenixShared.framework"; sourceTree = "<group>"; };
/* End PBXFileReference section */

/* Begin PBXFrameworksBuildPhase section */
		7555FF78242A565900829871 /* Frameworks */ = {
			isa = PBXFrameworksBuildPhase;
			buildActionMask = 2147483647;
			files = (
				F43B86AB24A49FA7004C1291 /* PhoenixShared.framework in Frameworks */,
			);
			runOnlyForDeploymentPostprocessing = 0;
		};
		7555FF8E242A565B00829871 /* Frameworks */ = {
			isa = PBXFrameworksBuildPhase;
			buildActionMask = 2147483647;
			files = (
			);
			runOnlyForDeploymentPostprocessing = 0;
		};
		7555FF99242A565B00829871 /* Frameworks */ = {
			isa = PBXFrameworksBuildPhase;
			buildActionMask = 2147483647;
			files = (
			);
			runOnlyForDeploymentPostprocessing = 0;
		};
/* End PBXFrameworksBuildPhase section */

/* Begin PBXGroup section */
		53BEF0E7A62D4973FCC99476 /* widgets */ = {
			isa = PBXGroup;
			children = (
				53BEFFBC23EE5A309A3DF575 /* CustomTextField.swift */,
			);
			path = widgets;
			sourceTree = "<group>";
		};
		53BEF1337AFCFF0AE82A46BD /* utils */ = {
			isa = PBXGroup;
			children = (
				53BEFFB3CB63090BBCFF6A36 /* ui.swift */,
				53BEF85119FFF4F05588DA42 /* mocks.swift */,
				53BEF6CBB2587136D25A625A /* lang.swift */,
			);
			path = utils;
			sourceTree = "<group>";
		};
		53BEFD3C3C84A395C4A66297 /* views */ = {
			isa = PBXGroup;
			children = (
				53BEFE171C182513A5762686 /* HomeView.swift */,
				53BEFBC93C11EF306B9EB33A /* ReceiveView.swift */,
				53BEFCB8A24A5FAA785AFD03 /* ScanView.swift */,
				53BEF0E7A62D4973FCC99476 /* widgets */,
<<<<<<< HEAD
				C8D7A209301A31C14A982ECD /* InitView.swift */,
				C8D7A44147508AA19378B739 /* RestoreWalletView.swift */,
=======
				53BEF4DAE061532668494988 /* TransactionView.swift */,
>>>>>>> 9c257047
			);
			path = views;
			sourceTree = "<group>";
		};
		53BEFD8D34A66724B3ACFA01 /* MVI */ = {
			isa = PBXGroup;
			children = (
				53BEF6E3FE2787846F3F38F1 /* MVIContext.swift */,
				53BEF637BD83D356A4A9C74F /* MVIView.swift */,
			);
			path = MVI;
			sourceTree = "<group>";
		};
		7555FF72242A565900829871 = {
			isa = PBXGroup;
			children = (
				7555FF7D242A565900829871 /* phoenix-ios */,
				7555FF94242A565B00829871 /* phoenix-iosTests */,
				7555FF9F242A565B00829871 /* phoenix-iosUITests */,
				7555FF7C242A565900829871 /* Products */,
				7555FFB0242A642200829871 /* Frameworks */,
			);
			sourceTree = "<group>";
		};
		7555FF7C242A565900829871 /* Products */ = {
			isa = PBXGroup;
			children = (
				7555FF7B242A565900829871 /* Phoenix.app */,
				7555FF91242A565B00829871 /* phoenix-iosTests.xctest */,
				7555FF9C242A565B00829871 /* phoenix-iosUITests.xctest */,
			);
			name = Products;
			sourceTree = "<group>";
		};
		7555FF7D242A565900829871 /* phoenix-ios */ = {
			isa = PBXGroup;
			children = (
				7555FF7E242A565900829871 /* AppDelegate.swift */,
				7555FF80242A565900829871 /* SceneDelegate.swift */,
				7555FF82242A565900829871 /* ContentView.swift */,
				7555FF84242A565B00829871 /* Assets.xcassets */,
				7555FF89242A565B00829871 /* LaunchScreen.storyboard */,
				7555FF8C242A565B00829871 /* Info.plist */,
				7555FF86242A565B00829871 /* Preview Content */,
				53BEFD3C3C84A395C4A66297 /* views */,
				53BEF9AEB876A2611C6FC8F5 /* DI.swift */,
				53BEFD8D34A66724B3ACFA01 /* MVI */,
				53BEF1337AFCFF0AE82A46BD /* utils */,
				53BEFA112E0701FFD6B84217 /* colors.swift */,
			);
			path = "phoenix-ios";
			sourceTree = "<group>";
		};
		7555FF86242A565B00829871 /* Preview Content */ = {
			isa = PBXGroup;
			children = (
				7555FF87242A565B00829871 /* Preview Assets.xcassets */,
			);
			path = "Preview Content";
			sourceTree = "<group>";
		};
		7555FF94242A565B00829871 /* phoenix-iosTests */ = {
			isa = PBXGroup;
			children = (
				7555FF95242A565B00829871 /* phoenix-iosTests.swift */,
				7555FF97242A565B00829871 /* Info.plist */,
			);
			path = "phoenix-iosTests";
			sourceTree = "<group>";
		};
		7555FF9F242A565B00829871 /* phoenix-iosUITests */ = {
			isa = PBXGroup;
			children = (
				7555FFA0242A565B00829871 /* phoenix-iosUITests.swift */,
				7555FFA2242A565B00829871 /* Info.plist */,
			);
			path = "phoenix-iosUITests";
			sourceTree = "<group>";
		};
		7555FFB0242A642200829871 /* Frameworks */ = {
			isa = PBXGroup;
			children = (
				F43B86AA24A49FA7004C1291 /* PhoenixShared.framework */,
			);
			name = Frameworks;
			sourceTree = "<group>";
		};
/* End PBXGroup section */

/* Begin PBXNativeTarget section */
		7555FF7A242A565900829871 /* phoenix-ios */ = {
			isa = PBXNativeTarget;
			buildConfigurationList = 7555FFA5242A565B00829871 /* Build configuration list for PBXNativeTarget "phoenix-ios" */;
			buildPhases = (
				7555FFB5242A651A00829871 /* ShellScript */,
				7555FF77242A565900829871 /* Sources */,
				7555FF78242A565900829871 /* Frameworks */,
				7555FF79242A565900829871 /* Resources */,
				F43B86AD24A49FA7004C1291 /* Embed Frameworks */,
			);
			buildRules = (
			);
			dependencies = (
			);
			name = "phoenix-ios";
			productName = "phoenix-ios";
			productReference = 7555FF7B242A565900829871 /* Phoenix.app */;
			productType = "com.apple.product-type.application";
		};
		7555FF90242A565B00829871 /* phoenix-iosTests */ = {
			isa = PBXNativeTarget;
			buildConfigurationList = 7555FFA8242A565B00829871 /* Build configuration list for PBXNativeTarget "phoenix-iosTests" */;
			buildPhases = (
				7555FF8D242A565B00829871 /* Sources */,
				7555FF8E242A565B00829871 /* Frameworks */,
				7555FF8F242A565B00829871 /* Resources */,
			);
			buildRules = (
			);
			dependencies = (
				7555FF93242A565B00829871 /* PBXTargetDependency */,
			);
			name = "phoenix-iosTests";
			productName = "phoenix-iosTests";
			productReference = 7555FF91242A565B00829871 /* phoenix-iosTests.xctest */;
			productType = "com.apple.product-type.bundle.unit-test";
		};
		7555FF9B242A565B00829871 /* phoenix-iosUITests */ = {
			isa = PBXNativeTarget;
			buildConfigurationList = 7555FFAB242A565B00829871 /* Build configuration list for PBXNativeTarget "phoenix-iosUITests" */;
			buildPhases = (
				7555FF98242A565B00829871 /* Sources */,
				7555FF99242A565B00829871 /* Frameworks */,
				7555FF9A242A565B00829871 /* Resources */,
			);
			buildRules = (
			);
			dependencies = (
				7555FF9E242A565B00829871 /* PBXTargetDependency */,
			);
			name = "phoenix-iosUITests";
			productName = "phoenix-iosUITests";
			productReference = 7555FF9C242A565B00829871 /* phoenix-iosUITests.xctest */;
			productType = "com.apple.product-type.bundle.ui-testing";
		};
/* End PBXNativeTarget section */

/* Begin PBXProject section */
		7555FF73242A565900829871 /* Project object */ = {
			isa = PBXProject;
			attributes = {
				LastSwiftUpdateCheck = 1130;
				LastUpgradeCheck = 1130;
				ORGANIZATIONNAME = Acinq;
				TargetAttributes = {
					7555FF7A242A565900829871 = {
						CreatedOnToolsVersion = 11.3.1;
					};
					7555FF90242A565B00829871 = {
						CreatedOnToolsVersion = 11.3.1;
						TestTargetID = 7555FF7A242A565900829871;
					};
					7555FF9B242A565B00829871 = {
						CreatedOnToolsVersion = 11.3.1;
						TestTargetID = 7555FF7A242A565900829871;
					};
				};
			};
			buildConfigurationList = 7555FF76242A565900829871 /* Build configuration list for PBXProject "phoenix-ios" */;
			compatibilityVersion = "Xcode 9.3";
			developmentRegion = en;
			hasScannedForEncodings = 0;
			knownRegions = (
				en,
				Base,
			);
			mainGroup = 7555FF72242A565900829871;
			productRefGroup = 7555FF7C242A565900829871 /* Products */;
			projectDirPath = "";
			projectRoot = "";
			targets = (
				7555FF7A242A565900829871 /* phoenix-ios */,
				7555FF90242A565B00829871 /* phoenix-iosTests */,
				7555FF9B242A565B00829871 /* phoenix-iosUITests */,
			);
		};
/* End PBXProject section */

/* Begin PBXResourcesBuildPhase section */
		7555FF79242A565900829871 /* Resources */ = {
			isa = PBXResourcesBuildPhase;
			buildActionMask = 2147483647;
			files = (
				7555FF8B242A565B00829871 /* LaunchScreen.storyboard in Resources */,
				7555FF88242A565B00829871 /* Preview Assets.xcassets in Resources */,
				7555FF85242A565B00829871 /* Assets.xcassets in Resources */,
			);
			runOnlyForDeploymentPostprocessing = 0;
		};
		7555FF8F242A565B00829871 /* Resources */ = {
			isa = PBXResourcesBuildPhase;
			buildActionMask = 2147483647;
			files = (
			);
			runOnlyForDeploymentPostprocessing = 0;
		};
		7555FF9A242A565B00829871 /* Resources */ = {
			isa = PBXResourcesBuildPhase;
			buildActionMask = 2147483647;
			files = (
			);
			runOnlyForDeploymentPostprocessing = 0;
		};
/* End PBXResourcesBuildPhase section */

/* Begin PBXShellScriptBuildPhase section */
		7555FFB5242A651A00829871 /* ShellScript */ = {
			isa = PBXShellScriptBuildPhase;
			buildActionMask = 2147483647;
			files = (
			);
			inputFileListPaths = (
			);
			inputPaths = (
			);
			outputFileListPaths = (
			);
			outputPaths = (
			);
			runOnlyForDeploymentPostprocessing = 0;
			shellPath = /bin/sh;
			shellScript = "cd \"$SRCROOT/..\"\necho ./gradlew :phoenix-shared:packForXCode -PXCODE_CONFIGURATION=${CONFIGURATION} -PskipAndroid=true\n./gradlew :phoenix-shared:packForXCode -PXCODE_CONFIGURATION=${CONFIGURATION} -PskipAndroid=true\n";
		};
/* End PBXShellScriptBuildPhase section */

/* Begin PBXSourcesBuildPhase section */
		7555FF77242A565900829871 /* Sources */ = {
			isa = PBXSourcesBuildPhase;
			buildActionMask = 2147483647;
			files = (
				7555FF7F242A565900829871 /* AppDelegate.swift in Sources */,
				7555FF81242A565900829871 /* SceneDelegate.swift in Sources */,
				7555FF83242A565900829871 /* ContentView.swift in Sources */,
				53BEFD54160278C5E393E319 /* HomeView.swift in Sources */,
				53BEF90975122B844248569C /* ReceiveView.swift in Sources */,
				53BEFB54A0625F9FF4177FC8 /* DI.swift in Sources */,
				53BEFA3292350CF33363A483 /* MVIContext.swift in Sources */,
				53BEF1E80E41F1AA4C9A9803 /* MVIView.swift in Sources */,
				53BEFF4EDB40975C2123C63D /* ui.swift in Sources */,
				53BEF981E71E3087871890F9 /* ScanView.swift in Sources */,
				53BEF9D42E536E6A78FFD425 /* CustomTextField.swift in Sources */,
				53BEF3A684D4ADDE8F3DA8F9 /* mocks.swift in Sources */,
				53BEF96EC93BBB4B6C9E0845 /* lang.swift in Sources */,
				53BEF4D5663CD782DC63DF63 /* colors.swift in Sources */,
<<<<<<< HEAD
				C8D7ABC95B979B59AF5A7CA7 /* InitView.swift in Sources */,
				C8D7A84CCF914B08BDB03BE6 /* RestoreWalletView.swift in Sources */,
=======
				53BEFFEBEA9EBE7B27B53AF4 /* TransactionView.swift in Sources */,
>>>>>>> 9c257047
			);
			runOnlyForDeploymentPostprocessing = 0;
		};
		7555FF8D242A565B00829871 /* Sources */ = {
			isa = PBXSourcesBuildPhase;
			buildActionMask = 2147483647;
			files = (
				7555FF96242A565B00829871 /* phoenix-iosTests.swift in Sources */,
			);
			runOnlyForDeploymentPostprocessing = 0;
		};
		7555FF98242A565B00829871 /* Sources */ = {
			isa = PBXSourcesBuildPhase;
			buildActionMask = 2147483647;
			files = (
				7555FFA1242A565B00829871 /* phoenix-iosUITests.swift in Sources */,
			);
			runOnlyForDeploymentPostprocessing = 0;
		};
/* End PBXSourcesBuildPhase section */

/* Begin PBXTargetDependency section */
		7555FF93242A565B00829871 /* PBXTargetDependency */ = {
			isa = PBXTargetDependency;
			target = 7555FF7A242A565900829871 /* phoenix-ios */;
			targetProxy = 7555FF92242A565B00829871 /* PBXContainerItemProxy */;
		};
		7555FF9E242A565B00829871 /* PBXTargetDependency */ = {
			isa = PBXTargetDependency;
			target = 7555FF7A242A565900829871 /* phoenix-ios */;
			targetProxy = 7555FF9D242A565B00829871 /* PBXContainerItemProxy */;
		};
/* End PBXTargetDependency section */

/* Begin PBXVariantGroup section */
		7555FF89242A565B00829871 /* LaunchScreen.storyboard */ = {
			isa = PBXVariantGroup;
			children = (
				7555FF8A242A565B00829871 /* Base */,
			);
			name = LaunchScreen.storyboard;
			sourceTree = "<group>";
		};
/* End PBXVariantGroup section */

/* Begin XCBuildConfiguration section */
		7555FFA3242A565B00829871 /* Debug */ = {
			isa = XCBuildConfiguration;
			buildSettings = {
				ALWAYS_SEARCH_USER_PATHS = NO;
				CLANG_ANALYZER_NONNULL = YES;
				CLANG_ANALYZER_NUMBER_OBJECT_CONVERSION = YES_AGGRESSIVE;
				CLANG_CXX_LANGUAGE_STANDARD = "gnu++14";
				CLANG_CXX_LIBRARY = "libc++";
				CLANG_ENABLE_MODULES = YES;
				CLANG_ENABLE_OBJC_ARC = YES;
				CLANG_ENABLE_OBJC_WEAK = YES;
				CLANG_WARN_BLOCK_CAPTURE_AUTORELEASING = YES;
				CLANG_WARN_BOOL_CONVERSION = YES;
				CLANG_WARN_COMMA = YES;
				CLANG_WARN_CONSTANT_CONVERSION = YES;
				CLANG_WARN_DEPRECATED_OBJC_IMPLEMENTATIONS = YES;
				CLANG_WARN_DIRECT_OBJC_ISA_USAGE = YES_ERROR;
				CLANG_WARN_DOCUMENTATION_COMMENTS = YES;
				CLANG_WARN_EMPTY_BODY = YES;
				CLANG_WARN_ENUM_CONVERSION = YES;
				CLANG_WARN_INFINITE_RECURSION = YES;
				CLANG_WARN_INT_CONVERSION = YES;
				CLANG_WARN_NON_LITERAL_NULL_CONVERSION = YES;
				CLANG_WARN_OBJC_IMPLICIT_RETAIN_SELF = YES;
				CLANG_WARN_OBJC_LITERAL_CONVERSION = YES;
				CLANG_WARN_OBJC_ROOT_CLASS = YES_ERROR;
				CLANG_WARN_RANGE_LOOP_ANALYSIS = YES;
				CLANG_WARN_STRICT_PROTOTYPES = YES;
				CLANG_WARN_SUSPICIOUS_MOVE = YES;
				CLANG_WARN_UNGUARDED_AVAILABILITY = YES_AGGRESSIVE;
				CLANG_WARN_UNREACHABLE_CODE = YES;
				CLANG_WARN__DUPLICATE_METHOD_MATCH = YES;
				COPY_PHASE_STRIP = NO;
				DEBUG_INFORMATION_FORMAT = dwarf;
				ENABLE_STRICT_OBJC_MSGSEND = YES;
				ENABLE_TESTABILITY = YES;
				GCC_C_LANGUAGE_STANDARD = gnu11;
				GCC_DYNAMIC_NO_PIC = NO;
				GCC_NO_COMMON_BLOCKS = YES;
				GCC_OPTIMIZATION_LEVEL = 0;
				GCC_PREPROCESSOR_DEFINITIONS = (
					"DEBUG=1",
					"$(inherited)",
				);
				GCC_WARN_64_TO_32_BIT_CONVERSION = YES;
				GCC_WARN_ABOUT_RETURN_TYPE = YES_ERROR;
				GCC_WARN_UNDECLARED_SELECTOR = YES;
				GCC_WARN_UNINITIALIZED_AUTOS = YES_AGGRESSIVE;
				GCC_WARN_UNUSED_FUNCTION = YES;
				GCC_WARN_UNUSED_VARIABLE = YES;
				IPHONEOS_DEPLOYMENT_TARGET = 14.0;
				MTL_ENABLE_DEBUG_INFO = INCLUDE_SOURCE;
				MTL_FAST_MATH = YES;
				ONLY_ACTIVE_ARCH = YES;
				SDKROOT = iphoneos;
				SWIFT_ACTIVE_COMPILATION_CONDITIONS = DEBUG;
				SWIFT_OPTIMIZATION_LEVEL = "-Onone";
			};
			name = Debug;
		};
		7555FFA4242A565B00829871 /* Release */ = {
			isa = XCBuildConfiguration;
			buildSettings = {
				ALWAYS_SEARCH_USER_PATHS = NO;
				CLANG_ANALYZER_NONNULL = YES;
				CLANG_ANALYZER_NUMBER_OBJECT_CONVERSION = YES_AGGRESSIVE;
				CLANG_CXX_LANGUAGE_STANDARD = "gnu++14";
				CLANG_CXX_LIBRARY = "libc++";
				CLANG_ENABLE_MODULES = YES;
				CLANG_ENABLE_OBJC_ARC = YES;
				CLANG_ENABLE_OBJC_WEAK = YES;
				CLANG_WARN_BLOCK_CAPTURE_AUTORELEASING = YES;
				CLANG_WARN_BOOL_CONVERSION = YES;
				CLANG_WARN_COMMA = YES;
				CLANG_WARN_CONSTANT_CONVERSION = YES;
				CLANG_WARN_DEPRECATED_OBJC_IMPLEMENTATIONS = YES;
				CLANG_WARN_DIRECT_OBJC_ISA_USAGE = YES_ERROR;
				CLANG_WARN_DOCUMENTATION_COMMENTS = YES;
				CLANG_WARN_EMPTY_BODY = YES;
				CLANG_WARN_ENUM_CONVERSION = YES;
				CLANG_WARN_INFINITE_RECURSION = YES;
				CLANG_WARN_INT_CONVERSION = YES;
				CLANG_WARN_NON_LITERAL_NULL_CONVERSION = YES;
				CLANG_WARN_OBJC_IMPLICIT_RETAIN_SELF = YES;
				CLANG_WARN_OBJC_LITERAL_CONVERSION = YES;
				CLANG_WARN_OBJC_ROOT_CLASS = YES_ERROR;
				CLANG_WARN_RANGE_LOOP_ANALYSIS = YES;
				CLANG_WARN_STRICT_PROTOTYPES = YES;
				CLANG_WARN_SUSPICIOUS_MOVE = YES;
				CLANG_WARN_UNGUARDED_AVAILABILITY = YES_AGGRESSIVE;
				CLANG_WARN_UNREACHABLE_CODE = YES;
				CLANG_WARN__DUPLICATE_METHOD_MATCH = YES;
				COPY_PHASE_STRIP = NO;
				DEBUG_INFORMATION_FORMAT = "dwarf-with-dsym";
				ENABLE_NS_ASSERTIONS = NO;
				ENABLE_STRICT_OBJC_MSGSEND = YES;
				GCC_C_LANGUAGE_STANDARD = gnu11;
				GCC_NO_COMMON_BLOCKS = YES;
				GCC_WARN_64_TO_32_BIT_CONVERSION = YES;
				GCC_WARN_ABOUT_RETURN_TYPE = YES_ERROR;
				GCC_WARN_UNDECLARED_SELECTOR = YES;
				GCC_WARN_UNINITIALIZED_AUTOS = YES_AGGRESSIVE;
				GCC_WARN_UNUSED_FUNCTION = YES;
				GCC_WARN_UNUSED_VARIABLE = YES;
				IPHONEOS_DEPLOYMENT_TARGET = 14.0;
				MTL_ENABLE_DEBUG_INFO = NO;
				MTL_FAST_MATH = YES;
				SDKROOT = iphoneos;
				SWIFT_COMPILATION_MODE = wholemodule;
				SWIFT_OPTIMIZATION_LEVEL = "-O";
				VALIDATE_PRODUCT = YES;
			};
			name = Release;
		};
		7555FFA6242A565B00829871 /* Debug */ = {
			isa = XCBuildConfiguration;
			buildSettings = {
				ASSETCATALOG_COMPILER_APPICON_NAME = AppIcon;
				CODE_SIGN_STYLE = Automatic;
				DEVELOPMENT_ASSET_PATHS = "\"phoenix-ios/Preview Content\"";
				DEVELOPMENT_TEAM = 8U7RQ73AR9;
				ENABLE_PREVIEWS = YES;
				FRAMEWORK_SEARCH_PATHS = "$(SRCROOT)/../phoenix-shared/build/xcode-frameworks";
				INFOPLIST_FILE = "phoenix-ios/Info.plist";
				LD_RUNPATH_SEARCH_PATHS = (
					"$(inherited)",
					"@executable_path/Frameworks",
				);
				OTHER_LDFLAGS = "\"-Xlinker -interposable\"";
				PRODUCT_BUNDLE_IDENTIFIER = fr.acinq.phoenix;
				PRODUCT_NAME = Phoenix;
				SWIFT_VERSION = 5.0;
				TARGETED_DEVICE_FAMILY = "1,2";
			};
			name = Debug;
		};
		7555FFA7242A565B00829871 /* Release */ = {
			isa = XCBuildConfiguration;
			buildSettings = {
				ASSETCATALOG_COMPILER_APPICON_NAME = AppIcon;
				CODE_SIGN_STYLE = Automatic;
				DEVELOPMENT_ASSET_PATHS = "\"phoenix-ios/Preview Content\"";
				DEVELOPMENT_TEAM = 8U7RQ73AR9;
				ENABLE_PREVIEWS = YES;
				FRAMEWORK_SEARCH_PATHS = "$(SRCROOT)/../phoenix-shared/build/xcode-frameworks";
				INFOPLIST_FILE = "phoenix-ios/Info.plist";
				LD_RUNPATH_SEARCH_PATHS = (
					"$(inherited)",
					"@executable_path/Frameworks",
				);
				OTHER_LDFLAGS = "\"-Xlinker -interposable\"";
				PRODUCT_BUNDLE_IDENTIFIER = fr.acinq.phoenix;
				PRODUCT_NAME = Phoenix;
				SWIFT_VERSION = 5.0;
				TARGETED_DEVICE_FAMILY = "1,2";
			};
			name = Release;
		};
		7555FFA9242A565B00829871 /* Debug */ = {
			isa = XCBuildConfiguration;
			buildSettings = {
				ALWAYS_EMBED_SWIFT_STANDARD_LIBRARIES = YES;
				BUNDLE_LOADER = "$(TEST_HOST)";
				CODE_SIGN_STYLE = Automatic;
				INFOPLIST_FILE = "phoenix-iosTests/Info.plist";
				IPHONEOS_DEPLOYMENT_TARGET = 13.2;
				LD_RUNPATH_SEARCH_PATHS = (
					"$(inherited)",
					"@executable_path/Frameworks",
					"@loader_path/Frameworks",
				);
				PRODUCT_BUNDLE_IDENTIFIER = "orgIdentifier.phoenix-iosTests";
				PRODUCT_NAME = "$(TARGET_NAME)";
				SWIFT_VERSION = 5.0;
				TARGETED_DEVICE_FAMILY = "1,2";
				TEST_HOST = "$(BUILT_PRODUCTS_DIR)/phoenix-ios.app/phoenix-ios";
			};
			name = Debug;
		};
		7555FFAA242A565B00829871 /* Release */ = {
			isa = XCBuildConfiguration;
			buildSettings = {
				ALWAYS_EMBED_SWIFT_STANDARD_LIBRARIES = YES;
				BUNDLE_LOADER = "$(TEST_HOST)";
				CODE_SIGN_STYLE = Automatic;
				INFOPLIST_FILE = "phoenix-iosTests/Info.plist";
				IPHONEOS_DEPLOYMENT_TARGET = 13.2;
				LD_RUNPATH_SEARCH_PATHS = (
					"$(inherited)",
					"@executable_path/Frameworks",
					"@loader_path/Frameworks",
				);
				PRODUCT_BUNDLE_IDENTIFIER = "orgIdentifier.phoenix-iosTests";
				PRODUCT_NAME = "$(TARGET_NAME)";
				SWIFT_VERSION = 5.0;
				TARGETED_DEVICE_FAMILY = "1,2";
				TEST_HOST = "$(BUILT_PRODUCTS_DIR)/phoenix-ios.app/phoenix-ios";
			};
			name = Release;
		};
		7555FFAC242A565B00829871 /* Debug */ = {
			isa = XCBuildConfiguration;
			buildSettings = {
				ALWAYS_EMBED_SWIFT_STANDARD_LIBRARIES = YES;
				CODE_SIGN_STYLE = Automatic;
				INFOPLIST_FILE = "phoenix-iosUITests/Info.plist";
				LD_RUNPATH_SEARCH_PATHS = (
					"$(inherited)",
					"@executable_path/Frameworks",
					"@loader_path/Frameworks",
				);
				PRODUCT_BUNDLE_IDENTIFIER = "orgIdentifier.phoenix-iosUITests";
				PRODUCT_NAME = "$(TARGET_NAME)";
				SWIFT_VERSION = 5.0;
				TARGETED_DEVICE_FAMILY = "1,2";
				TEST_TARGET_NAME = "phoenix-ios";
			};
			name = Debug;
		};
		7555FFAD242A565B00829871 /* Release */ = {
			isa = XCBuildConfiguration;
			buildSettings = {
				ALWAYS_EMBED_SWIFT_STANDARD_LIBRARIES = YES;
				CODE_SIGN_STYLE = Automatic;
				INFOPLIST_FILE = "phoenix-iosUITests/Info.plist";
				LD_RUNPATH_SEARCH_PATHS = (
					"$(inherited)",
					"@executable_path/Frameworks",
					"@loader_path/Frameworks",
				);
				PRODUCT_BUNDLE_IDENTIFIER = "orgIdentifier.phoenix-iosUITests";
				PRODUCT_NAME = "$(TARGET_NAME)";
				SWIFT_VERSION = 5.0;
				TARGETED_DEVICE_FAMILY = "1,2";
				TEST_TARGET_NAME = "phoenix-ios";
			};
			name = Release;
		};
/* End XCBuildConfiguration section */

/* Begin XCConfigurationList section */
		7555FF76242A565900829871 /* Build configuration list for PBXProject "phoenix-ios" */ = {
			isa = XCConfigurationList;
			buildConfigurations = (
				7555FFA3242A565B00829871 /* Debug */,
				7555FFA4242A565B00829871 /* Release */,
			);
			defaultConfigurationIsVisible = 0;
			defaultConfigurationName = Release;
		};
		7555FFA5242A565B00829871 /* Build configuration list for PBXNativeTarget "phoenix-ios" */ = {
			isa = XCConfigurationList;
			buildConfigurations = (
				7555FFA6242A565B00829871 /* Debug */,
				7555FFA7242A565B00829871 /* Release */,
			);
			defaultConfigurationIsVisible = 0;
			defaultConfigurationName = Release;
		};
		7555FFA8242A565B00829871 /* Build configuration list for PBXNativeTarget "phoenix-iosTests" */ = {
			isa = XCConfigurationList;
			buildConfigurations = (
				7555FFA9242A565B00829871 /* Debug */,
				7555FFAA242A565B00829871 /* Release */,
			);
			defaultConfigurationIsVisible = 0;
			defaultConfigurationName = Release;
		};
		7555FFAB242A565B00829871 /* Build configuration list for PBXNativeTarget "phoenix-iosUITests" */ = {
			isa = XCConfigurationList;
			buildConfigurations = (
				7555FFAC242A565B00829871 /* Debug */,
				7555FFAD242A565B00829871 /* Release */,
			);
			defaultConfigurationIsVisible = 0;
			defaultConfigurationName = Release;
		};
/* End XCConfigurationList section */
	};
	rootObject = 7555FF73242A565900829871 /* Project object */;
}<|MERGE_RESOLUTION|>--- conflicted
+++ resolved
@@ -147,12 +147,9 @@
 				53BEFBC93C11EF306B9EB33A /* ReceiveView.swift */,
 				53BEFCB8A24A5FAA785AFD03 /* ScanView.swift */,
 				53BEF0E7A62D4973FCC99476 /* widgets */,
-<<<<<<< HEAD
 				C8D7A209301A31C14A982ECD /* InitView.swift */,
 				C8D7A44147508AA19378B739 /* RestoreWalletView.swift */,
-=======
 				53BEF4DAE061532668494988 /* TransactionView.swift */,
->>>>>>> 9c257047
 			);
 			path = views;
 			sourceTree = "<group>";
@@ -407,12 +404,9 @@
 				53BEF3A684D4ADDE8F3DA8F9 /* mocks.swift in Sources */,
 				53BEF96EC93BBB4B6C9E0845 /* lang.swift in Sources */,
 				53BEF4D5663CD782DC63DF63 /* colors.swift in Sources */,
-<<<<<<< HEAD
 				C8D7ABC95B979B59AF5A7CA7 /* InitView.swift in Sources */,
 				C8D7A84CCF914B08BDB03BE6 /* RestoreWalletView.swift in Sources */,
-=======
 				53BEFFEBEA9EBE7B27B53AF4 /* TransactionView.swift in Sources */,
->>>>>>> 9c257047
 			);
 			runOnlyForDeploymentPostprocessing = 0;
 		};
