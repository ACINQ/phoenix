import UIKit
import PhoenixShared
import os.log
import Firebase
import Combine
import BackgroundTasks

#if DEBUG && true
fileprivate var log = Logger(
	subsystem: Bundle.main.bundleIdentifier!,
	category: "AppDelegate"
)
#else
fileprivate var log = Logger(OSLog.disabled)
#endif


@UIApplicationMain
class AppDelegate: UIResponder, UIApplicationDelegate, MessagingDelegate {
	
	static func get() -> AppDelegate {
		// In Swift5, we get a runtime warning:
		// > UIApplication.delegate must be used from main thread only
		// 
	//	if !Thread.isMainThread {
	//		log.debug("Accessing UIApplication.shared on non-main thread")
	//	}
		return UIApplication.shared.delegate as! AppDelegate
	}

	private var cancellables = Set<AnyCancellable>()
	private var isInBackground = false

	public var externalLightningUrlPublisher = PassthroughSubject<String, Never>()

	override init() {
	#if DEBUG
		setenv("CFNETWORK_DIAGNOSTICS", "3", 1);
	#endif
		super.init()
		AppMigration.shared.performMigrationChecks()
		Biz.start()
	}
	
	// --------------------------------------------------
	// MARK: UIApplication Lifecycle
	// --------------------------------------------------

    internal func application(
		_ application: UIApplication,
		didFinishLaunchingWithOptions launchOptions: [UIApplication.LaunchOptionsKey: Any]?
	) -> Bool {

		let navBarAppearance = UINavigationBarAppearance()
		navBarAppearance.backgroundColor = .primaryBackground
		navBarAppearance.shadowColor = .clear // no separator line between navBar & content
		UINavigationBar.appearance().scrollEdgeAppearance = navBarAppearance
		UINavigationBar.appearance().compactAppearance = navBarAppearance
		UINavigationBar.appearance().standardAppearance = navBarAppearance
		
		// In iOS 16, List no longer depends on UITableView.
		// So this doesn't have any effect there.
		//
		UITableView.appearance().backgroundColor = .primaryBackground
		UICollectionView.appearance().backgroundColor = .primaryBackground
		
		#if !targetEnvironment(simulator) // push notifications don't work on iOS simulator
			UIApplication.shared.registerForRemoteNotifications()
		#endif
		
		FirebaseApp.configure()
		Messaging.messaging().delegate = self
	
		WatchTower.registerBackgroundTasks()

		let nc = NotificationCenter.default
		
		// Firebase broke application lifecycle functions with their stupid swizzling stuff.
		nc.publisher(for: UIApplication.didBecomeActiveNotification).sink { _ in
			self._applicationDidBecomeActive(application)
		}.store(in: &cancellables)
		
		nc.publisher(for: UIApplication.willResignActiveNotification).sink { _ in
			self._applicationWillResignActive(application)
		}.store(in: &cancellables)
		
		nc.publisher(for: UIApplication.didEnterBackgroundNotification).sink { _ in
			self._applicationDidEnterBackground(application)
		}.store(in: &cancellables)
		
		nc.publisher(for: UIApplication.willEnterForegroundNotification).sink { _ in
			self._applicationWillEnterForeground(application)
		}.store(in: &cancellables)
		
		CrossProcessCommunication.shared.start(receivedMessage: {
			self.didReceiveMessageFromAppExtension()
		})
		
		return true
	}
	
	/// This function isn't called, because Firebase broke it with their stupid swizzling stuff.
	func applicationDidBecomeActive(_ application: UIApplication) {/* :( */}
	
	/// This function isn't called, because Firebase broke it with their stupid swizzling stuff.
	func applicationWillResignActive(_ application: UIApplication) {/* :( */}
	
	/// This function isn't called, because Firebase broke it with their stupid swizzling stuff.
	func applicationDidEnterBackground(_ application: UIApplication) {/* :( */}
	
	/// This function isn't called, because Firebase broke it with their stupid swizzling stuff.
	func applicationWillEnterForeground(_ application: UIApplication) {/* :( */}
	
	func _applicationDidBecomeActive(_ application: UIApplication) {
		log.trace("### applicationDidBecomeActive(_:)")
		
		UIApplication.shared.applicationIconBadgeNumber = 0
		GroupPrefs.shared.badgeCount = 0
	}
	
	func _applicationWillResignActive(_ application: UIApplication) {
		log.trace("### applicationWillResignActive(_:)")
	}
	
	func _applicationDidEnterBackground(_ application: UIApplication) {
		log.trace("### applicationDidEnterBackground(_:)")
		
		if !isInBackground {
			Biz.business.appConnectionsDaemon?.incrementDisconnectCount(
				target: AppConnectionsDaemon.ControlTarget.companion.All
			)
			isInBackground = true
		}
		
		WatchTower.scheduleBackgroundTasks()
	}
	
	func _applicationWillEnterForeground(_ application: UIApplication) {
		log.trace("### applicationWillEnterForeground(_:)")
		
		if isInBackground {
			Biz.business.appConnectionsDaemon?.decrementDisconnectCount(
				target: AppConnectionsDaemon.ControlTarget.companion.All
			)
			isInBackground = false
		}
	}
	
	// --------------------------------------------------
	// MARK: UISceneSession Lifecycle
	// --------------------------------------------------

	func application(
		_ application: UIApplication,
		configurationForConnecting connectingSceneSession: UISceneSession,
		options: UIScene.ConnectionOptions
	) -> UISceneConfiguration {
		// Called when a new scene session is being created.
		// Use this method to select a configuration to create the new scene with.
		return UISceneConfiguration(name: "Default Configuration", sessionRole: connectingSceneSession.role)
	}

	func application(_ application: UIApplication, didDiscardSceneSessions sceneSessions: Set<UISceneSession>) {
		// Called when the user discards a scene session.
		// If any sessions were discarded while the application was not running,
		// this will be called shortly after application:didFinishLaunchingWithOptions.
		// Use this method to release any resources that were specific to the discarded
		// scenes, as they will not return.
	}

	// --------------------------------------------------
	// MARK: Push Notifications
	// --------------------------------------------------
	
	func application(
		_ application: UIApplication,
		didRegisterForRemoteNotificationsWithDeviceToken deviceToken: Data
	) -> Void
	{
		log.trace("application(didRegisterForRemoteNotificationsWithDeviceToken:)")
		
		let pushToken = deviceToken.map { String(format: "%02.2hhx", $0) }.joined()
		log.debug("pushToken: \(pushToken)")
		
		Biz.setPushToken(pushToken)
		Messaging.messaging().apnsToken = deviceToken
	}

	func application(
		_ application: UIApplication,
		didFailToRegisterForRemoteNotificationsWithError error: Error
	) -> Void
	{
		log.trace("application(didFailToRegisterForRemoteNotificationsWithError:)")
		
		log.error("Remote notification support is unavailable due to error: \(error.localizedDescription)")
	}

	func application(
		_ application: UIApplication,
		didReceiveRemoteNotification userInfo: [AnyHashable : Any],
		fetchCompletionHandler completionHandler: @escaping (UIBackgroundFetchResult) -> Void
	) -> Void
	{
		// Handle incoming remote notification
		
		log.debug("Received remote notification: \(userInfo)")
		
		// allow network connection, even if app in background

		let business = Biz.business
		let appConnectionsDaemon = business.appConnectionsDaemon
		let targets =
			AppConnectionsDaemon.ControlTarget.companion.Peer.plus(
				other: AppConnectionsDaemon.ControlTarget.companion.Electrum
			)
		appConnectionsDaemon?.decrementDisconnectCount(target: targets)
		
		var didReceivePayment = false
		var totalTimer: Timer? = nil
		var postPaymentTimer: Timer? = nil
		var publisher: AnyPublisher<Lightning_kmpIncomingPayment, Never>? = nil
		var cancellable: AnyCancellable? = nil
		
		let pushReceivedAt = Date()
		
		var isFinished = false
		let Finish = { (_: Timer) -> Void in
			
			if !isFinished {
				isFinished = true
				
				// balance previous decrement call
				appConnectionsDaemon?.incrementDisconnectCount(target: targets)
				
				totalTimer?.invalidate()
				postPaymentTimer?.invalidate()
				publisher = nil
				cancellable?.cancel()
				
				if didReceivePayment {
					log.info("Background fetch: Cleaning up")
				} else {
					log.info("Background fetch: Didn't receive payment - giving up")
				}
				completionHandler(didReceivePayment ? .newData : .noData)
			}
		}
		
		// The OS gives us 30 seconds to fetch data, and then invoke the completionHandler.
		// Failure to properly "clean up" in this way will result in the OS reprimanding us.
		// So we set a timer to ensure we stop before the max allowed.
		totalTimer = Timer.scheduledTimer(withTimeInterval: 29.0, repeats: false, block: Finish)
		
		publisher = business.paymentsManager.lastIncomingPaymentPublisher()
		cancellable = publisher!.sink(receiveValue: { (payment: Lightning_kmpIncomingPayment) in
			
			assertMainThread()
			
			guard
				let paymentReceivedAt = payment.received?.receivedAtDate,
				paymentReceivedAt > pushReceivedAt
			else {
				// Ignoring - this is the most recently received incomingPayment, but not a new one
				return
			}
			
			log.info("Background fetch: Payment received !")
			
			didReceivePayment = true
			postPaymentTimer?.invalidate()
			postPaymentTimer = Timer.scheduledTimer(withTimeInterval: 5.0, repeats: false, block: Finish)
			self.displayLocalNotification_receivedPayment(payment)
		})
	}
	
	func messaging(_ messaging: Messaging, didReceiveRegistrationToken fcmToken: String?) {
		assertMainThread()
		
		log.trace("messaging(:didReceiveRegistrationToken:)")
		log.debug("Firebase registration token: \(String(describing: fcmToken))")
		
		if let fcmToken = fcmToken {
			Biz.setFcmToken(fcmToken)
		}
	}
	
	// --------------------------------------------------
	// MARK: Local Notifications
	// --------------------------------------------------
	
	func requestPermissionForLocalNotifications(_ callback: @escaping (Bool) -> Void) {
		log.trace("requestPermissionForLocalNotifications()")
		
		let center = UNUserNotificationCenter.current()
		center.requestAuthorization(options: [.alert, .sound, .badge]) { granted, error in
			
			log.debug("UNUserNotificationCenter.requestAuthorization(): granted = \(granted)")
			if let error = error {
				// How can an error possibly occur ?!?
				// Apple doesn't tell us...
				log.debug("UNUserNotificationCenter.requestAuthorization(): \(String(describing: error))")
			}
			
			callback(granted)
		}
	}
	
	func displayLocalNotification_receivedPayment(_ payment: Lightning_kmpIncomingPayment) {
		log.trace("displayLocalNotification_receivedPayment()")
		
		// We are having problems interacting with the `payment` parameter outside the main thread.
		// This might have to do with the goofy Kotlin freezing stuff.
		// So let's be safe and always operate on the main thread here.
		//
		let handler = {(settings: UNNotificationSettings) -> Void in
			
			guard settings.authorizationStatus == .authorized else {
				return
			}
			
			let paymentInfos = [
				WalletPaymentInfo(
					payment: payment,
					metadata: WalletPaymentMetadata.empty(),
					fetchOptions: WalletPaymentFetchOptions.companion.None
				)
			]
			
			let currencyPrefs = CurrencyPrefs()
			let bitcoinUnit = currencyPrefs.bitcoinUnit
			let fiatCurrency = currencyPrefs.fiatCurrency
			let exchangeRate = currencyPrefs.fiatExchangeRate(fiatCurrency: fiatCurrency)
			
			let content = UNMutableNotificationContent()
			content.fillForReceivedPayments(
				payments: paymentInfos,
				bitcoinUnit: bitcoinUnit,
				exchangeRate: exchangeRate
			)
			
			let request = UNNotificationRequest(
				identifier: payment.id(),
				content: content,
				trigger: nil
			)
			
			UNUserNotificationCenter.current().add(request) { error in
				if let error = error {
					log.error("NotificationCenter.add(request): error: \(String(describing: error))")
				}
			}
		}
		
		UNUserNotificationCenter.current().getNotificationSettings { settings in
			
			if Thread.isMainThread {
				handler(settings)
			} else {
				DispatchQueue.main.async { handler(settings) }
			}
		}
	}
	
	func displayLocalNotification_revokedCommit() {
		log.trace("displayLocalNotification_revokedCommit()")
		
		let handler = {(settings: UNNotificationSettings) -> Void in
			
			guard settings.authorizationStatus == .authorized else {
				return
			}
			
			GroupPrefs.shared.badgeCount += 1
			
			let content = UNMutableNotificationContent()
			content.title = "Some of your channels have closed"
			content.body = "Please start Phoenix to review your channels."
			content.badge = NSNumber(value: GroupPrefs.shared.badgeCount)
			
			let request = UNNotificationRequest(
				identifier: "revokedCommit",
				content: content,
				trigger: nil
			)
			
			UNUserNotificationCenter.current().add(request) { error in
				if let error = error {
					log.error("NotificationCenter.add(request): error: \(String(describing: error))")
				}
			}
		}
		
		UNUserNotificationCenter.current().getNotificationSettings { settings in
			
			if Thread.isMainThread {
				handler(settings)
			} else {
				DispatchQueue.main.async { handler(settings) }
			}
		}
	}

	// --------------------------------------------------
	// MARK: CrossProcessCommunication
	// --------------------------------------------------
	
<<<<<<< HEAD
=======
	/// Loads the given wallet, and starts the Lightning node.
	///
	/// - Parameters:
	///   - mnemonics: The 12-word recovery phrase
	///   - seed: The seed is extracted from the mnemonics. If you've already performed this
	///           step (i.e. during verification), then pass it here to avoid the duplicate effort.
	///   - walletRestoreType: If restoring a wallet from a backup, pass the type here.
	///
	@discardableResult
	func loadWallet(
		mnemonics: [String],
		seed knownSeed: KotlinByteArray? = nil,
		walletRestoreType: WalletRestoreType? = nil
	) -> Bool {
		
		log.trace("loadWallet()")
		assertMainThread()
		
		if (business.walletManager.isLoaded()) {
			return false
		}
		
		guard walletInfo == nil else {
			return false
		}
		
		let seed = knownSeed ?? business.walletManager.mnemonicsToSeed(mnemonics: mnemonics, passphrase: "")
		let _walletInfo = business.walletManager.loadWallet(seed: seed)

		walletInfo = _walletInfo
		maybeRegisterPushToken()
		maybeRegisterFcmToken()
		setupActivePaymentsListener()
		
		let cloudKey = _walletInfo.cloudKey
		let encryptedNodeId = _walletInfo.encryptedNodeId as String
		
		if let walletRestoreType = walletRestoreType {
			switch walletRestoreType {
			case .fromManualEntry:
				//
				// User is restoring wallet after manually typing in the recovery phrase.
				// So we can mark the manual_backup task as completed.
				//
				Prefs.shared.backupSeed.manualBackup_setTaskDone(true, encryptedNodeId: encryptedNodeId)
				//
				// And ensure cloud backup is disabled for the wallet.
				//
				Prefs.shared.backupSeed.isEnabled = false
				Prefs.shared.backupSeed.setName(nil, encryptedNodeId: encryptedNodeId)
				Prefs.shared.backupSeed.setHasUploadedSeed(false, encryptedNodeId: encryptedNodeId)
				
			case .fromCloudBackup(let name):
				//
				// User is restoring wallet from an existing iCloud backup.
				// So we can mark the iCloud backpu as completed.
				//
				Prefs.shared.backupSeed.isEnabled = true
				Prefs.shared.backupSeed.setName(name, encryptedNodeId: encryptedNodeId)
				Prefs.shared.backupSeed.setHasUploadedSeed(true, encryptedNodeId: encryptedNodeId)
				//
				// And ensure manual backup is diabled for the wallet.
				//
				Prefs.shared.backupSeed.manualBackup_setTaskDone(false, encryptedNodeId: encryptedNodeId)
			}
		}
			
		_encryptedNodeId = encryptedNodeId
		_syncManager = SyncManager(
			chain: business.chain,
			mnemonics: mnemonics,
			cloudKey: cloudKey,
			encryptedNodeId: encryptedNodeId
		)
			
		return true
	}
	
	private func connectionsChanged(_ connections: Connections) -> Void {
		log.trace("connectionsChanged()")
		
		let prvPeerConnectionState = peerConnectionState
		peerConnectionState = connections.peer
		
		if !(prvPeerConnectionState is Lightning_kmpConnection.ESTABLISHED) &&
		   (peerConnectionState is Lightning_kmpConnection.ESTABLISHED)
		{
			maybeRegisterFcmToken()
		}
	}
	
	func maybeRegisterFcmToken() -> Void {
		log.trace("maybeRegisterFcmToken()")
		assertMainThread()
		
		if walletInfo == nil {
			log.debug("maybeRegisterFcmToken: walletInfo is nil")
			return
		}
		if fcmToken == nil {
			log.debug("maybeRegisterFcmToken: fcmToken is nil")
			return
		}
		if !(peerConnectionState is Lightning_kmpConnection.ESTABLISHED) {
			log.debug("maybeRegisterFcmToken: peerConnection not established")
			return
		}
		
		// It's possible for the user to disable "background app refresh".
		// This is done via:
		// Settings -> General -> Background App Refresh
		//
		// If the user turns this off for Phoenix,
		// then the OS won't deliver silent push notifications.
		// So in this case, we want to register a "null" with the server.
		
		var token = self.fcmToken
		if UIApplication.shared.backgroundRefreshStatus != .available {
			token = nil
		}

		log.debug("registering fcm token: \(token?.description ?? "<nil>")")
		business.registerFcmToken(token: token) { result, error in
			if let e = error {
				log.error("failed to register fcm token: \(e.localizedDescription)")
			}
		}
		
		// Future optimization:
		//
		// Technically, we only need to register the (node_id, fcm_token) with the server once.
		// So we could store this tuple in the UserDefaults system,
		// and then only register with the server if the tuple changes.
		// We even have some code in place to support this.
		// But the problem we currently have is:
		//
		// When do we know for sure that the server has registered our fcm_token ?
		//
		// Currently we send off the request to lightning-kmp, and it will perform the registration
		// at some point. If the connection is currently established, it will send the
		// LightningMessage right away. Otherwise, it will send the LightningMessage after
		// establishing the connection.
		//
		// The ideal solution would be to have the server send some kind of Ack for the
		// registration. Which we could then use to trigger a storage in UserDefaults.
	}
	
	func maybeRegisterPushToken() -> Void {
		log.trace("maybeRegisterPushToken()")
		assertMainThread()
		
		guard let pushToken = pushToken else {
			log.debug("maybeRegisterPushToken: pushToken is nil")
			return
		}
		guard let walletInfo = walletInfo else {
			log.debug("maybeRegisterPushToken: walletInfo is nil")
			return
		}
		
		let nodeIdHash = walletInfo.nodeId.hash160().toSwiftData().toHex()
		
		if let prvRegistration = Prefs.shared.pushTokenRegistration {

			if prvRegistration.pushToken == pushToken &&
			   prvRegistration.nodeIdHash == nodeIdHash
			{
				// We've already registered our {pushToken, nodeId} tuple.

				if abs(prvRegistration.registrationDate.timeIntervalSinceNow) < 30.days() {
					// The last registration was recent, so we can skip registration.
					log.debug("Push token already registered")
					return

				} else {
					// It's been awhile since we last registered, so let's re-register.
					// This is a self-healing mechanism, in case of server problems.
				}
			}
		}
		
		let registration = PushTokenRegistration(
			pushToken: pushToken,
			nodeIdHash: nodeIdHash,
			registrationDate: Date()
		)
		
		let url = URL(string: "https://s7r6lsmzk7.execute-api.us-west-2.amazonaws.com/v1/pub/push/register")
		guard let requestUrl = url else { return }
		
		#if DEBUG
		let platform = "iOS-development"
		#else
		// Note: This is actually wrong if you build-and-run using RELEASE mode.
		let platform = "iOS-production"
		#endif
		
		let body = [
			"app_id"     : "co.acinq.phoenix",
			"platform"   : platform,
			"push_token" : pushToken,
			"node_id"    : walletInfo.nodeId.value.toHex()
		]
		let bodyData = try? JSONSerialization.data(
			 withJSONObject: body,
			 options: []
		)
		
		var request = URLRequest(url: requestUrl)
		request.httpMethod = "POST"
		request.httpBody = bodyData
		
		let task = URLSession.shared.dataTask(with: request) { (data, response, error) in
			
			var statusCode = 418
			var success = false
			if let httpResponse = response as? HTTPURLResponse {
				statusCode = httpResponse.statusCode
				if statusCode >= 200 && statusCode < 300 {
					success = true
				}
			}
			
			if success {
				log.debug("/push/register: success")
				Prefs.shared.pushTokenRegistration = registration
			}
			else if let error = error {
				log.debug("/push/register: error: \(String(describing: error))")
			} else {
				log.debug("/push/register: statusCode: \(statusCode)")
				if let data = data, let dataString = String(data: data, encoding: .utf8) {
					log.debug("/push/register: response:\n\(dataString)")
				}
			}
		}
		
		log.debug("/push/register ...")
		task.resume()
	}
	
>>>>>>> 71326130
	private func didReceiveMessageFromAppExtension() {
		log.trace("didReceiveMessageFromAppExtension()")
		
		// We received a message from the notification-service-extension.
		// This usually happens when:
		// - phoenix was running in the background
		// - a received push notification launched our notification-service-extension
		// - our app extension received an incoming payment
		// - the user returns to phoenix app
		//
		// So our app extension may have updated the database.
		// However, we don't know about all these changes yet...
		//
		// This is because the SQLDelight query flows do NOT automatically update
		// if changes occur in a separate process. Within SQLDelight there is:
		//
		// `TransactorImpl.notifyQueries(...)`
		//
		// This function needs to get called in order for the flows to re-perform
		// their query, and update their state.
		//
		// So there are 2 ways in which we can accomplish this:
		// - Jump thru a bunch of hoops to subclass the SqlDriver,
		//   and then add a custom transaction that calls invokes notifyQueries
		//   with the appropriate parameters.
		// - Just make some no-op calls, which automatically invoke notifyQueries for us.
		//
		// We're using the easier option for now.
		// Especially since there are changes in the upcoming v2.0 release of SQLDelight
		// that change the corresponding API, and aim to make it more accesible for us.

		let business = Biz.business
		business.databaseManager.paymentsDb { paymentsDb, _ in
		
			let fakePaymentId = WalletPaymentId.IncomingPaymentId(paymentHash: Bitcoin_kmpByteVector32.random())
			paymentsDb?.deletePayment(paymentId: fakePaymentId) { _, _ in
				// Nothing is actually deleted
			}
		}
		business.appDb.deleteBitcoinRate(fiat: "FakeFiatCurrency") { _, _ in
			// Nothing is actually deleted
		}
	}
}<|MERGE_RESOLUTION|>--- conflicted
+++ resolved
@@ -63,7 +63,7 @@
 		//
 		UITableView.appearance().backgroundColor = .primaryBackground
 		UICollectionView.appearance().backgroundColor = .primaryBackground
-		
+
 		#if !targetEnvironment(simulator) // push notifications don't work on iOS simulator
 			UIApplication.shared.registerForRemoteNotifications()
 		#endif
@@ -91,7 +91,7 @@
 		nc.publisher(for: UIApplication.willEnterForegroundNotification).sink { _ in
 			self._applicationWillEnterForeground(application)
 		}.store(in: &cancellables)
-		
+
 		CrossProcessCommunication.shared.start(receivedMessage: {
 			self.didReceiveMessageFromAppExtension()
 		})
@@ -254,7 +254,7 @@
 		
 		publisher = business.paymentsManager.lastIncomingPaymentPublisher()
 		cancellable = publisher!.sink(receiveValue: { (payment: Lightning_kmpIncomingPayment) in
-			
+
 			assertMainThread()
 			
 			guard
@@ -404,251 +404,7 @@
 	// --------------------------------------------------
 	// MARK: CrossProcessCommunication
 	// --------------------------------------------------
-	
-<<<<<<< HEAD
-=======
-	/// Loads the given wallet, and starts the Lightning node.
-	///
-	/// - Parameters:
-	///   - mnemonics: The 12-word recovery phrase
-	///   - seed: The seed is extracted from the mnemonics. If you've already performed this
-	///           step (i.e. during verification), then pass it here to avoid the duplicate effort.
-	///   - walletRestoreType: If restoring a wallet from a backup, pass the type here.
-	///
-	@discardableResult
-	func loadWallet(
-		mnemonics: [String],
-		seed knownSeed: KotlinByteArray? = nil,
-		walletRestoreType: WalletRestoreType? = nil
-	) -> Bool {
-		
-		log.trace("loadWallet()")
-		assertMainThread()
-		
-		if (business.walletManager.isLoaded()) {
-			return false
-		}
-		
-		guard walletInfo == nil else {
-			return false
-		}
-		
-		let seed = knownSeed ?? business.walletManager.mnemonicsToSeed(mnemonics: mnemonics, passphrase: "")
-		let _walletInfo = business.walletManager.loadWallet(seed: seed)
-
-		walletInfo = _walletInfo
-		maybeRegisterPushToken()
-		maybeRegisterFcmToken()
-		setupActivePaymentsListener()
-		
-		let cloudKey = _walletInfo.cloudKey
-		let encryptedNodeId = _walletInfo.encryptedNodeId as String
-		
-		if let walletRestoreType = walletRestoreType {
-			switch walletRestoreType {
-			case .fromManualEntry:
-				//
-				// User is restoring wallet after manually typing in the recovery phrase.
-				// So we can mark the manual_backup task as completed.
-				//
-				Prefs.shared.backupSeed.manualBackup_setTaskDone(true, encryptedNodeId: encryptedNodeId)
-				//
-				// And ensure cloud backup is disabled for the wallet.
-				//
-				Prefs.shared.backupSeed.isEnabled = false
-				Prefs.shared.backupSeed.setName(nil, encryptedNodeId: encryptedNodeId)
-				Prefs.shared.backupSeed.setHasUploadedSeed(false, encryptedNodeId: encryptedNodeId)
-				
-			case .fromCloudBackup(let name):
-				//
-				// User is restoring wallet from an existing iCloud backup.
-				// So we can mark the iCloud backpu as completed.
-				//
-				Prefs.shared.backupSeed.isEnabled = true
-				Prefs.shared.backupSeed.setName(name, encryptedNodeId: encryptedNodeId)
-				Prefs.shared.backupSeed.setHasUploadedSeed(true, encryptedNodeId: encryptedNodeId)
-				//
-				// And ensure manual backup is diabled for the wallet.
-				//
-				Prefs.shared.backupSeed.manualBackup_setTaskDone(false, encryptedNodeId: encryptedNodeId)
-			}
-		}
-			
-		_encryptedNodeId = encryptedNodeId
-		_syncManager = SyncManager(
-			chain: business.chain,
-			mnemonics: mnemonics,
-			cloudKey: cloudKey,
-			encryptedNodeId: encryptedNodeId
-		)
-			
-		return true
-	}
-	
-	private func connectionsChanged(_ connections: Connections) -> Void {
-		log.trace("connectionsChanged()")
-		
-		let prvPeerConnectionState = peerConnectionState
-		peerConnectionState = connections.peer
-		
-		if !(prvPeerConnectionState is Lightning_kmpConnection.ESTABLISHED) &&
-		   (peerConnectionState is Lightning_kmpConnection.ESTABLISHED)
-		{
-			maybeRegisterFcmToken()
-		}
-	}
-	
-	func maybeRegisterFcmToken() -> Void {
-		log.trace("maybeRegisterFcmToken()")
-		assertMainThread()
-		
-		if walletInfo == nil {
-			log.debug("maybeRegisterFcmToken: walletInfo is nil")
-			return
-		}
-		if fcmToken == nil {
-			log.debug("maybeRegisterFcmToken: fcmToken is nil")
-			return
-		}
-		if !(peerConnectionState is Lightning_kmpConnection.ESTABLISHED) {
-			log.debug("maybeRegisterFcmToken: peerConnection not established")
-			return
-		}
-		
-		// It's possible for the user to disable "background app refresh".
-		// This is done via:
-		// Settings -> General -> Background App Refresh
-		//
-		// If the user turns this off for Phoenix,
-		// then the OS won't deliver silent push notifications.
-		// So in this case, we want to register a "null" with the server.
-		
-		var token = self.fcmToken
-		if UIApplication.shared.backgroundRefreshStatus != .available {
-			token = nil
-		}
-
-		log.debug("registering fcm token: \(token?.description ?? "<nil>")")
-		business.registerFcmToken(token: token) { result, error in
-			if let e = error {
-				log.error("failed to register fcm token: \(e.localizedDescription)")
-			}
-		}
-		
-		// Future optimization:
-		//
-		// Technically, we only need to register the (node_id, fcm_token) with the server once.
-		// So we could store this tuple in the UserDefaults system,
-		// and then only register with the server if the tuple changes.
-		// We even have some code in place to support this.
-		// But the problem we currently have is:
-		//
-		// When do we know for sure that the server has registered our fcm_token ?
-		//
-		// Currently we send off the request to lightning-kmp, and it will perform the registration
-		// at some point. If the connection is currently established, it will send the
-		// LightningMessage right away. Otherwise, it will send the LightningMessage after
-		// establishing the connection.
-		//
-		// The ideal solution would be to have the server send some kind of Ack for the
-		// registration. Which we could then use to trigger a storage in UserDefaults.
-	}
-	
-	func maybeRegisterPushToken() -> Void {
-		log.trace("maybeRegisterPushToken()")
-		assertMainThread()
-		
-		guard let pushToken = pushToken else {
-			log.debug("maybeRegisterPushToken: pushToken is nil")
-			return
-		}
-		guard let walletInfo = walletInfo else {
-			log.debug("maybeRegisterPushToken: walletInfo is nil")
-			return
-		}
-		
-		let nodeIdHash = walletInfo.nodeId.hash160().toSwiftData().toHex()
-		
-		if let prvRegistration = Prefs.shared.pushTokenRegistration {
-
-			if prvRegistration.pushToken == pushToken &&
-			   prvRegistration.nodeIdHash == nodeIdHash
-			{
-				// We've already registered our {pushToken, nodeId} tuple.
-
-				if abs(prvRegistration.registrationDate.timeIntervalSinceNow) < 30.days() {
-					// The last registration was recent, so we can skip registration.
-					log.debug("Push token already registered")
-					return
-
-				} else {
-					// It's been awhile since we last registered, so let's re-register.
-					// This is a self-healing mechanism, in case of server problems.
-				}
-			}
-		}
-		
-		let registration = PushTokenRegistration(
-			pushToken: pushToken,
-			nodeIdHash: nodeIdHash,
-			registrationDate: Date()
-		)
-		
-		let url = URL(string: "https://s7r6lsmzk7.execute-api.us-west-2.amazonaws.com/v1/pub/push/register")
-		guard let requestUrl = url else { return }
-		
-		#if DEBUG
-		let platform = "iOS-development"
-		#else
-		// Note: This is actually wrong if you build-and-run using RELEASE mode.
-		let platform = "iOS-production"
-		#endif
-		
-		let body = [
-			"app_id"     : "co.acinq.phoenix",
-			"platform"   : platform,
-			"push_token" : pushToken,
-			"node_id"    : walletInfo.nodeId.value.toHex()
-		]
-		let bodyData = try? JSONSerialization.data(
-			 withJSONObject: body,
-			 options: []
-		)
-		
-		var request = URLRequest(url: requestUrl)
-		request.httpMethod = "POST"
-		request.httpBody = bodyData
-		
-		let task = URLSession.shared.dataTask(with: request) { (data, response, error) in
-			
-			var statusCode = 418
-			var success = false
-			if let httpResponse = response as? HTTPURLResponse {
-				statusCode = httpResponse.statusCode
-				if statusCode >= 200 && statusCode < 300 {
-					success = true
-				}
-			}
-			
-			if success {
-				log.debug("/push/register: success")
-				Prefs.shared.pushTokenRegistration = registration
-			}
-			else if let error = error {
-				log.debug("/push/register: error: \(String(describing: error))")
-			} else {
-				log.debug("/push/register: statusCode: \(statusCode)")
-				if let data = data, let dataString = String(data: data, encoding: .utf8) {
-					log.debug("/push/register: response:\n\(dataString)")
-				}
-			}
-		}
-		
-		log.debug("/push/register ...")
-		task.resume()
-	}
-	
->>>>>>> 71326130
+
 	private func didReceiveMessageFromAppExtension() {
 		log.trace("didReceiveMessageFromAppExtension()")
 		
