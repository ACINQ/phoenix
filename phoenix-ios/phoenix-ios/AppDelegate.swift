import UIKit
import PhoenixShared
import os.log
import Firebase
import Combine
import BackgroundTasks

#if DEBUG && true
fileprivate var log = Logger(
	subsystem: Bundle.main.bundleIdentifier!,
	category: "AppDelegate"
)
#else
fileprivate var log = Logger(OSLog.disabled)
#endif


@UIApplicationMain
class AppDelegate: UIResponder, UIApplicationDelegate, MessagingDelegate {
	
	static func get() -> AppDelegate {
		// In Swift5, we get a runtime warning:
		// > UIApplication.delegate must be used from main thread only
		// 
	//	if !Thread.isMainThread {
	//		log.debug("Accessing UIApplication.shared on non-main thread")
	//	}
		return UIApplication.shared.delegate as! AppDelegate
	}

	private var cancellables = Set<AnyCancellable>()
	private var isInBackground = false

	public var externalLightningUrlPublisher = PassthroughSubject<String, Never>()

	override init() {
	#if DEBUG
		setenv("CFNETWORK_DIAGNOSTICS", "3", 1);
	#endif
		super.init()
		AppMigration.shared.performMigrationChecks()
		Biz.start()
	}
	
	// --------------------------------------------------
	// MARK: UIApplication Lifecycle
	// --------------------------------------------------

    internal func application(
		_ application: UIApplication,
		didFinishLaunchingWithOptions launchOptions: [UIApplication.LaunchOptionsKey: Any]?
	) -> Bool {

		let navBarAppearance = UINavigationBarAppearance()
		navBarAppearance.backgroundColor = .primaryBackground
		navBarAppearance.shadowColor = .clear // no separator line between navBar & content
		UINavigationBar.appearance().scrollEdgeAppearance = navBarAppearance
		UINavigationBar.appearance().compactAppearance = navBarAppearance
		UINavigationBar.appearance().standardAppearance = navBarAppearance
		
		if #available(iOS 16, *) {
			// In iOS 16, List uses UICollectionView instead of UITableView.
			// So this does have an effect:
			// UICollectionView.appearance().backgroundColor = .primaryBackground
			//
			// However, in iOS 16 there's a better option:
			// .listBackgroundColor(.someColor)
			//
			// Furthermore, if you set the global appearance option as above,
			// then it will *override* the per-list settings via .listBackgroundColor().
			// And we prefer to have more fine-grained control.
			// For example, in the CurrencyConverterView we're instead using
			// .listBackgroundColor(Color(.systemBackground))
			
		} else {
			// iOS 15 & 14
			UITableView.appearance().backgroundColor = .primaryBackground
			UICollectionView.appearance().backgroundColor = .primaryBackground
		}

		#if !targetEnvironment(simulator) // push notifications don't work on iOS simulator
			UIApplication.shared.registerForRemoteNotifications()
		#endif
		
		FirebaseApp.configure()
		Messaging.messaging().delegate = self
	
		WatchTower.registerBackgroundTasks()

		let nc = NotificationCenter.default
		
		// Firebase broke application lifecycle functions with their stupid swizzling stuff.
		nc.publisher(for: UIApplication.didBecomeActiveNotification).sink { _ in
			self._applicationDidBecomeActive(application)
		}.store(in: &cancellables)
		
		nc.publisher(for: UIApplication.willResignActiveNotification).sink { _ in
			self._applicationWillResignActive(application)
		}.store(in: &cancellables)
		
		nc.publisher(for: UIApplication.didEnterBackgroundNotification).sink { _ in
			self._applicationDidEnterBackground(application)
		}.store(in: &cancellables)
		
		nc.publisher(for: UIApplication.willEnterForegroundNotification).sink { _ in
			self._applicationWillEnterForeground(application)
		}.store(in: &cancellables)

		CrossProcessCommunication.shared.start(actor: .mainApp) { (_: XpcMessage) in
			self.didReceiveMessageFromAppExtension()
		}
		
		NotificationsManager.shared.requestPermissionForProvisionalNotifications()
		
		return true
	}
	
	/// This function isn't called, because Firebase broke it with their stupid swizzling stuff.
	func applicationDidBecomeActive(_ application: UIApplication) {/* :( */}
	
	/// This function isn't called, because Firebase broke it with their stupid swizzling stuff.
	func applicationWillResignActive(_ application: UIApplication) {/* :( */}
	
	/// This function isn't called, because Firebase broke it with their stupid swizzling stuff.
	func applicationDidEnterBackground(_ application: UIApplication) {/* :( */}
	
	/// This function isn't called, because Firebase broke it with their stupid swizzling stuff.
	func applicationWillEnterForeground(_ application: UIApplication) {/* :( */}
	
	func _applicationDidBecomeActive(_ application: UIApplication) {
		log.trace("### applicationDidBecomeActive(_:)")
		
		UIApplication.shared.applicationIconBadgeNumber = 0
		GroupPrefs.shared.badgeCount = 0
	}
	
	func _applicationWillResignActive(_ application: UIApplication) {
		log.trace("### applicationWillResignActive(_:)")
	}
	
	func _applicationDidEnterBackground(_ application: UIApplication) {
		log.trace("### applicationDidEnterBackground(_:)")
		
		if !isInBackground {
			Biz.business.appConnectionsDaemon?.incrementDisconnectCount(
				target: AppConnectionsDaemon.ControlTarget.companion.All
			)
			isInBackground = true
		}
		
		WatchTower.scheduleBackgroundTasks()
	}
	
	func _applicationWillEnterForeground(_ application: UIApplication) {
		log.trace("### applicationWillEnterForeground(_:)")
		
		if isInBackground {
			Biz.business.appConnectionsDaemon?.decrementDisconnectCount(
				target: AppConnectionsDaemon.ControlTarget.companion.All
			)
			isInBackground = false
		}
	}
	
	// --------------------------------------------------
	// MARK: UISceneSession Lifecycle
	// --------------------------------------------------

	func application(
		_ application: UIApplication,
		configurationForConnecting connectingSceneSession: UISceneSession,
		options: UIScene.ConnectionOptions
	) -> UISceneConfiguration {
		// Called when a new scene session is being created.
		// Use this method to select a configuration to create the new scene with.
		return UISceneConfiguration(name: "Default Configuration", sessionRole: connectingSceneSession.role)
	}

	func application(_ application: UIApplication, didDiscardSceneSessions sceneSessions: Set<UISceneSession>) {
		// Called when the user discards a scene session.
		// If any sessions were discarded while the application was not running,
		// this will be called shortly after application:didFinishLaunchingWithOptions.
		// Use this method to release any resources that were specific to the discarded
		// scenes, as they will not return.
	}

	// --------------------------------------------------
	// MARK: Push Notifications
	// --------------------------------------------------
	
	func application(
		_ application: UIApplication,
		didRegisterForRemoteNotificationsWithDeviceToken deviceToken: Data
	) {
		log.trace("application(_:didRegisterForRemoteNotificationsWithDeviceToken:)")
		
		let pushToken = deviceToken.map { String(format: "%02.2hhx", $0) }.joined()
		log.debug("pushToken: \(pushToken)")
		
		Biz.setPushToken(pushToken)
		Messaging.messaging().apnsToken = deviceToken
	}

	func application(
		_ application: UIApplication,
		didFailToRegisterForRemoteNotificationsWithError error: Error
	) {
		log.trace("application(_:didFailToRegisterForRemoteNotificationsWithError:)")
		log.error("Remote notification support is unavailable due to error: \(error.localizedDescription)")
	}

	func application(
		_ application: UIApplication,
		didReceiveRemoteNotification userInfo: [AnyHashable : Any],
		fetchCompletionHandler completionHandler: @escaping (UIBackgroundFetchResult) -> Void
	) {
		log.trace("application(_:didReceiveRemoteNotification:fetchCompletionHandler:)")
		
		Biz.processPushNotification(userInfo, completionHandler)
	}
	
	func messaging(
		_ messaging: Messaging,
		didReceiveRegistrationToken fcmToken: String?
	) {
		log.trace("messaging(_:didReceiveRegistrationToken:)")
		log.debug("Firebase registration token: \(String(describing: fcmToken))")
		
		assertMainThread()
		
		if let fcmToken = fcmToken {
			Biz.setFcmToken(fcmToken)
		}
	}

	// --------------------------------------------------
	// MARK: CrossProcessCommunication
	// --------------------------------------------------
<<<<<<< HEAD
=======
	
	/// Loads the given wallet, and starts the Lightning node.
	///
	/// - Parameters:
	///   - mnemonics: The 12-word recovery phrase
	///   - seed: The seed is extracted from the mnemonics. If you've already performed this
	///           step (i.e. during verification), then pass it here to avoid the duplicate effort.
	///   - walletRestoreType: If restoring a wallet from a backup, pass the type here.
	///
	@discardableResult
	func loadWallet(
		mnemonics: [String],
		seed knownSeed: KotlinByteArray? = nil,
		walletRestoreType: WalletRestoreType? = nil
	) -> Bool {
		
		log.trace("loadWallet()")
		assertMainThread()
		
		if (business.walletManager.isLoaded()) {
			return false
		}
		
		guard walletInfo == nil else {
			return false
		}
		
		let seed = knownSeed ?? business.walletManager.mnemonicsToSeed(mnemonics: mnemonics, passphrase: "")
		let _walletInfo = business.walletManager.loadWallet(seed: seed)

		walletInfo = _walletInfo
		maybeRegisterPushToken()
		maybeRegisterFcmToken()
		setupActivePaymentsListener()
		
		let cloudKey = _walletInfo.cloudKey
		let encryptedNodeId = _walletInfo.encryptedNodeId as String
		
		if let walletRestoreType = walletRestoreType {
			switch walletRestoreType {
			case .fromManualEntry:
				//
				// User is restoring wallet after manually typing in the recovery phrase.
				// So we can mark the manual_backup task as completed.
				//
				Prefs.shared.backupSeed.manualBackup_setTaskDone(true, encryptedNodeId: encryptedNodeId)
				//
				// And ensure cloud backup is disabled for the wallet.
				//
				Prefs.shared.backupSeed.isEnabled = false
				Prefs.shared.backupSeed.setName(nil, encryptedNodeId: encryptedNodeId)
				Prefs.shared.backupSeed.setHasUploadedSeed(false, encryptedNodeId: encryptedNodeId)
				
			case .fromCloudBackup(let name):
				//
				// User is restoring wallet from an existing iCloud backup.
				// So we can mark the iCloud backpu as completed.
				//
				Prefs.shared.backupSeed.isEnabled = true
				Prefs.shared.backupSeed.setName(name, encryptedNodeId: encryptedNodeId)
				Prefs.shared.backupSeed.setHasUploadedSeed(true, encryptedNodeId: encryptedNodeId)
				//
				// And ensure manual backup is diabled for the wallet.
				//
				Prefs.shared.backupSeed.manualBackup_setTaskDone(false, encryptedNodeId: encryptedNodeId)
			}
		}
			
		_encryptedNodeId = encryptedNodeId
		_syncManager = SyncManager(
			chain: business.chain,
			mnemonics: mnemonics,
			cloudKey: cloudKey,
			encryptedNodeId: encryptedNodeId
		)
			
		return true
	}
	
	private func connectionsChanged(_ connections: Connections) -> Void {
		log.trace("connectionsChanged()")
		
		let prvPeerConnectionState = peerConnectionState
		peerConnectionState = connections.peer
		
		if !(prvPeerConnectionState is Lightning_kmpConnection.ESTABLISHED) &&
		   (peerConnectionState is Lightning_kmpConnection.ESTABLISHED)
		{
			maybeRegisterFcmToken()
		}
	}
	
	func maybeRegisterFcmToken() -> Void {
		log.trace("maybeRegisterFcmToken()")
		assertMainThread()
		
		if walletInfo == nil {
			log.debug("maybeRegisterFcmToken: walletInfo is nil")
			return
		}
		if fcmToken == nil {
			log.debug("maybeRegisterFcmToken: fcmToken is nil")
			return
		}
		if !(peerConnectionState is Lightning_kmpConnection.ESTABLISHED) {
			log.debug("maybeRegisterFcmToken: peerConnection not established")
			return
		}
		
		// It's possible for the user to disable "background app refresh".
		// This is done via:
		// Settings -> General -> Background App Refresh
		//
		// If the user turns this off for Phoenix,
		// then the OS won't deliver silent push notifications.
		// So in this case, we want to register a "null" with the server.
		
		var token = self.fcmToken
		if UIApplication.shared.backgroundRefreshStatus != .available {
			token = nil
		}

		log.debug("registering fcm token: \(token?.description ?? "<nil>")")
		business.registerFcmToken(token: token) { result, error in
			if let e = error {
				log.error("failed to register fcm token: \(e.localizedDescription)")
			}
		}
		
		// Future optimization:
		//
		// Technically, we only need to register the (node_id, fcm_token) with the server once.
		// So we could store this tuple in the UserDefaults system,
		// and then only register with the server if the tuple changes.
		// We even have some code in place to support this.
		// But the problem we currently have is:
		//
		// When do we know for sure that the server has registered our fcm_token ?
		//
		// Currently we send off the request to lightning-kmp, and it will perform the registration
		// at some point. If the connection is currently established, it will send the
		// LightningMessage right away. Otherwise, it will send the LightningMessage after
		// establishing the connection.
		//
		// The ideal solution would be to have the server send some kind of Ack for the
		// registration. Which we could then use to trigger a storage in UserDefaults.
	}
	
	func maybeRegisterPushToken() -> Void {
		log.trace("maybeRegisterPushToken()")
		assertMainThread()
		
		guard let pushToken = pushToken else {
			log.debug("maybeRegisterPushToken: pushToken is nil")
			return
		}
		guard let walletInfo = walletInfo else {
			log.debug("maybeRegisterPushToken: walletInfo is nil")
			return
		}
		
		let nodeIdHash = walletInfo.nodeId.hash160().toSwiftData().toHex()
		
		if let prvRegistration = Prefs.shared.pushTokenRegistration {

			if prvRegistration.pushToken == pushToken &&
			   prvRegistration.nodeIdHash == nodeIdHash
			{
				// We've already registered our {pushToken, nodeId} tuple.
>>>>>>> 3f5fb4f7

	private func didReceiveMessageFromAppExtension() {
		log.trace("didReceiveMessageFromAppExtension()")
		
		// We received a message from the notification-service-extension.
		// This usually happens when:
		// - phoenix was running in the background
		// - a received push notification launched our notification-service-extension
		// - our app extension received an incoming payment
		// - the user returns to phoenix app
		//
		// So our app extension may have updated the database.
		// However, we don't know about all these changes yet...
		//
		// This is because the SQLDelight query flows do NOT automatically update
		// if changes occur in a separate process. Within SQLDelight there is:
		//
		// `TransactorImpl.notifyQueries(...)`
		//
		// This function needs to get called in order for the flows to re-perform
		// their query, and update their state.
		//
		// So there are 2 ways in which we can accomplish this:
		// - Jump thru a bunch of hoops to subclass the SqlDriver,
		//   and then add a custom transaction that calls invokes notifyQueries
		//   with the appropriate parameters.
		// - Just make some no-op calls, which automatically invoke notifyQueries for us.
		//
		// We're using the easier option for now.
		// Especially since there are changes in the upcoming v2.0 release of SQLDelight
		// that change the corresponding API, and aim to make it more accesible for us.

		let business = Biz.business
		business.databaseManager.paymentsDb { paymentsDb, _ in
		
			let fakePaymentId = WalletPaymentId.IncomingPaymentId(paymentHash: Bitcoin_kmpByteVector32.random())
			paymentsDb?.deletePayment(paymentId: fakePaymentId) { _, _ in
				// Nothing is actually deleted
			}
		}
		business.appDb.deleteBitcoinRate(fiat: "FakeFiatCurrency") { _, _ in
			// Nothing is actually deleted
		}
	}
}<|MERGE_RESOLUTION|>--- conflicted
+++ resolved
@@ -71,7 +71,7 @@
 			// And we prefer to have more fine-grained control.
 			// For example, in the CurrencyConverterView we're instead using
 			// .listBackgroundColor(Color(.systemBackground))
-			
+
 		} else {
 			// iOS 15 & 14
 			UITableView.appearance().backgroundColor = .primaryBackground
@@ -109,7 +109,7 @@
 		CrossProcessCommunication.shared.start(actor: .mainApp) { (_: XpcMessage) in
 			self.didReceiveMessageFromAppExtension()
 		}
-		
+
 		NotificationsManager.shared.requestPermissionForProvisionalNotifications()
 		
 		return true
@@ -225,7 +225,7 @@
 	) {
 		log.trace("messaging(_:didReceiveRegistrationToken:)")
 		log.debug("Firebase registration token: \(String(describing: fcmToken))")
-		
+
 		assertMainThread()
 		
 		if let fcmToken = fcmToken {
@@ -236,178 +236,6 @@
 	// --------------------------------------------------
 	// MARK: CrossProcessCommunication
 	// --------------------------------------------------
-<<<<<<< HEAD
-=======
-	
-	/// Loads the given wallet, and starts the Lightning node.
-	///
-	/// - Parameters:
-	///   - mnemonics: The 12-word recovery phrase
-	///   - seed: The seed is extracted from the mnemonics. If you've already performed this
-	///           step (i.e. during verification), then pass it here to avoid the duplicate effort.
-	///   - walletRestoreType: If restoring a wallet from a backup, pass the type here.
-	///
-	@discardableResult
-	func loadWallet(
-		mnemonics: [String],
-		seed knownSeed: KotlinByteArray? = nil,
-		walletRestoreType: WalletRestoreType? = nil
-	) -> Bool {
-		
-		log.trace("loadWallet()")
-		assertMainThread()
-		
-		if (business.walletManager.isLoaded()) {
-			return false
-		}
-		
-		guard walletInfo == nil else {
-			return false
-		}
-		
-		let seed = knownSeed ?? business.walletManager.mnemonicsToSeed(mnemonics: mnemonics, passphrase: "")
-		let _walletInfo = business.walletManager.loadWallet(seed: seed)
-
-		walletInfo = _walletInfo
-		maybeRegisterPushToken()
-		maybeRegisterFcmToken()
-		setupActivePaymentsListener()
-		
-		let cloudKey = _walletInfo.cloudKey
-		let encryptedNodeId = _walletInfo.encryptedNodeId as String
-		
-		if let walletRestoreType = walletRestoreType {
-			switch walletRestoreType {
-			case .fromManualEntry:
-				//
-				// User is restoring wallet after manually typing in the recovery phrase.
-				// So we can mark the manual_backup task as completed.
-				//
-				Prefs.shared.backupSeed.manualBackup_setTaskDone(true, encryptedNodeId: encryptedNodeId)
-				//
-				// And ensure cloud backup is disabled for the wallet.
-				//
-				Prefs.shared.backupSeed.isEnabled = false
-				Prefs.shared.backupSeed.setName(nil, encryptedNodeId: encryptedNodeId)
-				Prefs.shared.backupSeed.setHasUploadedSeed(false, encryptedNodeId: encryptedNodeId)
-				
-			case .fromCloudBackup(let name):
-				//
-				// User is restoring wallet from an existing iCloud backup.
-				// So we can mark the iCloud backpu as completed.
-				//
-				Prefs.shared.backupSeed.isEnabled = true
-				Prefs.shared.backupSeed.setName(name, encryptedNodeId: encryptedNodeId)
-				Prefs.shared.backupSeed.setHasUploadedSeed(true, encryptedNodeId: encryptedNodeId)
-				//
-				// And ensure manual backup is diabled for the wallet.
-				//
-				Prefs.shared.backupSeed.manualBackup_setTaskDone(false, encryptedNodeId: encryptedNodeId)
-			}
-		}
-			
-		_encryptedNodeId = encryptedNodeId
-		_syncManager = SyncManager(
-			chain: business.chain,
-			mnemonics: mnemonics,
-			cloudKey: cloudKey,
-			encryptedNodeId: encryptedNodeId
-		)
-			
-		return true
-	}
-	
-	private func connectionsChanged(_ connections: Connections) -> Void {
-		log.trace("connectionsChanged()")
-		
-		let prvPeerConnectionState = peerConnectionState
-		peerConnectionState = connections.peer
-		
-		if !(prvPeerConnectionState is Lightning_kmpConnection.ESTABLISHED) &&
-		   (peerConnectionState is Lightning_kmpConnection.ESTABLISHED)
-		{
-			maybeRegisterFcmToken()
-		}
-	}
-	
-	func maybeRegisterFcmToken() -> Void {
-		log.trace("maybeRegisterFcmToken()")
-		assertMainThread()
-		
-		if walletInfo == nil {
-			log.debug("maybeRegisterFcmToken: walletInfo is nil")
-			return
-		}
-		if fcmToken == nil {
-			log.debug("maybeRegisterFcmToken: fcmToken is nil")
-			return
-		}
-		if !(peerConnectionState is Lightning_kmpConnection.ESTABLISHED) {
-			log.debug("maybeRegisterFcmToken: peerConnection not established")
-			return
-		}
-		
-		// It's possible for the user to disable "background app refresh".
-		// This is done via:
-		// Settings -> General -> Background App Refresh
-		//
-		// If the user turns this off for Phoenix,
-		// then the OS won't deliver silent push notifications.
-		// So in this case, we want to register a "null" with the server.
-		
-		var token = self.fcmToken
-		if UIApplication.shared.backgroundRefreshStatus != .available {
-			token = nil
-		}
-
-		log.debug("registering fcm token: \(token?.description ?? "<nil>")")
-		business.registerFcmToken(token: token) { result, error in
-			if let e = error {
-				log.error("failed to register fcm token: \(e.localizedDescription)")
-			}
-		}
-		
-		// Future optimization:
-		//
-		// Technically, we only need to register the (node_id, fcm_token) with the server once.
-		// So we could store this tuple in the UserDefaults system,
-		// and then only register with the server if the tuple changes.
-		// We even have some code in place to support this.
-		// But the problem we currently have is:
-		//
-		// When do we know for sure that the server has registered our fcm_token ?
-		//
-		// Currently we send off the request to lightning-kmp, and it will perform the registration
-		// at some point. If the connection is currently established, it will send the
-		// LightningMessage right away. Otherwise, it will send the LightningMessage after
-		// establishing the connection.
-		//
-		// The ideal solution would be to have the server send some kind of Ack for the
-		// registration. Which we could then use to trigger a storage in UserDefaults.
-	}
-	
-	func maybeRegisterPushToken() -> Void {
-		log.trace("maybeRegisterPushToken()")
-		assertMainThread()
-		
-		guard let pushToken = pushToken else {
-			log.debug("maybeRegisterPushToken: pushToken is nil")
-			return
-		}
-		guard let walletInfo = walletInfo else {
-			log.debug("maybeRegisterPushToken: walletInfo is nil")
-			return
-		}
-		
-		let nodeIdHash = walletInfo.nodeId.hash160().toSwiftData().toHex()
-		
-		if let prvRegistration = Prefs.shared.pushTokenRegistration {
-
-			if prvRegistration.pushToken == pushToken &&
-			   prvRegistration.nodeIdHash == nodeIdHash
-			{
-				// We've already registered our {pushToken, nodeId} tuple.
->>>>>>> 3f5fb4f7
 
 	private func didReceiveMessageFromAppExtension() {
 		log.trace("didReceiveMessageFromAppExtension()")
