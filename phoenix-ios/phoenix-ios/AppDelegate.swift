import UIKit
import PhoenixShared
import os.log
import Firebase
import Combine
import BackgroundTasks

#if DEBUG && true
fileprivate var log = Logger(
	subsystem: Bundle.main.bundleIdentifier!,
	category: "AppDelegate"
)
#else
fileprivate var log = Logger(OSLog.disabled)
#endif


@UIApplicationMain
class AppDelegate: UIResponder, UIApplicationDelegate, MessagingDelegate {
	
	static func get() -> AppDelegate {
		// In Swift5, we get a runtime warning:
		// > UIApplication.delegate must be used from main thread only
		// 
	//	if !Thread.isMainThread {
	//		log.debug("Accessing UIApplication.shared on non-main thread")
	//	}
		return UIApplication.shared.delegate as! AppDelegate
	}
	
	private var badgeCount = 0
	private var cancellables = Set<AnyCancellable>()
	
	private var isInBackground = false
	
	public var externalLightningUrlPublisher = PassthroughSubject<String, Never>()

	override init() {
	#if DEBUG
		setenv("CFNETWORK_DIAGNOSTICS", "3", 1);
	#endif
		super.init()
<<<<<<< HEAD
		AppMigration.performMigrationChecks()
		
		let electrumConfig = Prefs.shared.electrumConfig
		business.appConfigurationManager.updateElectrumConfig(server: electrumConfig?.serverAddress)
		
		let preferredFiatCurrencies = AppConfigurationManager.PreferredFiatCurrencies(
			primary: Prefs.shared.fiatCurrency,
			others: Prefs.shared.preferredFiatCurrencies
		)
		business.appConfigurationManager.updatePreferredFiatCurrencies(current: preferredFiatCurrencies)
		
		business.start(startupParams: StartupParams(
			requestCheckLegacyChannels: false,
			isTorEnabled: Prefs.shared.isTorEnabled
		))
=======
		AppMigration.shared.performMigrationChecks()
		Biz.start()
>>>>>>> 587213c2
	}
	
	// --------------------------------------------------
	// MARK: UIApplication Lifecycle
	// --------------------------------------------------

    internal func application(
		_ application: UIApplication,
		didFinishLaunchingWithOptions launchOptions: [UIApplication.LaunchOptionsKey: Any]?
	) -> Bool {

		let navBarAppearance = UINavigationBarAppearance()
		navBarAppearance.backgroundColor = .primaryBackground
		navBarAppearance.shadowColor = .clear // no separator line between navBar & content
		UINavigationBar.appearance().scrollEdgeAppearance = navBarAppearance
		UINavigationBar.appearance().compactAppearance = navBarAppearance
		UINavigationBar.appearance().standardAppearance = navBarAppearance
		
		UITableView.appearance().backgroundColor = .primaryBackground
		
		#if !targetEnvironment(simulator) // push notifications don't work on iOS simulator
			UIApplication.shared.registerForRemoteNotifications()
		#endif
		
		FirebaseApp.configure()
		Messaging.messaging().delegate = self
	
		WatchTower.registerBackgroundTasks()

		let nc = NotificationCenter.default
		
		// Firebase broke application lifecycle functions with their stupid swizzling stuff.
		nc.publisher(for: UIApplication.didBecomeActiveNotification).sink { _ in
			self._applicationDidBecomeActive(application)
		}.store(in: &cancellables)
		
		nc.publisher(for: UIApplication.willResignActiveNotification).sink { _ in
			self._applicationWillResignActive(application)
		}.store(in: &cancellables)
		
		nc.publisher(for: UIApplication.didEnterBackgroundNotification).sink { _ in
			self._applicationDidEnterBackground(application)
		}.store(in: &cancellables)
		
		nc.publisher(for: UIApplication.willEnterForegroundNotification).sink { _ in
			self._applicationWillEnterForeground(application)
		}.store(in: &cancellables)
		
		CrossProcessCommunication.shared.start(receivedMessage: {
			self.didReceiveMessageFromAppExtension()
		})
		
		return true
	}
	
	/// This function isn't called, because Firebase broke it with their stupid swizzling stuff.
	func applicationDidBecomeActive(_ application: UIApplication) {/* :( */}
	
	/// This function isn't called, because Firebase broke it with their stupid swizzling stuff.
	func applicationWillResignActive(_ application: UIApplication) {/* :( */}
	
	/// This function isn't called, because Firebase broke it with their stupid swizzling stuff.
	func applicationDidEnterBackground(_ application: UIApplication) {/* :( */}
	
	/// This function isn't called, because Firebase broke it with their stupid swizzling stuff.
	func applicationWillEnterForeground(_ application: UIApplication) {/* :( */}
	
	func _applicationDidBecomeActive(_ application: UIApplication) {
		log.trace("### applicationDidBecomeActive(_:)")
		
		UIApplication.shared.applicationIconBadgeNumber = 0
		self.badgeCount = 0
	}
	
	func _applicationWillResignActive(_ application: UIApplication) {
		log.trace("### applicationWillResignActive(_:)")
	}
	
	func _applicationDidEnterBackground(_ application: UIApplication) {
		log.trace("### applicationDidEnterBackground(_:)")
		
		if !isInBackground {
			Biz.business.appConnectionsDaemon?.incrementDisconnectCount(
				target: AppConnectionsDaemon.ControlTarget.companion.All
			)
			isInBackground = true
		}
		
		WatchTower.scheduleBackgroundTasks()
	}
	
	func _applicationWillEnterForeground(_ application: UIApplication) {
		log.trace("### applicationWillEnterForeground(_:)")
		
		if isInBackground {
			Biz.business.appConnectionsDaemon?.decrementDisconnectCount(
				target: AppConnectionsDaemon.ControlTarget.companion.All
			)
			isInBackground = false
		}
	}
	
	// --------------------------------------------------
	// MARK: UISceneSession Lifecycle
	// --------------------------------------------------

	func application(
		_ application: UIApplication,
		configurationForConnecting connectingSceneSession: UISceneSession,
		options: UIScene.ConnectionOptions
	) -> UISceneConfiguration {
		// Called when a new scene session is being created.
		// Use this method to select a configuration to create the new scene with.
		return UISceneConfiguration(name: "Default Configuration", sessionRole: connectingSceneSession.role)
	}

	func application(_ application: UIApplication, didDiscardSceneSessions sceneSessions: Set<UISceneSession>) {
		// Called when the user discards a scene session.
		// If any sessions were discarded while the application was not running,
		// this will be called shortly after application:didFinishLaunchingWithOptions.
		// Use this method to release any resources that were specific to the discarded
		// scenes, as they will not return.
	}

	// --------------------------------------------------
	// MARK: Push Notifications
	// --------------------------------------------------
	
	func application(
		_ application: UIApplication,
		didRegisterForRemoteNotificationsWithDeviceToken deviceToken: Data
	) -> Void
	{
		log.trace("application(didRegisterForRemoteNotificationsWithDeviceToken:)")
		
		let pushToken = deviceToken.map { String(format: "%02.2hhx", $0) }.joined()
		log.debug("pushToken: \(pushToken)")
		
		Biz.setPushToken(pushToken)
		Messaging.messaging().apnsToken = deviceToken
	}

	func application(
		_ application: UIApplication,
		didFailToRegisterForRemoteNotificationsWithError error: Error
	) -> Void
	{
		log.trace("application(didFailToRegisterForRemoteNotificationsWithError:)")
		
		log.error("Remote notification support is unavailable due to error: \(error.localizedDescription)")
	}

	func application(
		_ application: UIApplication,
		didReceiveRemoteNotification userInfo: [AnyHashable : Any],
		fetchCompletionHandler completionHandler: @escaping (UIBackgroundFetchResult) -> Void
	) -> Void
	{
		// Handle incoming remote notification
		
		log.debug("Received remote notification: \(userInfo)")
		
		// allow network connection, even if app in background
		
		let business = Biz.business
		let appConnectionsDaemon = business.appConnectionsDaemon
		let targets =
			AppConnectionsDaemon.ControlTarget.companion.Peer.plus(
				other: AppConnectionsDaemon.ControlTarget.companion.Electrum
			)
		appConnectionsDaemon?.decrementDisconnectCount(target: targets)
		
		var didReceivePayment = false
		var totalTimer: Timer? = nil
		var postPaymentTimer: Timer? = nil
		var publisher: AnyPublisher<Lightning_kmpIncomingPayment, Never>? = nil
		var cancellable: AnyCancellable? = nil
		
		let pushReceivedAt = Date()
		
		var isFinished = false
		let Finish = { (_: Timer) -> Void in
			
			if !isFinished {
				isFinished = true
				
				// balance previous decrement call
				appConnectionsDaemon?.incrementDisconnectCount(target: targets)
				
				totalTimer?.invalidate()
				postPaymentTimer?.invalidate()
				publisher = nil
				cancellable?.cancel()
				
				if didReceivePayment {
					log.info("Background fetch: Cleaning up")
				} else {
					log.info("Background fetch: Didn't receive payment - giving up")
				}
				completionHandler(didReceivePayment ? .newData : .noData)
			}
		}
		
		// The OS gives us 30 seconds to fetch data, and then invoke the completionHandler.
		// Failure to properly "clean up" in this way will result in the OS reprimanding us.
		// So we set a timer to ensure we stop before the max allowed.
		totalTimer = Timer.scheduledTimer(withTimeInterval: 29.0, repeats: false, block: Finish)
		
		publisher = business.paymentsManager.lastIncomingPaymentPublisher()
		cancellable = publisher!.sink(receiveValue: { (payment: Lightning_kmpIncomingPayment) in
				
			assertMainThread()
			
			guard
				let paymentReceivedAt = payment.received?.receivedAtDate,
				paymentReceivedAt > pushReceivedAt
			else {
				// Ignoring - this is the most recently received incomingPayment, but not a new one
				return
			}
			
			log.info("Background fetch: Payment received !")
			
			didReceivePayment = true
			postPaymentTimer?.invalidate()
			postPaymentTimer = Timer.scheduledTimer(withTimeInterval: 5.0, repeats: false, block: Finish)
			self.displayLocalNotification_receivedPayment(payment)
		})
	}
	
	func messaging(_ messaging: Messaging, didReceiveRegistrationToken fcmToken: String?) {
		assertMainThread()
		
		log.trace("messaging(:didReceiveRegistrationToken:)")
		log.debug("Firebase registration token: \(String(describing: fcmToken))")
		
		if let fcmToken = fcmToken {
			Biz.setFcmToken(fcmToken)
		}
	}
	
	// --------------------------------------------------
	// MARK: Local Notifications
	// --------------------------------------------------
	
	func requestPermissionForLocalNotifications(_ callback: @escaping (Bool) -> Void) {
		log.trace("requestPermissionForLocalNotifications()")
		
		let center = UNUserNotificationCenter.current()
		center.requestAuthorization(options: [.alert, .sound, .badge]) { granted, error in
			
			log.debug("UNUserNotificationCenter.requestAuthorization(): granted = \(granted)")
			if let error = error {
				// How can an error possibly occur ?!?
				// Apple doesn't tell us...
				log.debug("UNUserNotificationCenter.requestAuthorization(): \(String(describing: error))")
			}
			
			callback(granted)
		}
	}
	
	func displayLocalNotification_receivedPayment(_ payment: Lightning_kmpIncomingPayment) {
		log.trace("displayLocalNotification_receivedPayment()")
		
		// We are having problems interacting with the `payment` parameter outside the main thread.
		// This might have to do with the goofy Kotlin freezing stuff.
		// So let's be safe and always operate on the main thread here.
		//
		let handler = {(settings: UNNotificationSettings) -> Void in
			
			guard settings.authorizationStatus == .authorized else {
				return
			}
			
			let currencyPrefs = CurrencyPrefs()
			let formattedAmt = Utils.format(currencyPrefs, msat: payment.amount)

			let paymentInfo = WalletPaymentInfo(
				payment: payment,
				metadata: WalletPaymentMetadata.empty(),
				fetchOptions: WalletPaymentFetchOptions.companion.None
			)
			
			var body: String
			if let desc = paymentInfo.paymentDescription(), desc.count > 0 {
				body = "\(formattedAmt.string): \(desc)"
			} else {
				body = formattedAmt.string
			}
			
			// The user can independently enabled/disable:
			// - alerts
			// - badges
			// So we may only be able to badge the app icon, and that's it.
			self.badgeCount += 1
			
			let content = UNMutableNotificationContent()
			content.title = "Payment received"
			content.body = body
			content.badge = NSNumber(value: self.badgeCount)
			
			let request = UNNotificationRequest(
				identifier: payment.id(),
				content: content,
				trigger: nil
			)
			
			UNUserNotificationCenter.current().add(request) { error in
				if let error = error {
					log.error("NotificationCenter.add(request): error: \(String(describing: error))")
				}
			}
		}
		
		UNUserNotificationCenter.current().getNotificationSettings { settings in
			
			if Thread.isMainThread {
				handler(settings)
			} else {
				DispatchQueue.main.async { handler(settings) }
			}
		}
	}
	
	func displayLocalNotification_revokedCommit() {
		log.trace("displayLocalNotification_revokedCommit()")
		
		let handler = {(settings: UNNotificationSettings) -> Void in
			
			guard settings.authorizationStatus == .authorized else {
				return
			}
			
			self.badgeCount += 1
			
			let content = UNMutableNotificationContent()
			content.title = "Some of your channels have closed"
			content.body = "Please start Phoenix to review your channels."
			content.badge = NSNumber(value: self.badgeCount)
			
			let request = UNNotificationRequest(
				identifier: "revokedCommit",
				content: content,
				trigger: nil
			)
			
			UNUserNotificationCenter.current().add(request) { error in
				if let error = error {
					log.error("NotificationCenter.add(request): error: \(String(describing: error))")
				}
			}
		}
		
		UNUserNotificationCenter.current().getNotificationSettings { settings in
			
			if Thread.isMainThread {
				handler(settings)
			} else {
				DispatchQueue.main.async { handler(settings) }
			}
		}
	}
	
	// --------------------------------------------------
	// MARK: CrossProcessCommunication
	// --------------------------------------------------
	
	private func didReceiveMessageFromAppExtension() {
		log.trace("didReceiveMessageFromAppExtension()")
		
		// We received a message from the notification-service-extension.
		// This usually happens when:
		// - phoenix was running in the background
		// - a received push notification launched our notification-service-extension
		// - our app extension received an incoming payment
		// - the user returns to phoenix app
		//
		// So our app extension may have updated the database.
		// However, we don't know about all these changes yet...
		//
		// This is because the SQLDelight query flows do NOT automatically update
		// if changes occur in a separate process. Within SQLDelight there is:
		//
		// `TransactorImpl.notifyQueries(...)`
		//
		// This function needs to get called in order for the flows to re-perform
		// their query, and update their state.
		//
		// So there are 2 ways in which we can accomplish this:
		// - Jump thru a bunch of hoops to subclass the SqlDriver,
		//   and then add a custom transaction that calls invokes notifyQueries
		//   with the appropriate parameters.
		// - Just make some no-op calls, which automatically invoke notifyQueries for us.
		//
		// We're using the easier option for now.
		// Especially since there are changes in the upcoming v2.0 release of SQLDelight
		// that change the corresponding API, and aim to make it more accesible for us.
		
		let business = Biz.business
		business.databaseManager.paymentsDb { paymentsDb, _ in
		
			let fakePaymentId = WalletPaymentId.IncomingPaymentId(paymentHash: Bitcoin_kmpByteVector32.random())
			paymentsDb?.deletePayment(paymentId: fakePaymentId) { _, _ in
				// Nothing is actually deleted
			}
		}
		business.appDb.deleteBitcoinRate(fiat: "FakeFiatCurrency") { _, _ in
			// Nothing is actually deleted
		}
	}
}<|MERGE_RESOLUTION|>--- conflicted
+++ resolved
@@ -27,12 +27,12 @@
 	//	}
 		return UIApplication.shared.delegate as! AppDelegate
 	}
-	
+
 	private var badgeCount = 0
 	private var cancellables = Set<AnyCancellable>()
 	
 	private var isInBackground = false
-	
+
 	public var externalLightningUrlPublisher = PassthroughSubject<String, Never>()
 
 	override init() {
@@ -40,26 +40,8 @@
 		setenv("CFNETWORK_DIAGNOSTICS", "3", 1);
 	#endif
 		super.init()
-<<<<<<< HEAD
-		AppMigration.performMigrationChecks()
-		
-		let electrumConfig = Prefs.shared.electrumConfig
-		business.appConfigurationManager.updateElectrumConfig(server: electrumConfig?.serverAddress)
-		
-		let preferredFiatCurrencies = AppConfigurationManager.PreferredFiatCurrencies(
-			primary: Prefs.shared.fiatCurrency,
-			others: Prefs.shared.preferredFiatCurrencies
-		)
-		business.appConfigurationManager.updatePreferredFiatCurrencies(current: preferredFiatCurrencies)
-		
-		business.start(startupParams: StartupParams(
-			requestCheckLegacyChannels: false,
-			isTorEnabled: Prefs.shared.isTorEnabled
-		))
-=======
 		AppMigration.shared.performMigrationChecks()
 		Biz.start()
->>>>>>> 587213c2
 	}
 	
 	// --------------------------------------------------
@@ -223,7 +205,7 @@
 		log.debug("Received remote notification: \(userInfo)")
 		
 		// allow network connection, even if app in background
-		
+
 		let business = Biz.business
 		let appConnectionsDaemon = business.appConnectionsDaemon
 		let targets =
@@ -423,7 +405,7 @@
 			}
 		}
 	}
-	
+
 	// --------------------------------------------------
 	// MARK: CrossProcessCommunication
 	// --------------------------------------------------
@@ -458,7 +440,7 @@
 		// We're using the easier option for now.
 		// Especially since there are changes in the upcoming v2.0 release of SQLDelight
 		// that change the corresponding API, and aim to make it more accesible for us.
-		
+
 		let business = Biz.business
 		business.databaseManager.paymentsDb { paymentsDb, _ in
 		
