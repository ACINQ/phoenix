<?xml version="1.0" encoding="UTF-8"?>
<document type="com.apple.InterfaceBuilder3.CocoaTouch.Storyboard.XIB" version="3.0" toolsVersion="21701" targetRuntime="iOS.CocoaTouch" propertyAccessControl="none" useAutolayout="YES" launchScreen="YES" useTraitCollections="YES" useSafeAreas="YES" colorMatched="YES" initialViewController="01J-lp-oVM">
    <device id="retina6_1" orientation="portrait" appearance="light"/>
    <dependencies>
        <deployment identifier="iOS"/>
        <plugIn identifier="com.apple.InterfaceBuilder.IBCocoaTouchPlugin" version="21678"/>
        <capability name="Safe area layout guides" minToolsVersion="9.0"/>
        <capability name="System colors in document resources" minToolsVersion="11.0"/>
        <capability name="documents saved in the Xcode 8 format" minToolsVersion="8.0"/>
    </dependencies>
    <scenes>
        <!--View Controller-->
        <scene sceneID="EHf-IW-A2E">
            <objects>
                <viewController id="01J-lp-oVM" sceneMemberID="viewController">
                    <view key="view" contentMode="scaleToFill" id="Ze5-6b-2t3">
                        <rect key="frame" x="0.0" y="0.0" width="414" height="896"/>
                        <autoresizingMask key="autoresizingMask" widthSizable="YES" heightSizable="YES"/>
                        <subviews>
<<<<<<< HEAD
                            <imageView clipsSubviews="YES" userInteractionEnabled="NO" contentMode="center" horizontalHuggingPriority="251" verticalHuggingPriority="251" image="logo_green_192" translatesAutoresizingMaskIntoConstraints="NO" id="7qp-HP-ekU">
=======
                            <imageView clipsSubviews="YES" userInteractionEnabled="NO" contentMode="center" horizontalHuggingPriority="251" verticalHuggingPriority="251" image="logo_blue_launch" translatesAutoresizingMaskIntoConstraints="NO" id="7qp-HP-ekU">
>>>>>>> 7837b264
                                <rect key="frame" x="111" y="352" width="192" height="192"/>
                                <constraints>
                                    <constraint firstAttribute="height" constant="192" id="8Ug-hb-mb2"/>
                                    <constraint firstAttribute="width" constant="192" id="Gnk-1v-O3g"/>
                                </constraints>
                            </imageView>
                        </subviews>
                        <viewLayoutGuide key="safeArea" id="6Tk-OE-BBY"/>
                        <color key="backgroundColor" systemColor="systemBackgroundColor"/>
                        <constraints>
                            <constraint firstItem="7qp-HP-ekU" firstAttribute="centerX" secondItem="Ze5-6b-2t3" secondAttribute="centerX" id="ce4-Pf-5Xc"/>
                            <constraint firstItem="7qp-HP-ekU" firstAttribute="centerY" secondItem="Ze5-6b-2t3" secondAttribute="centerY" id="qhx-6P-Yac"/>
                        </constraints>
                    </view>
                </viewController>
                <placeholder placeholderIdentifier="IBFirstResponder" id="iYj-Kq-Ea1" userLabel="First Responder" sceneMemberID="firstResponder"/>
            </objects>
            <point key="canvasLocation" x="52.173913043478265" y="375"/>
        </scene>
    </scenes>
    <resources>
<<<<<<< HEAD
        <image name="logo_green_192" width="192" height="192"/>
=======
        <image name="logo_blue_launch" width="192" height="192"/>
>>>>>>> 7837b264
        <systemColor name="systemBackgroundColor">
            <color white="1" alpha="1" colorSpace="custom" customColorSpace="genericGamma22GrayColorSpace"/>
        </systemColor>
    </resources>
</document><|MERGE_RESOLUTION|>--- conflicted
+++ resolved
@@ -17,11 +17,7 @@
                         <rect key="frame" x="0.0" y="0.0" width="414" height="896"/>
                         <autoresizingMask key="autoresizingMask" widthSizable="YES" heightSizable="YES"/>
                         <subviews>
-<<<<<<< HEAD
-                            <imageView clipsSubviews="YES" userInteractionEnabled="NO" contentMode="center" horizontalHuggingPriority="251" verticalHuggingPriority="251" image="logo_green_192" translatesAutoresizingMaskIntoConstraints="NO" id="7qp-HP-ekU">
-=======
                             <imageView clipsSubviews="YES" userInteractionEnabled="NO" contentMode="center" horizontalHuggingPriority="251" verticalHuggingPriority="251" image="logo_blue_launch" translatesAutoresizingMaskIntoConstraints="NO" id="7qp-HP-ekU">
->>>>>>> 7837b264
                                 <rect key="frame" x="111" y="352" width="192" height="192"/>
                                 <constraints>
                                     <constraint firstAttribute="height" constant="192" id="8Ug-hb-mb2"/>
@@ -43,11 +39,7 @@
         </scene>
     </scenes>
     <resources>
-<<<<<<< HEAD
-        <image name="logo_green_192" width="192" height="192"/>
-=======
         <image name="logo_blue_launch" width="192" height="192"/>
->>>>>>> 7837b264
         <systemColor name="systemBackgroundColor">
             <color white="1" alpha="1" colorSpace="custom" customColorSpace="genericGamma22GrayColorSpace"/>
         </systemColor>
