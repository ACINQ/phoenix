--- conflicted
+++ resolved
@@ -53,7 +53,7 @@
 	/// Because it might change if the user closes his/her wallet.
 	///
 	public private(set) var syncManager: SyncManager? = nil
-	
+
 	private var walletInfo: WalletManager.WalletInfo? = nil
 	private var pushToken: String? = nil
 	private var fcmToken: String? = nil
@@ -67,7 +67,7 @@
 	// --------------------------------------------------
 	// MARK: Init
 	// --------------------------------------------------
-	
+
 	private init() { // must use shared instance
 		
 		business = PhoenixBusiness(ctx: PlatformContext())
@@ -77,7 +77,7 @@
 	// --------------------------------------------------
 	// MARK: Lifecycle
 	// --------------------------------------------------
-	
+
 	public func start() {
 		
 		let electrumConfig = GroupPrefs.shared.electrumConfig
@@ -97,22 +97,22 @@
 		
 		registerForNotifications()
 	}
-	
+
 	public func stop() {
-		
+
 		cancellables.removeAll()
 		business.stop()
 		syncManager?.shutdown()
 	}
-	
+
 	public func reset() {
-		
+
 		business = PhoenixBusiness(ctx: PlatformContext())
 		syncManager = nil
 		walletInfo = nil
 		peerConnectionState = nil
 		paymentsPageFetchers.removeAll()
-		
+
 		start()
 		registerForNotifications()
 	}
@@ -142,11 +142,7 @@
 		
 		// Tor configuration observer
 		GroupPrefs.shared.isTorEnabledPublisher.sink { (isTorEnabled: Bool) in
-<<<<<<< HEAD
-			self.business.updateTorUsage(isEnabled: isTorEnabled)
-=======
 			self.business.appConfigurationManager.updateTorUsage(enabled: isTorEnabled)
->>>>>>> 1c84a712
 		}
 		.store(in: &cancellables)
 		
@@ -230,14 +226,14 @@
 				Prefs.shared.backupSeed.manualBackup_setTaskDone(false, encryptedNodeId: encryptedNodeId)
 			}
 		}
-		
+
 		self.syncManager = SyncManager(
 			chain: business.chain,
 			mnemonics: mnemonics,
 			cloudKey: cloudKey,
 			encryptedNodeId: encryptedNodeId
 		)
-		
+
 		if LockState.shared.walletExistence == .doesNotExist {
 			LockState.shared.walletExistence = .exists
 		}
@@ -250,11 +246,11 @@
 	/// Because it might change if the user closes his/her wallet.
 	///
 	public var encryptedNodeId: String? {
-		
+
 		// For historical reasons, this is the cloudKeyHash, and NOT the nodeIdHash.
 		return walletInfo?.cloudKeyHash
 	}
-	
+
 	/// The current nodeIdHash (from the current unlocked wallet).
 	///
 	/// Always fetch this on demand - don't cache it.
@@ -263,7 +259,7 @@
 	public var nodeIdHash: String? {
 		return walletInfo?.nodeIdHash
 	}
-	
+
 	// --------------------------------------------------
 	// MARK: Push Token
 	// --------------------------------------------------
@@ -397,20 +393,20 @@
 			)
 		}
 	}
-	
+
 	// --------------------------------------------------
 	// MARK: Utils
 	// --------------------------------------------------
-	
+
 	func getPaymentsPageFetcher(name: String) -> PaymentsPageFetcher {
-		
+
 		if let cached = paymentsPageFetchers[name] {
 			return cached
 		}
-		
+
 		let ppf = business.paymentsManager.makePageFetcher()
 		paymentsPageFetchers[name] = ppf
-		
+
 		return ppf
 	}
 }
