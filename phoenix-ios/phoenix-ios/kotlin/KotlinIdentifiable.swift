import Foundation
import PhoenixShared


extension WalletPaymentId: Identifiable {
	
	/// Returns a unique identifier, in the form of:
	/// - "outgoing|id"
	/// - "incoming|paymentHash"
	///
	public var id: String {
		return self.identifier // defined in WalletPayment.kt
	}
}

extension WalletPaymentOrderRow: Identifiable {
	
<<<<<<< HEAD
	/// Because we're forced to override the existing `id` property,
	/// we'll provide an alternative property name.
	public var walletPaymentId: WalletPaymentId {
		return self.component1()
=======
	/// In kotlin the variable is called `id`, but that's a reserved property name in objective-c.
	/// So it gets automatically overwritten, and is inaccessible to us.
	/// Thus we'll provide an alternative property name that's easier to understand.
	public var walletPaymentId: WalletPaymentId {
		return self.kotlinId() // defined in PhoenixExposure.kt
>>>>>>> 7837b264
	}
	
	/// Returns a unique identifier, in the form of:
	/// - "outgoing|id|createdAt|completedAt|metadataModifiedAt"
	/// - "incoming|paymentHash|createdAt|completedAt|metadataModifiedAt"
	///
	public var id: String {
		return self.identifier // defined in SqlitePaymentsDb.kt
	}
}

extension BitcoinUnit: Identifiable {
	
	public var id: String {
		// BitcoinUnit is an enum in Kotlin.
		// So `.name` is guaranteed to be unique.
		return self.name
	}
}

extension FiatCurrency: Identifiable {
	
	public var id: String {
		// FiatCurrency is an enum in Kotlin.
		// So `.name` is guaranteed to be unique.
		return self.name
	}
}<|MERGE_RESOLUTION|>--- conflicted
+++ resolved
@@ -15,18 +15,11 @@
 
 extension WalletPaymentOrderRow: Identifiable {
 	
-<<<<<<< HEAD
-	/// Because we're forced to override the existing `id` property,
-	/// we'll provide an alternative property name.
-	public var walletPaymentId: WalletPaymentId {
-		return self.component1()
-=======
 	/// In kotlin the variable is called `id`, but that's a reserved property name in objective-c.
 	/// So it gets automatically overwritten, and is inaccessible to us.
 	/// Thus we'll provide an alternative property name that's easier to understand.
 	public var walletPaymentId: WalletPaymentId {
 		return self.kotlinId() // defined in PhoenixExposure.kt
->>>>>>> 7837b264
 	}
 	
 	/// Returns a unique identifier, in the form of:
