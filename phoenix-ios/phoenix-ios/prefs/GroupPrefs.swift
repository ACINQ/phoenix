--- conflicted
+++ resolved
@@ -35,18 +35,6 @@
 ///
 class GroupPrefs {
 	
-<<<<<<< HEAD
-	fileprivate enum Key: String {
-		case currencyType
-		case fiatCurrency
-		case bitcoinUnit
-		case currencyConverterList
-		case electrumConfig
-		case isTorEnabled
-	}
-	
-=======
->>>>>>> 1c84a712
 	public static let shared = GroupPrefs()
 	
 	var defaults: UserDefaults {
@@ -66,11 +54,11 @@
 			.removeDuplicates()
 			.eraseToAnyPublisher()
 	}()
-	
+
 	private func defaultFiatCurrency() -> FiatCurrency {
 		return FiatCurrency.localeDefault() ?? FiatCurrency.usd
 	}
-	
+
 	var fiatCurrency: FiatCurrency {
 		get { FiatCurrency.deserialize(defaults.fiatCurrency) ?? defaultFiatCurrency() }
 		set { defaults.fiatCurrency = newValue.serialize() }
@@ -84,9 +72,9 @@
 			.removeDuplicates()
 			.eraseToAnyPublisher()
 	}()
-	
+
 	private let defaultBitcoinUnit = BitcoinUnit.sat
-	
+
 	var bitcoinUnit: BitcoinUnit {
 		get { BitcoinUnit.deserialize(defaults.bitcoinUnit) ?? defaultBitcoinUnit }
 		set { defaults.bitcoinUnit = newValue.serialize() }
@@ -137,7 +125,7 @@
 		get { defaults.electrumConfig?.jsonDecode() }
 		set { defaults.electrumConfig = newValue?.jsonEncode() }
 	}
-	
+
 	lazy private(set) var isTorEnabledPublisher: AnyPublisher<Bool, Never> = {
 		defaults.publisher(for: \.isTorEnabled, options: [.new])
 			.removeDuplicates()
@@ -148,13 +136,13 @@
 		get { defaults.isTorEnabled }
 		set { defaults.isTorEnabled = newValue }
 	}
-	
+
 	// --------------------------------------------------
 	// MARK: Reset Wallet
 	// --------------------------------------------------
-	
+
 	func resetWallet() {
-		
+
 		defaults.removeObject(forKey: Key.currencyType.rawValue)
 		defaults.removeObject(forKey: Key.fiatCurrency.rawValue)
 		defaults.removeObject(forKey: Key.bitcoinUnit.rawValue)
@@ -220,32 +208,32 @@
 }
 
 extension UserDefaults {
-	
+
 	@objc fileprivate var currencyType: Data? {
 		get { data(forKey: Key.currencyType.rawValue) }
 		set { set(newValue, forKey: Key.currencyType.rawValue) }
 	}
-	
+
 	@objc fileprivate var fiatCurrency: String? {
 		get { string(forKey: Key.fiatCurrency.rawValue) }
 		set { set(newValue, forKey: Key.fiatCurrency.rawValue) }
 	}
-	
+
 	@objc fileprivate var bitcoinUnit: String? {
 		get { string(forKey: Key.bitcoinUnit.rawValue) }
 		set { set(newValue, forKey: Key.bitcoinUnit.rawValue) }
 	}
-	
+
 	@objc fileprivate var currencyConverterList: String? {
 		get { string(forKey: Key.currencyConverterList.rawValue) }
 		set { set(newValue, forKey: Key.currencyConverterList.rawValue) }
 	}
-	
+
 	@objc fileprivate var electrumConfig: Data? {
 		get { data(forKey: Key.electrumConfig.rawValue) }
 		set { set(newValue, forKey: Key.electrumConfig.rawValue) }
 	}
-	
+
 	@objc fileprivate var isTorEnabled: Bool {
 		get { bool(forKey: Key.isTorEnabled.rawValue) }
 		set { set(newValue, forKey: Key.isTorEnabled.rawValue) }
