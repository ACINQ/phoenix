import SwiftUI
import PhoenixShared
import Combine
import os.log

#if DEBUG && false
fileprivate var log = Logger(
	subsystem: Bundle.main.bundleIdentifier!,
	category: "Prefs"
)
#else
fileprivate var log = Logger(OSLog.disabled)
#endif

fileprivate enum Key: String {
	case theme
<<<<<<< HEAD
	case pushPermissionQuery
	case pushTokenRegistration
=======
>>>>>>> 8e29663d
	case defaultPaymentDescription
	case showChannelsRemoteBalance
	case recentTipPercents
	case isNewWallet
	case invoiceExpirationDays
	case maxFees
	case hideAmountsOnHomeScreen
	case recentPaymentsConfig
}

fileprivate enum KeyDeprecated: String {
	case recentPaymentSeconds
}

/// Standard app preferences, stored in the iOS UserDefaults system.
///
/// Note that the values here are NOT shared with other extensions bundled in the app,
/// such as the notification-service-extension. For preferences shared with extensions, see GroupPrefs.
///
class Prefs {
	
	public static let shared = Prefs()
	
	private init() {
		UserDefaults.standard.register(defaults: [
			Key.isNewWallet.rawValue: true,
			Key.invoiceExpirationDays.rawValue: 7
		])
	}
	
	var defaults: UserDefaults {
		return UserDefaults.standard
	}
	
	// --------------------------------------------------
	// MARK: User Options
	// --------------------------------------------------
	
	lazy private(set) var themePublisher: AnyPublisher<Theme, Never> = {
		defaults.publisher(for: \.theme, options: [.new])
			.map({ (data: Data?) -> Theme in
				data?.jsonDecode() ?? self.defaultTheme
			})
			.removeDuplicates()
			.eraseToAnyPublisher()
	}()

	private let defaultTheme = Theme.system

	var theme: Theme {
		get { defaults.theme?.jsonDecode() ?? defaultTheme }
		set { defaults.theme = newValue.jsonEncode() }
	}
	
	var defaultPaymentDescription: String? {
		get { defaults.defaultPaymentDescription }
		set { defaults.defaultPaymentDescription = newValue }
	}
	
	var showChannelsRemoteBalance: Bool {
		get { defaults.showChannelsRemoteBalance }
		set { defaults.showChannelsRemoteBalance = newValue }
	}
	
	var invoiceExpirationDays: Int {
		get { defaults.invoiceExpirationDays }
		set { defaults.invoiceExpirationDays = newValue	}
	}
	
	var invoiceExpirationSeconds: Int64 {
		return Int64(invoiceExpirationDays) * Int64(60 * 60 * 24)
	}
	
	lazy private(set) var maxFeesPublisher: AnyPublisher<MaxFees?, Never> = {
		defaults.publisher(for: \.maxFees, options: [.new])
			.map({ (data: Data?) -> MaxFees? in
				data?.jsonDecode()
			})
			.removeDuplicates()
			.eraseToAnyPublisher()
	}()
	
	var maxFees: MaxFees? {
		get { defaults.maxFees?.jsonDecode() }
		set { defaults.maxFees = newValue?.jsonEncode() }
	}
	
	var hideAmountsOnHomeScreen: Bool {
		get { defaults.hideAmountsOnHomeScreen }
		set { defaults.hideAmountsOnHomeScreen = newValue }
	}
	
	lazy private(set) var recentPaymentsConfigPublisher: AnyPublisher<RecentPaymentsConfig, Never> = {
		defaults.publisher(for: \.recentPaymentsConfig, options: [.new])
			.map({ (data: Data?) -> RecentPaymentsConfig in
				data?.jsonDecode() ?? self.defaultRecentPaymentsConfig
			})
			.removeDuplicates()
			.eraseToAnyPublisher()
	}()
	
	let defaultRecentPaymentsConfig = RecentPaymentsConfig.mostRecent(count: 3)
	
	var recentPaymentsConfig: RecentPaymentsConfig {
		get { defaults.recentPaymentsConfig?.jsonDecode() ?? defaultRecentPaymentsConfig }
		set { defaults.recentPaymentsConfig = newValue.jsonEncode() }
	}
	
	// --------------------------------------------------
	// MARK: Wallet State
	// --------------------------------------------------
	
	/**
	 * Set to true, until the user has funded their wallet at least once.
	 * A false value does NOT indicate that the wallet has funds.
	 * Just that the wallet had either a non-zero balance, or a transaction, at least once.
	 */
	var isNewWallet: Bool {
		get { defaults.isNewWallet }
		set { defaults.isNewWallet = newValue }
	}
	
	// --------------------------------------------------
	// MARK: Recent Tips
	// --------------------------------------------------
	
	/**
	 * The SendView includes a Quick Tips feature,
	 * where we remember recent tip-percentages used by the user.
	 */
	
	/// Most recent is at index 0
	var recentTipPercents: [Int] {
		get { defaults.recentTipPercents?.jsonDecode() ?? [] }
	}
	
	func addRecentTipPercent(_ percent: Int) {
		var recents = self.recentTipPercents
		if let idx = recents.firstIndex(of: percent) {
			recents.remove(at: idx)
		}
		recents.insert(percent, at: 0)
		while recents.count > 6 {
			recents.removeLast()
		}
		
		defaults.recentTipPercents = recents.jsonEncode()
	}
<<<<<<< HEAD
	
	// --------------------------------------------------
	// MARK: Push Notifications
	// --------------------------------------------------
	
	var pushPermissionQuery: PushPermissionQuery {
		get { defaults.pushPermissionQuery?.jsonDecode() ?? .neverAskedUser }
		set { defaults.pushPermissionQuery = newValue.jsonEncode() }
	}
	
	var pushTokenRegistration: PushTokenRegistration? {
		get { defaults.pushTokenRegistration?.jsonDecode() }
		set { defaults.pushTokenRegistration = newValue?.jsonEncode() }
	}

=======
>>>>>>> 8e29663d

	// --------------------------------------------------
	// MARK: Backup
	// --------------------------------------------------
	
	lazy private(set) var backupTransactions: Prefs_BackupTransactions = {
		return Prefs_BackupTransactions()
	}()
	
	lazy private(set) var backupSeed: Prefs_BackupSeed = {
		return Prefs_BackupSeed()
	}()

	// --------------------------------------------------
	// MARK: Migration
	// --------------------------------------------------
	
	public func performMigration(
		_ targetBuild: String,
		_ completionPublisher: CurrentValueSubject<Int, Never>
	) -> Void {
		log.trace("performMigration(to: \(targetBuild))")
		
		// NB: The first version released in the App Store was version 1.0.0 (build 17)
		
		if targetBuild.isVersion(equalTo: "44") {
			performMigration_toBuild44()
		}
	}
	
	private func performMigration_toBuild44() {
		log.trace("performMigration_toBuild44()")
		
		let oldKey = KeyDeprecated.recentPaymentSeconds.rawValue
		let newKey = Key.recentPaymentsConfig.rawValue
		
		if defaults.object(forKey: oldKey) != nil {
			let seconds = defaults.integer(forKey: oldKey)
			if seconds <= 0 {
				let newValue = RecentPaymentsConfig.inFlightOnly
				defaults.set(newValue.jsonEncode(), forKey: newKey)
			} else {
				let newValue = RecentPaymentsConfig.withinTime(seconds: seconds)
				defaults.set(newValue.jsonEncode(), forKey: newKey)
			}
			
			defaults.removeObject(forKey: oldKey)
		}
	}
	
	// --------------------------------------------------
	// MARK: Reset Wallet
	// --------------------------------------------------

	func resetWallet(encryptedNodeId: String) {

		// Purposefully not resetting:
		// - Key.theme: App feels weird when this changes unexpectedly.

		defaults.removeObject(forKey: Key.defaultPaymentDescription.rawValue)
		defaults.removeObject(forKey: Key.showChannelsRemoteBalance.rawValue)
		defaults.removeObject(forKey: Key.recentTipPercents.rawValue)
		defaults.removeObject(forKey: Key.isNewWallet.rawValue)
		defaults.removeObject(forKey: Key.invoiceExpirationDays.rawValue)
		defaults.removeObject(forKey: Key.maxFees.rawValue)
		defaults.removeObject(forKey: Key.hideAmountsOnHomeScreen.rawValue)
		defaults.removeObject(forKey: Key.recentPaymentsConfig.rawValue)
		
		self.backupTransactions.resetWallet(encryptedNodeId: encryptedNodeId)
		self.backupSeed.resetWallet(encryptedNodeId: encryptedNodeId)
	}
}

extension UserDefaults {

	@objc fileprivate var theme: Data? {
		get { data(forKey: Key.theme.rawValue) }
		set { set(newValue, forKey: Key.theme.rawValue) }
	}

	@objc fileprivate var defaultPaymentDescription: String? {
		get { string(forKey: Key.defaultPaymentDescription.rawValue) }
		set { setValue(newValue, forKey: Key.defaultPaymentDescription.rawValue) }
	}

	@objc fileprivate var showChannelsRemoteBalance: Bool {
		get { bool(forKey: Key.showChannelsRemoteBalance.rawValue) }
		set { set(newValue, forKey: Key.showChannelsRemoteBalance.rawValue) }
	}

	@objc fileprivate var invoiceExpirationDays: Int {
		get { integer(forKey: Key.invoiceExpirationDays.rawValue) }
		set { set(newValue, forKey: Key.invoiceExpirationDays.rawValue) }
	}

	@objc fileprivate var maxFees: Data? {
		get { data(forKey: Key.maxFees.rawValue) }
		set { set(newValue, forKey: Key.maxFees.rawValue) }
	}

	@objc fileprivate var hideAmountsOnHomeScreen: Bool {
		get { bool(forKey: Key.hideAmountsOnHomeScreen.rawValue) }
		set { set(newValue, forKey: Key.hideAmountsOnHomeScreen.rawValue) }
	}
	
	@objc fileprivate var recentPaymentsConfig: Data? {
		get { data(forKey: Key.recentPaymentsConfig.rawValue) }
		set { set(newValue, forKey: Key.recentPaymentsConfig.rawValue) }
	}

	@objc fileprivate var isNewWallet: Bool {
		get { bool(forKey: Key.isNewWallet.rawValue) }
		set { set(newValue, forKey: Key.isNewWallet.rawValue) }
	}

	@objc fileprivate var recentTipPercents: Data? {
		get { data(forKey: Key.recentTipPercents.rawValue) }
		set { set(newValue, forKey: Key.recentTipPercents.rawValue) }
	}
<<<<<<< HEAD

	@objc fileprivate var pushPermissionQuery: Data? {
		get { data(forKey: Key.pushPermissionQuery.rawValue) }
		set { set(newValue, forKey: Key.pushPermissionQuery.rawValue) }
	}
	
	@objc fileprivate var pushTokenRegistration: Data? {
		get { data(forKey: Key.pushTokenRegistration.rawValue) }
		set { set(newValue, forKey: Key.pushTokenRegistration.rawValue) }
	}
=======
>>>>>>> 8e29663d
}<|MERGE_RESOLUTION|>--- conflicted
+++ resolved
@@ -14,11 +14,7 @@
 
 fileprivate enum Key: String {
 	case theme
-<<<<<<< HEAD
-	case pushPermissionQuery
 	case pushTokenRegistration
-=======
->>>>>>> 8e29663d
 	case defaultPaymentDescription
 	case showChannelsRemoteBalance
 	case recentTipPercents
@@ -167,24 +163,16 @@
 		
 		defaults.recentTipPercents = recents.jsonEncode()
 	}
-<<<<<<< HEAD
 	
 	// --------------------------------------------------
 	// MARK: Push Notifications
 	// --------------------------------------------------
-	
-	var pushPermissionQuery: PushPermissionQuery {
-		get { defaults.pushPermissionQuery?.jsonDecode() ?? .neverAskedUser }
-		set { defaults.pushPermissionQuery = newValue.jsonEncode() }
-	}
 	
 	var pushTokenRegistration: PushTokenRegistration? {
 		get { defaults.pushTokenRegistration?.jsonDecode() }
 		set { defaults.pushTokenRegistration = newValue?.jsonEncode() }
 	}
 
-=======
->>>>>>> 8e29663d
 
 	// --------------------------------------------------
 	// MARK: Backup
@@ -304,17 +292,9 @@
 		get { data(forKey: Key.recentTipPercents.rawValue) }
 		set { set(newValue, forKey: Key.recentTipPercents.rawValue) }
 	}
-<<<<<<< HEAD
-
-	@objc fileprivate var pushPermissionQuery: Data? {
-		get { data(forKey: Key.pushPermissionQuery.rawValue) }
-		set { set(newValue, forKey: Key.pushPermissionQuery.rawValue) }
-	}
 	
 	@objc fileprivate var pushTokenRegistration: Data? {
 		get { data(forKey: Key.pushTokenRegistration.rawValue) }
 		set { set(newValue, forKey: Key.pushTokenRegistration.rawValue) }
 	}
-=======
->>>>>>> 8e29663d
 }