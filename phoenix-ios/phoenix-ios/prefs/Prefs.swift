--- conflicted
+++ resolved
@@ -162,28 +162,6 @@
 	}
 
 	// --------------------------------------------------
-<<<<<<< HEAD
-	// MARK: Testing
-	// --------------------------------------------------
-
-	lazy private(set) var iLikeCheesePublisher: AnyPublisher<Bool, Never> = {
-		defaults.publisher(for: \.iLikeCheese, options: [.new])
-			.removeDuplicates()
-			.eraseToAnyPublisher()
-	}()
-
-	var iLikeCheese: Bool {
-		get { defaults.iLikeCheese }
-		set { defaults.iLikeCheese = newValue }
-	}
-
-	func fakeReset() {
-		defaults.removeObject(forKey: Key.iLikeCheese.rawValue)
-	}
-	
-	// --------------------------------------------------
-=======
->>>>>>> 2670458f
 	// MARK: Backup
 	// --------------------------------------------------
 	
@@ -270,12 +248,4 @@
 		get { data(forKey: Key.pushPermissionQuery.rawValue) }
 		set { set(newValue, forKey: Key.pushPermissionQuery.rawValue) }
 	}
-<<<<<<< HEAD
-
-	@objc fileprivate var iLikeCheese: Bool {
-		get { bool(forKey: Key.iLikeCheese.rawValue) }
-		set { set(newValue, forKey: Key.iLikeCheese.rawValue) }
-	}
-=======
->>>>>>> 2670458f
 }