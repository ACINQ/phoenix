import SwiftUI
import PhoenixShared
import Combine

fileprivate let filename = "Prefs"
#if DEBUG && false
fileprivate var log = LoggerFactory.shared.logger(filename, .trace)
#else
fileprivate var log = LoggerFactory.shared.logger(filename, .warning)
#endif

fileprivate enum Key: String {
	case theme
	case defaultPaymentDescription
	case showChannelsRemoteBalance
	case recentTipPercents
	case isNewWallet
	case invoiceExpirationDays
	case hideAmounts = "hideAmountsOnHomeScreen"
	case showOriginalFiatAmount
	case recentPaymentsConfig
	case hasMergedChannelsForSplicing
	case swapInAddressIndex
	case hasUpgradedSeedCloudBackups
	case serverMessageReadIndex
<<<<<<< HEAD
	case doNotShowChannelImpactWarning
=======
	case allowOverpayment
>>>>>>> 968f9c82
}

fileprivate enum KeyDeprecated: String {
	case recentPaymentSeconds
	case maxFees
}

/// Standard app preferences, stored in the iOS UserDefaults system.
///
/// Note that the values here are NOT shared with other extensions bundled in the app,
/// such as the notification-service-extension. For preferences shared with extensions, see GroupPrefs.
///
class Prefs {
	
	public static let shared = Prefs()
	
	private init() {
		UserDefaults.standard.register(defaults: [
			Key.isNewWallet.rawValue: true,
			Key.invoiceExpirationDays.rawValue: 7,
			Key.showOriginalFiatAmount.rawValue: true
		])
	}
	
	var defaults: UserDefaults {
		return UserDefaults.standard
	}
	
	// --------------------------------------------------
	// MARK: User Options
	// --------------------------------------------------
	
	lazy private(set) var themePublisher: AnyPublisher<Theme, Never> = {
		defaults.publisher(for: \.theme, options: [.initial, .new])
			.map({ (data: Data?) -> Theme in
				data?.jsonDecode() ?? self.defaultTheme
			})
			.removeDuplicates()
			.eraseToAnyPublisher()
	}()

	private let defaultTheme = Theme.system

	var theme: Theme {
		get { defaults.theme?.jsonDecode() ?? defaultTheme }
		set { defaults.theme = newValue.jsonEncode() }
	}
	
	var defaultPaymentDescription: String? {
		get { defaults.defaultPaymentDescription }
		set { defaults.defaultPaymentDescription = newValue }
	}
	
	var showChannelsRemoteBalance: Bool {
		get { defaults.showChannelsRemoteBalance }
		set { defaults.showChannelsRemoteBalance = newValue }
	}
	
	var invoiceExpirationDays: Int {
		get { defaults.invoiceExpirationDays }
		set { defaults.invoiceExpirationDays = newValue	}
	}
	
	var invoiceExpirationSeconds: Int64 {
		return Int64(invoiceExpirationDays) * Int64(60 * 60 * 24)
	}
	
	var hideAmounts: Bool {
		get { defaults.hideAmounts }
		set { defaults.hideAmounts = newValue }
	}
	
	lazy private(set) var showOriginalFiatAmountPublisher: AnyPublisher<Bool, Never> = {
		defaults.publisher(for: \.showOriginalFiatAmount, options: [.initial, .new])
			.removeDuplicates()
			.eraseToAnyPublisher()
	}()
	
	var showOriginalFiatAmount: Bool {
		get { defaults.showOriginalFiatAmount }
		set { defaults.showOriginalFiatAmount = newValue }
	}
	
	lazy private(set) var recentPaymentsConfigPublisher: AnyPublisher<RecentPaymentsConfig, Never> = {
		defaults.publisher(for: \.recentPaymentsConfig, options: [.initial, .new])
			.map({ (data: Data?) -> RecentPaymentsConfig in
				data?.jsonDecode() ?? self.defaultRecentPaymentsConfig
			})
			.removeDuplicates()
			.eraseToAnyPublisher()
	}()
	
	let defaultRecentPaymentsConfig = RecentPaymentsConfig.mostRecent(count: 3)
	
	var recentPaymentsConfig: RecentPaymentsConfig {
		get { defaults.recentPaymentsConfig?.jsonDecode() ?? defaultRecentPaymentsConfig }
		set { defaults.recentPaymentsConfig = newValue.jsonEncode() }
	}
	
	lazy private(set) var hasMergedChannelsForSplicingPublisher: AnyPublisher<Bool, Never> = {
		defaults.publisher(for: \.hasMergedChannelsForSplicing, options: [.initial, .new])
			.removeDuplicates()
			.eraseToAnyPublisher()
	}()
	
	var hasMergedChannelsForSplicing: Bool {
		get { defaults.hasMergedChannelsForSplicing }
		set { defaults.hasMergedChannelsForSplicing = newValue }
	}
	
	var hasUpgradedSeedCloudBackups: Bool {
		get { defaults.hasUpgradedSeedCloudBackups }
		set { defaults.hasUpgradedSeedCloudBackups = newValue }
	}
  
	lazy private(set) var serverMessageReadIndexPublisher: AnyPublisher<Int?, Never> = {
		defaults.publisher(for: \.serverMessageReadIndex, options: [.initial, .new])
			.map({ (number: NSNumber?) -> Int? in
				number?.intValue
			})
			.removeDuplicates()
			.eraseToAnyPublisher()
	}()
	
	var serverMessageReadIndex: Int? {
		get { defaults.serverMessageReadIndex?.intValue }
		set {
			if let number = newValue {
				defaults.serverMessageReadIndex = NSNumber(value: number)
			} else {
				defaults.serverMessageReadIndex = nil
			}
		}
	}
	
<<<<<<< HEAD
	var doNotShowChannelImpactWarning: Bool {
		 get { defaults.doNotShowChannelImpactWarning }
		 set { defaults.doNotShowChannelImpactWarning = newValue }
	 }
=======
	lazy private(set) var allowOverpaymentPublisher: AnyPublisher<Bool, Never> = {
		defaults.publisher(for: \.allowOverpayment, options: [.initial, .new])
			.removeDuplicates()
			.eraseToAnyPublisher()
	}()
	
	var allowOverpayment: Bool {
		get { defaults.allowOverpayment }
		set { defaults.allowOverpayment = newValue }
	}
>>>>>>> 968f9c82
	
	// --------------------------------------------------
	// MARK: Wallet State
	// --------------------------------------------------
	
	lazy private(set) var isNewWalletPublisher: AnyPublisher<Bool, Never> = {
		defaults.publisher(for: \.isNewWallet, options: [.initial, .new])
			.removeDuplicates()
			.eraseToAnyPublisher()
	}()
	
	/**
	 * Set to true, until the user has funded their wallet at least once.
	 * A false value does NOT indicate that the wallet has funds.
	 * Just that the wallet had either a non-zero balance, or a transaction, at least once.
	 */
	var isNewWallet: Bool {
		get { defaults.isNewWallet }
		set { defaults.isNewWallet = newValue }
	}
	
	var swapInAddressIndex: Int {
		get { defaults.swapInAddressIndex }
		set { defaults.swapInAddressIndex = newValue }
	}
	
	// --------------------------------------------------
	// MARK: Recent Tips
	// --------------------------------------------------
	
	/**
	 * The SendView includes a Quick Tips feature,
	 * where we remember recent tip-percentages used by the user.
	 */
	
	/// Most recent is at index 0
	var recentTipPercents: [Int] {
		get { defaults.recentTipPercents?.jsonDecode() ?? [] }
	}
	
	func addRecentTipPercent(_ percent: Int) {
		var recents = self.recentTipPercents
		if let idx = recents.firstIndex(of: percent) {
			recents.remove(at: idx)
		}
		recents.insert(percent, at: 0)
		while recents.count > 6 {
			recents.removeLast()
		}
		
		defaults.recentTipPercents = recents.jsonEncode()
	}

	// --------------------------------------------------
	// MARK: Backup
	// --------------------------------------------------
	
	lazy private(set) var backupTransactions: Prefs_BackupTransactions = {
		return Prefs_BackupTransactions()
	}()
	
	lazy private(set) var backupSeed: Prefs_BackupSeed = {
		return Prefs_BackupSeed()
	}()
	
	// --------------------------------------------------
	// MARK: Reset Wallet
	// --------------------------------------------------

	func resetWallet(encryptedNodeId: String) {

		// Purposefully not resetting:
		// - Key.theme: App feels weird when this changes unexpectedly.

		defaults.removeObject(forKey: Key.defaultPaymentDescription.rawValue)
		defaults.removeObject(forKey: Key.showChannelsRemoteBalance.rawValue)
		defaults.removeObject(forKey: Key.recentTipPercents.rawValue)
		defaults.removeObject(forKey: Key.isNewWallet.rawValue)
		defaults.removeObject(forKey: Key.invoiceExpirationDays.rawValue)
		defaults.removeObject(forKey: Key.hideAmounts.rawValue)
		defaults.removeObject(forKey: Key.showOriginalFiatAmount.rawValue)
		defaults.removeObject(forKey: Key.recentPaymentsConfig.rawValue)
		defaults.removeObject(forKey: Key.hasMergedChannelsForSplicing.rawValue)
		defaults.removeObject(forKey: Key.swapInAddressIndex.rawValue)
		defaults.removeObject(forKey: Key.hasUpgradedSeedCloudBackups.rawValue)
		defaults.removeObject(forKey: Key.serverMessageReadIndex.rawValue)
<<<<<<< HEAD
		defaults.removeObject(forKey: Key.doNotShowChannelImpactWarning.rawValue)
=======
		defaults.removeObject(forKey: Key.allowOverpayment.rawValue)
>>>>>>> 968f9c82
		
		self.backupTransactions.resetWallet(encryptedNodeId: encryptedNodeId)
		self.backupSeed.resetWallet(encryptedNodeId: encryptedNodeId)
	}

	// --------------------------------------------------
	// MARK: Migration
	// --------------------------------------------------
	
	public func performMigration(
		_ targetBuild: String,
		_ completionPublisher: CurrentValueSubject<Int, Never>
	) -> Void {
		log.trace("performMigration(to: \(targetBuild))")
		
		// NB: The first version released in the App Store was version 1.0.0 (build 17)
		
		if targetBuild.isVersion(equalTo: "44") {
			performMigration_toBuild44()
		}
	}
	
	private func performMigration_toBuild44() {
		log.trace("performMigration_toBuild44()")
		
		let oldKey = KeyDeprecated.recentPaymentSeconds.rawValue
		let newKey = Key.recentPaymentsConfig.rawValue
		
		if defaults.object(forKey: oldKey) != nil {
			let seconds = defaults.integer(forKey: oldKey)
			if seconds <= 0 {
				let newValue = RecentPaymentsConfig.inFlightOnly
				defaults.set(newValue.jsonEncode(), forKey: newKey)
			} else {
				let newValue = RecentPaymentsConfig.withinTime(seconds: seconds)
				defaults.set(newValue.jsonEncode(), forKey: newKey)
			}
			
			defaults.removeObject(forKey: oldKey)
		}
	}
}

extension UserDefaults {

	@objc fileprivate var theme: Data? {
		get { data(forKey: Key.theme.rawValue) }
		set { set(newValue, forKey: Key.theme.rawValue) }
	}

	@objc fileprivate var defaultPaymentDescription: String? {
		get { string(forKey: Key.defaultPaymentDescription.rawValue) }
		set { setValue(newValue, forKey: Key.defaultPaymentDescription.rawValue) }
	}

	@objc fileprivate var showChannelsRemoteBalance: Bool {
		get { bool(forKey: Key.showChannelsRemoteBalance.rawValue) }
		set { set(newValue, forKey: Key.showChannelsRemoteBalance.rawValue) }
	}

	@objc fileprivate var invoiceExpirationDays: Int {
		get { integer(forKey: Key.invoiceExpirationDays.rawValue) }
		set { set(newValue, forKey: Key.invoiceExpirationDays.rawValue) }
	}

	@objc fileprivate var hideAmounts: Bool {
		get { bool(forKey: Key.hideAmounts.rawValue) }
		set { set(newValue, forKey: Key.hideAmounts.rawValue) }
	}
	
	@objc fileprivate var showOriginalFiatAmount: Bool {
		get { bool(forKey: Key.showOriginalFiatAmount.rawValue) }
		set { set(newValue, forKey: Key.showOriginalFiatAmount.rawValue) }
	}
	
	@objc fileprivate var recentPaymentsConfig: Data? {
		get { data(forKey: Key.recentPaymentsConfig.rawValue) }
		set { set(newValue, forKey: Key.recentPaymentsConfig.rawValue) }
	}

	@objc fileprivate var isNewWallet: Bool {
		get { bool(forKey: Key.isNewWallet.rawValue) }
		set { set(newValue, forKey: Key.isNewWallet.rawValue) }
	}

	@objc fileprivate var recentTipPercents: Data? {
		get { data(forKey: Key.recentTipPercents.rawValue) }
		set { set(newValue, forKey: Key.recentTipPercents.rawValue) }
	}
	
	@objc fileprivate var hasMergedChannelsForSplicing: Bool {
		get { bool(forKey: Key.hasMergedChannelsForSplicing.rawValue) }
		set { set(newValue, forKey: Key.hasMergedChannelsForSplicing.rawValue) }
	}
	
	@objc fileprivate var swapInAddressIndex: Int {
		get { integer(forKey: Key.swapInAddressIndex.rawValue) }
		set { set(newValue, forKey: Key.swapInAddressIndex.rawValue) }
	}
  
	@objc fileprivate var hasUpgradedSeedCloudBackups: Bool {
		get { bool(forKey: Key.hasUpgradedSeedCloudBackups.rawValue) }
		set { set(newValue, forKey: Key.hasUpgradedSeedCloudBackups.rawValue) }
	}
	
	@objc fileprivate var serverMessageReadIndex: NSNumber? {
		get { object(forKey: Key.serverMessageReadIndex.rawValue) as? NSNumber }
		set { set(newValue, forKey: Key.serverMessageReadIndex.rawValue) }
	}
	
<<<<<<< HEAD
	@objc fileprivate var doNotShowChannelImpactWarning: Bool {
		get { bool(forKey: Key.doNotShowChannelImpactWarning.rawValue) }
		set { set(newValue, forKey: Key.doNotShowChannelImpactWarning.rawValue) }
=======
	@objc fileprivate var allowOverpayment: Bool {
		get { bool(forKey: Key.allowOverpayment.rawValue) }
		set { set(newValue, forKey: Key.allowOverpayment.rawValue) }
>>>>>>> 968f9c82
	}
}<|MERGE_RESOLUTION|>--- conflicted
+++ resolved
@@ -23,11 +23,8 @@
 	case swapInAddressIndex
 	case hasUpgradedSeedCloudBackups
 	case serverMessageReadIndex
-<<<<<<< HEAD
+	case allowOverpayment
 	case doNotShowChannelImpactWarning
-=======
-	case allowOverpayment
->>>>>>> 968f9c82
 }
 
 fileprivate enum KeyDeprecated: String {
@@ -163,23 +160,21 @@
 		}
 	}
 	
-<<<<<<< HEAD
+	lazy private(set) var allowOverpaymentPublisher: AnyPublisher<Bool, Never> = {
+		defaults.publisher(for: \.allowOverpayment, options: [.initial, .new])
+			.removeDuplicates()
+			.eraseToAnyPublisher()
+	}()
+	
+	var allowOverpayment: Bool {
+		get { defaults.allowOverpayment }
+		set { defaults.allowOverpayment = newValue }
+	}
+
 	var doNotShowChannelImpactWarning: Bool {
 		 get { defaults.doNotShowChannelImpactWarning }
 		 set { defaults.doNotShowChannelImpactWarning = newValue }
 	 }
-=======
-	lazy private(set) var allowOverpaymentPublisher: AnyPublisher<Bool, Never> = {
-		defaults.publisher(for: \.allowOverpayment, options: [.initial, .new])
-			.removeDuplicates()
-			.eraseToAnyPublisher()
-	}()
-	
-	var allowOverpayment: Bool {
-		get { defaults.allowOverpayment }
-		set { defaults.allowOverpayment = newValue }
-	}
->>>>>>> 968f9c82
 	
 	// --------------------------------------------------
 	// MARK: Wallet State
@@ -266,11 +261,8 @@
 		defaults.removeObject(forKey: Key.swapInAddressIndex.rawValue)
 		defaults.removeObject(forKey: Key.hasUpgradedSeedCloudBackups.rawValue)
 		defaults.removeObject(forKey: Key.serverMessageReadIndex.rawValue)
-<<<<<<< HEAD
+		defaults.removeObject(forKey: Key.allowOverpayment.rawValue)
 		defaults.removeObject(forKey: Key.doNotShowChannelImpactWarning.rawValue)
-=======
-		defaults.removeObject(forKey: Key.allowOverpayment.rawValue)
->>>>>>> 968f9c82
 		
 		self.backupTransactions.resetWallet(encryptedNodeId: encryptedNodeId)
 		self.backupSeed.resetWallet(encryptedNodeId: encryptedNodeId)
@@ -381,14 +373,13 @@
 		set { set(newValue, forKey: Key.serverMessageReadIndex.rawValue) }
 	}
 	
-<<<<<<< HEAD
+	@objc fileprivate var allowOverpayment: Bool {
+		get { bool(forKey: Key.allowOverpayment.rawValue) }
+		set { set(newValue, forKey: Key.allowOverpayment.rawValue) }
+	}
+
 	@objc fileprivate var doNotShowChannelImpactWarning: Bool {
 		get { bool(forKey: Key.doNotShowChannelImpactWarning.rawValue) }
 		set { set(newValue, forKey: Key.doNotShowChannelImpactWarning.rawValue) }
-=======
-	@objc fileprivate var allowOverpayment: Bool {
-		get { bool(forKey: Key.allowOverpayment.rawValue) }
-		set { set(newValue, forKey: Key.allowOverpayment.rawValue) }
->>>>>>> 968f9c82
 	}
 }