--- conflicted
+++ resolved
@@ -1,7 +1,6 @@
 import SwiftUI
 import PhoenixShared
 
-<<<<<<< HEAD
 extension Encodable {
 	func jsonEncode() -> Data? {
 		return try? JSONEncoder().encode(self)
@@ -11,21 +10,6 @@
 extension Data {
 	func jsonDecode<Element: Decodable>() -> Element? {
 		return try? JSONDecoder().decode(Element.self, from: self)
-=======
-extension UserDefaults {
-	
-	func getCodable<Element: Codable>(forKey key: String) -> Element? {
-		guard let data = self.data(forKey: key) else {
-			return nil
-		}
-		let element = try? JSONDecoder().decode(Element.self, from: data)
-		return element
-	}
-	
-	func setCodable<Element: Codable>(value: Element, forKey key: String) {
-		let data = try? JSONEncoder().encode(value)
-		self.setValue(data, forKey: key)
->>>>>>> 3f5fb4f7
 	}
 }
 
@@ -129,7 +113,7 @@
 	case withinTime(seconds: Int)
 	case mostRecent(count: Int)
 	case inFlightOnly
-	
+
 	var id: String {
 		switch self {
 		case .withinTime(let seconds):
