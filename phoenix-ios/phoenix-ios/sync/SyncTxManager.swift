import Foundation
import Combine
import CloudKit
import CryptoKit
import Network
import PhoenixShared
import os.log

#if DEBUG && true
fileprivate var log = Logger(
	subsystem: Bundle.main.bundleIdentifier!,
	category: "SyncTxManager"
)
#else
fileprivate var log = Logger(OSLog.disabled)
#endif

/**
 * CloudKit hard limits (from the docs):
 *
 * Maximum number of operations in a request        :   200
 * Maximum number of records in a response          :   200
 * Maximum number of tokens in a request            :   200
 * Maximum record size (not including Asset fields) :  1 MB
 * Maximum file size of an Asset field              : 50 MB
 * Maximum number of source references to a single  :
 *         target where the action is delete self   :   750
*/

fileprivate let record_table_name = "payments"
fileprivate let record_column_data = "encryptedData"
fileprivate let record_column_meta = "encryptedMeta"

fileprivate struct DownloadedItem {
	let record: CKRecord
	let unpaddedSize: Int
	let payment: Lightning_kmpWalletPayment
	let metadata: WalletPaymentMetadataRow?
}

fileprivate struct UploadOperationInfo {
	let batch: FetchQueueBatchResult
	
	let recordsToSave: [CKRecord]
	let recordIDsToDelete: [CKRecord.ID]
	
	let reverseMap: [CKRecord.ID: WalletPaymentId]
	let unpaddedMap: [WalletPaymentId: Int]
	
	var completedRowids: [Int64] = []
	
	var partialFailures: [WalletPaymentId: CKError?] = [:]
	
	var savedRecords: [CKRecord] = []
	var deletedRecordIds: [CKRecord.ID] = []
}

fileprivate struct ConsecutivePartialFailure {
	var count: Int
	var error: CKError?
}

// --------------------------------------------------------------------------------
// MARK: -
// --------------------------------------------------------------------------------

/// Encompasses the logic for syncing transactions with Apple's CloudKit database.
///
class SyncTxManager {
	
	/// Access to parent for shared logic.
	///
	weak var parent: SyncManager? = nil
	
	/// The cloudKey is derived from the user's seed.
	/// It's used to encrypt data before uploading to the cloud.
	/// The data stored in the cloud is an encrypted blob, and requires the cloudKey for decryption.
	///
	private let cloudKey: SymmetricKey
	
	/// The encryptedNodeId is created via: Hash(cloudKey + nodeID)
	///
	/// All data from a user's wallet is stored in the user's CKContainer.default().privateCloudDatabase.
	/// Within the privateCloudDatabase, we create a dedicated CKRecordZone for each wallet,
	/// where recordZone.name == encryptedNodeId
	///
	private let encryptedNodeId: String
	
	/// Informs the user interface regarding the activities of the SyncTxManager.
	/// This includes various errors & active upload progress.
	///
	/// Changes to this publisher will always occur on the main thread.
	///
	public let statePublisher: CurrentValueSubject<SyncTxManager_State, Never>
	
	/// Informs the user interface about a pending change to the SyncTxManager's global settings.
	///
	/// Changes to this publisher will always occur on the main thread.
	/// 
	public let pendingSettingsPublisher = CurrentValueSubject<SyncTxManager_PendingSettings?, Never>(nil)
	
	/// Implements the state machine in a thread-safe actor.
	/// 
	private let actor: SyncTxManager_Actor
	
	private var consecutiveErrorCount = 0
	private var consecutivePartialFailures: [WalletPaymentId: ConsecutivePartialFailure] = [:]
	
	private var _paymentsDb: SqlitePaymentsDb? = nil // see getter method
	private var _cloudKitDb: CloudKitDb? = nil       // see getter method
	
	private var cancellables = Set<AnyCancellable>()
	
	init(cloudKey: Bitcoin_kmpByteVector32, encryptedNodeId: String) {
		log.trace("init()")
		
		self.cloudKey = SymmetricKey(data: cloudKey.toByteArray().toSwiftData())
		self.encryptedNodeId = encryptedNodeId
		
		self.actor = SyncTxManager_Actor(
			isEnabled: Prefs.shared.backupTransactions.isEnabled,
			recordZoneCreated: Prefs.shared.backupTransactions.recordZoneCreated(encryptedNodeId: encryptedNodeId),
			hasDownloadedRecords: Prefs.shared.backupTransactions.hasDownloadedRecords(encryptedNodeId: encryptedNodeId)
		)
		statePublisher = CurrentValueSubject<SyncTxManager_State, Never>(.initializing)
		
		waitForDatabases()
	}
	
	private var paymentsDb: SqlitePaymentsDb {
		get { return _paymentsDb! }
	}
	private var cloudKitDb: CloudKitDb {
		get { return _cloudKitDb! }
	}
	
	// ----------------------------------------
	// MARK: Monitors
	// ----------------------------------------
	
	private func startQueueCountMonitor() {
		log.trace("startQueueCountMonitor()")
		
		// Kotlin suspend functions are currently only supported on the main thread
		assert(Thread.isMainThread, "Kotlin ahead: background threads unsupported")
		
		self.cloudKitDb.fetchQueueCountPublisher().sink {[weak self] (queueCount: Int64) in
			log.debug("fetchQueueCountPublisher().sink(): count = \(queueCount)")
			
			guard let self = self else {
				return
			}
			
			let count = Int(clamping: queueCount)
			
			let wait: SyncTxManager_State_Waiting?
			if Prefs.shared.backupTransactions.useUploadDelay {
				let delay = TimeInterval.random(in: 10 ..< 900)
				wait = SyncTxManager_State_Waiting(kind: .randomizedUploadDelay, parent: self, delay: delay)
			} else {
				wait = nil
			}
			
			Task {
				if let newState = await self.actor.queueCountChanged(count, wait: wait) {
					self.handleNewState(newState)
				}
			}

		}.store(in: &cancellables)
	}
	
	private func startPreferencesMonitor() {
		log.trace("startPreferencesMonitor()")
		
		var isFirstFire = true
		Prefs.shared.backupTransactions.isEnabledPublisher.sink {[weak self](shouldEnable: Bool) in
			
			if isFirstFire {
				isFirstFire = false
				return
			}
			guard let self = self else {
				return
			}
			
			log.debug("Prefs.shared.backupTransactions_isEnabled = \(shouldEnable ? "true" : "false")")
			
			let delay = 30.seconds()
			let pendingSettings = shouldEnable ?
				SyncTxManager_PendingSettings(self, enableSyncing: delay)
			:	SyncTxManager_PendingSettings(self, disableSyncing: delay)
			
			Task {
				if await self.actor.enqueuePendingSettings(pendingSettings) {
					self.publishPendingSettings(pendingSettings)
				}
			}
			
		}.store(in: &cancellables)
	}
	
	// ----------------------------------------
	// MARK: Publishers
	// ----------------------------------------
	
	private func publishNewState(_ state: SyncTxManager_State) {
		log.trace("publishNewState()")
		
		// Contract: Changes to this publisher will always occur on the main thread.
		let block = {
			self.statePublisher.value = state
		}
		if Thread.isMainThread {
			block()
		} else {
			DispatchQueue.main.async { block() }
		}
	}
	
	private func publishPendingSettings(_ pending: SyncTxManager_PendingSettings?) {
		log.trace("publishPendingSettings()")
		
		// Contract: Changes to this publisher will always occur on the main thread.
		let block = {
			self.pendingSettingsPublisher.value = pending
		}
		if Thread.isMainThread {
			block()
		} else {
			DispatchQueue.main.async { block() }
		}
	}
	
	// ----------------------------------------
	// MARK: External Control
	// ----------------------------------------
	
	/// Called from SyncManager; part of SyncManagerProtocol
	///
	func networkStatusChanged(hasInternet: Bool) {
		log.trace("networkStatusChanged(hasInternet: \(hasInternet))")
		
		Task {
			if let newState = await self.actor.networkStatusChanged(hasInternet: hasInternet) {
				self.handleNewState(newState)
			}
		}
	}
	
	/// Called from SyncManager; part of SyncManagerProtocol
	///
	func cloudCredentialsChanged(hasCloudCredentials: Bool) {
		log.trace("cloudCredentialsChanged(hasCloudCredentials: \(hasCloudCredentials))")
		
		Task {
			if let newState = await self.actor.cloudCredentialsChanged(hasCloudCredentials: hasCloudCredentials) {
				self.handleNewState(newState)
			}
		}
	}
	
	/// Called from `SyncTxManager_PendingSettings`
	///
	func dequeuePendingSettings(_ pending: SyncTxManager_PendingSettings, approved: Bool) {
		log.trace("dequeuePendingSettings(_, approved: \(approved ? "true" : "false"))")
		
		Task {
			let (accepted, newState) = await self.actor.dequeuePendingSettings(pending, approved: approved)
			if accepted {
				self.publishPendingSettings(nil)
				if !approved {
					if pending.paymentSyncing == .willEnable {
						// We were going to enable cloud syncing.
						// But the user just changed their mind, and cancelled it.
						// So now we need to disable it again.
						Prefs.shared.backupTransactions.isEnabled = false
					} else {
						// We were going to disable cloud syncing.
						// But the user just changed their mind, and cancelled it.
						// So now we need to enable it again.
						Prefs.shared.backupTransactions.isEnabled = true
					}
				}
			}
			if let newState = newState {
				self.handleNewState(newState)
			}
		}
	}
	
	/// Called from `SyncTxManager_State_Waiting`
	///
	func finishWaiting(_ waiting: SyncTxManager_State_Waiting) {
		log.trace("finishWaiting()")
		
		Task {
			if let newState = await self.actor.finishWaiting(waiting) {
				self.handleNewState(newState)
			}
		}
	}
	
	/// Used when closing the corresponding wallet.
	/// We transition to a terminal state.
	///
	func shutdown() {
		log.trace("shutdown()")
		
		Task {
			if let newState = await self.actor.shutdown() {
				self.handleNewState(newState)
			}
		}
		
		cancellables.removeAll()
	}
	
	// ----------------------------------------
	// MARK: Flow
	// ----------------------------------------
	
	private func handleNewState(_ newState: SyncTxManager_State) {
		
		log.trace("state = \(newState)")
		switch newState {
			case .updatingCloud(let details):
				switch details.kind {
					case .creatingRecordZone:
						createRecordZone(details)
					case .deletingRecordZone:
						deleteRecordZone(details)
				}
			case .downloading(let progress):
				downloadPayments(progress)
			case .uploading(let progress):
				uploadPayments(progress)
			default:
				break
		}
		
		publishNewState(newState)
	}
	
	/// We have to wait until the databases are setup and ready.
	/// This may take a moment if a migration is triggered.
	///
	private func waitForDatabases() {
		log.trace("waitForDatabases()")
		
		Task { @MainActor in
			
			let databaseManager = Biz.business.databaseManager
			do {
				let paymentsDb = try await databaseManager.paymentsDb()
				let cloudKitDb = paymentsDb.getCloudKitDb() as! CloudKitDb
				
				self._paymentsDb = paymentsDb
				self._cloudKitDb = cloudKitDb
				
				if let newState = await self.actor.markDatabasesReady() {
					self.handleNewState(newState)
				}
				
<<<<<<< HEAD
				// Kotlin suspend functions are currently only supported on the main thread
=======
>>>>>>> 7837b264
				DispatchQueue.main.async {
					self.startQueueCountMonitor()
					self.startPreferencesMonitor()
				}
<<<<<<< HEAD
			}
		}
		
		// Kotlin suspend functions are currently only supported on the main thread
		DispatchQueue.main.async {
			
			let databaseManager = Biz.business.databaseManager
			databaseManager.getDatabases().sink { databases in
=======
>>>>>>> 7837b264
				
			} catch {
				
<<<<<<< HEAD
			}.store(in: &cancellables)
		}
=======
				assertionFailure("Unable to extract paymentsDb or cloudKitDb")
			}
			
		} // </Task>
>>>>>>> 7837b264
	}
	
	/// We create a dedicated CKRecordZone for each wallet.
	/// This allows us to properly segregate transactions between multiple wallets.
	/// Before we can interact with the RecordZone we have to explicitly create it.
	///
	private func createRecordZone(_ state: SyncTxManager_State_UpdatingCloud) {
		log.trace("createRecordZone()")
		
		state.task = Task {
			log.trace("createRecordZone(): starting task")
			
			let container = CKContainer.default()
			
			let configuration = CKOperation.Configuration()
			configuration.allowsCellularAccess = true
			
			do {
				try await container.privateCloudDatabase.configuredWith(configuration: configuration) { database in
				
					log.trace("createRecordZone(): configured")
					
					if state.isCancelled {
						throw CKError(.operationCancelled)
					}
					
					let recordZone = CKRecordZone(zoneName: encryptedNodeId)
					
					let (saveResults, _) = try await database.modifyRecordZones(
						saving: [recordZone],
						deleting: []
					)
					
					// saveResults: [CKRecordZone.ID : Result<CKRecordZone, Error>]
					
					let result = saveResults[recordZone.zoneID]!
					
					if case let .failure(error) = result {
						log.trace("createRecordZone(): perZoneResult: failure")
						throw error
					}
					
					log.trace("createRecordZone(): perZoneResult: success")
					
					Prefs.shared.backupTransactions.setRecordZoneCreated(true, encryptedNodeId: self.encryptedNodeId)
					self.consecutiveErrorCount = 0
						
					if let newState = await self.actor.didCreateRecordZone() {
						self.handleNewState(newState)
					}
					
				} // </configuredWith>
				
			} catch {
				
				log.error("createRecordZone(): error = \(error)")
				self.handleError(error)
			}
		} // </Task>
	}
	
	private func deleteRecordZone(_ state: SyncTxManager_State_UpdatingCloud) {
		log.trace("deleteRecordZone()")
		
		state.task = Task {
			log.trace("deleteRecordZone(): starting task")
			
			let container = CKContainer.default()
			
			let configuration = CKOperation.Configuration()
			configuration.allowsCellularAccess = true
<<<<<<< HEAD
		
			operation.configuration = configuration
			
			if updatingCloud.register(operation) {
				CKContainer.default().privateCloudDatabase.add(operation)
			} else {
				finish(.failure(CKError(.operationCancelled)))
			}
			
		} // </step1>
		
		step2 = {
			log.trace("deleteRecordZone(): step2()")
			
			// Kotlin suspend functions are currently only supported on the main thread
			assert(Thread.isMainThread, "Kotlin ahead: background threads unsupported")
=======
>>>>>>> 7837b264
			
			do {
				try await container.privateCloudDatabase.configuredWith(configuration: configuration) { database in
				
					log.trace("deleteRecordZone(): configured")
					
					if state.isCancelled {
						throw CKError(.operationCancelled)
					}
					
					// Step 1 of 2:
					
					let recordZoneID = CKRecordZone(zoneName: self.encryptedNodeId).zoneID
					
					let (_, deleteResults) = try await database.modifyRecordZones(
						saving: [],
						deleting: [recordZoneID]
					)
					
					// deleteResults: [CKRecordZone.ID : Result<Void, Error>]
					
					let result = deleteResults[recordZoneID]!
					
					if case let .failure(error) = result {
						log.trace("deleteRecordZone(): perZoneResult: failure")
						throw error
					}
					
					log.trace("deleteRecordZone(): perZoneResult: success")
					
					// Step 2 of 2:
					
					try await Task { @MainActor in
						try await self.cloudKitDb.clearDatabaseTables()
					}.value
					
					// Done !
					
					Prefs.shared.backupTransactions.setRecordZoneCreated(false, encryptedNodeId: self.encryptedNodeId)
					self.consecutiveErrorCount = 0
					
					if let newState = await self.actor.didDeleteRecordZone() {
						self.handleNewState(newState)
					}
					
				} // </configuredWith>
				
			} catch {
				
				log.error("deleteRecordZone(): error = \(error)")
				self.handleError(error)
			}
		} // </Task>
	}
	
	private func downloadPayments(_ downloadProgress: SyncTxManager_State_Downloading) {
		log.trace("downloadPayments()")
		
		Task {
			
			// Step 1 of 4:
			//
			// We are downloading payments from newest to oldest.
			// So first we fetch the oldest payment date in the table (if there is one)
			
			let millis: KotlinLong? = try await Task { @MainActor in
				return try await self.cloudKitDb.fetchOldestCreation()
			}.value
			
			let oldestCreationDate = millis?.int64Value.toDate(from: .milliseconds)
			downloadProgress.setOldestCompletedDownload(oldestCreationDate)
			
			/**
			 * NOTE:
			 * If we want to report proper progress (via `SyncTxManager_State_Downloading`),
			 * then we need to know the total number of records to be downloaded from the cloud.
			 *
			 * However, there's a minor problem here:
			 * CloudKit doesn't support aggregate queries !
			 *
			 * So we cannot simply say: SELECT COUNT(*)
			 *
			 * Our only option (as far as I'm aware of),
			 * is to fetch the metadata for every record in the cloud.
			 * we would have to do this via recursive batch fetching,
			 * and counting the downloaded records as they stream in.
			 *
			 * The big downfall of this approach is that we end up downloading
			 * the CKRecord metadata 2 times for every record :(
			 *
			 * - first just to count the number of records
			 * - and again when we fetch the full record (with encrypted blob)
			 *
			 * Given this bad situation (Bad Apple),
			 * our current choice is to sacrifice the progress details.
			 */
			
			let container = CKContainer.default()
			let zoneID = self.recordZoneID()
			
<<<<<<< HEAD
			// Kotlin suspend functions are currently only supported on the main thread
			assert(Thread.isMainThread, "Kotlin ahead: background threads unsupported")
=======
			let configuration = CKOperation.Configuration()
			configuration.allowsCellularAccess = true
>>>>>>> 7837b264
			
			do {
				try await container.privateCloudDatabase.configuredWith(configuration: configuration) { database in
					
					// Step 2 of 4:
					//
					// Execute a CKQuery to download a batch of payments from the cloud.
					// There may be multiple batches available for download.
					
					let predicate: NSPredicate
					if let oldestCreationDate {
						predicate = NSPredicate(format: "creationDate < %@", oldestCreationDate as CVarArg)
					} else {
						predicate = NSPredicate(format: "TRUEPREDICATE")
					}
<<<<<<< HEAD
				}
			}
		}
		
		// Step 2 of 6:
		//
		// In order to properly track the progress, we need to know the total count.
		// So we start the process by sending a querying for the count.
		//
		fetchTotalCount = { (oldestCreationDate: Date?) in
			log.trace("downloadPayments(): fetchTotalCount()")
			
			// If we want to report proper progress (via `SyncTxManager_State_UpdatingCloud`),
			// then we need to know the total number of records to be downloaded from the cloud.
			//
			// However, there's a minor problem here:
			// CloudKit doesn't support aggregate queries !
			//
			// So we cannot simply say: SELECT COUNT(*)
			//
			// Our only option (as far as I'm aware of),
			// is to fetch the metadata for every record in the cloud.
			// We would have to do this via recursive batch fetching,
			// and counting the downloaded records as they stream in.
			//
			// The big downfall of this approach is that we end up downloading
			// the CKRecord metadata 2 times for every record :(
			//
			// - first just to count the number of records
			// - and again when we fetch the full record (with encrypted blob)
			//
			// Given this bad situation (Bad Apple),
			// our current choice is to sacrifice the progress details.
			
			startBatchFetch(oldestCreationDate)
			
		} // </fetchTotalCount>
		
		// Step 3 of 6:
		//
		// Prepares the first CKQueryOperation to download a batch of payments from the cloud.
		// There may be multiple batches available for download.
		//
		startBatchFetch = { (oldestCreationDate: Date?) in
			log.trace("downloadPayments(): startBatchFetch()")
			
			let predicate: NSPredicate
			if let oldestCreationDate = oldestCreationDate {
				predicate = NSPredicate(format: "creationDate < %@", oldestCreationDate as CVarArg)
			} else {
				predicate = NSPredicate(format: "TRUEPREDICATE")
			}
			
			let query = CKQuery(
				recordType: record_table_name,
				predicate: predicate
			)
			query.sortDescriptors = [
				NSSortDescriptor(key: "creationDate", ascending: false)
			]
			
			let operation = CKQueryOperation(query: query)
			operation.zoneID = self.recordZoneID()
			
			performBatchFetch(operation, 0)
		
		} // </startBatchFetch>
		
		// Step 4 of 6:
		//
		// Perform the CKQueryOperation to download a batch of payments from the cloud.
		//
		performBatchFetch = { (operation: CKQueryOperation, batch: Int) in
			log.trace("downloadPayments(): performBatchFetch()")
			
			var items: [DownloadedItem] = []
			
			// For the first batch, we want to quickly fetch an item from the cloud,
			// and add it to the database. The faster the better, this way the user
			// knows the app is restoring his/her transactions.
			//
			// After that, we can slowly increase the batch size,
			// as the user becomes aware of what's happening.
			switch batch {
				case 0  : operation.resultsLimit = 1
				case 1  : operation.resultsLimit = 2
				case 2  : operation.resultsLimit = 3
				case 3  : operation.resultsLimit = 4
				default : operation.resultsLimit = 8
			}
			
			operation.recordFetchedBlock = { (record: CKRecord) in
				
				let (payment, metadata, unpaddedSize) = self.decryptAndDeserializePayment(record)
				if let payment = payment {
					items.append(DownloadedItem(
						record: record,
						unpaddedSize: unpaddedSize,
						payment: payment,
						metadata: metadata
					))
				}
			}
			
			operation.queryCompletionBlock = { (cursor: CKQueryOperation.Cursor?, error: Error?) in
				
				if let error = error {
					log.debug("downloadPayments(): performBatchFetch(): error: \(String(describing: error))")
					finish(.failure(error))
					
				} else {
					log.debug("downloadPayments(): performBatchFetch(): complete")
					DispatchQueue.main.async {
						updateDatabase(items, cursor, batch)
					}
				}
			}
			
			let configuration = CKOperation.Configuration()
			configuration.allowsCellularAccess = true
			
			operation.configuration = configuration
			
			CKContainer.default().privateCloudDatabase.add(operation)
		
		} // </performBatchFetch>
		
		// Step 5 of 6:
		//
		// Save the downloaded results to the database.
		//
		updateDatabase = { (
			items: [DownloadedItem],
			cursor: CKQueryOperation.Cursor?,
			batch: Int
		) -> Void in
			log.trace("downloadPayments(): updateDatabase()")
			
			// Kotlin suspend functions are currently only supported on the main thread
			assert(Thread.isMainThread, "Kotlin ahead: background threads unsupported")
			
			var oldest: Date? = nil
			
			var paymentRows: [Lightning_kmpWalletPayment] = []
			var paymentMetadataRows: [WalletPaymentId: WalletPaymentMetadataRow] = [:]
			var metadataMap: [WalletPaymentId: CloudKitDb.MetadataRow] = [:]
			
			for item in items {
				
				paymentRows.append(item.payment)
				
				let paymentId = item.payment.walletPaymentId()
				paymentMetadataRows[paymentId] = item.metadata
				
				let creationDate = item.record.creationDate ?? Date()
				
				let creation = self.dateToMillis(creationDate)
				let metadata = self.metadataForRecord(item.record)
				
				metadataMap[paymentId] = CloudKitDb.MetadataRow(
					unpaddedSize: Int64(item.unpaddedSize),
					recordCreation: creation,
					recordBlob: metadata.toKotlinByteArray()
				)
				
				if let prv = oldest {
					if creationDate < prv {
						oldest = creationDate
					}
				} else {
					oldest = creationDate
				}
			}
			
			self.cloudKitDb.updateRows(
				downloadedPayments: paymentRows,
				downloadedPaymentsMetadata: paymentMetadataRows,
				updateMetadata: metadataMap
			) { (_: KotlinUnit?, error: Error?) in
		
				log.trace("downloadPayments(): updateDatabase(): completion")
		
				if let error = error {
					log.error("downloadPayments(): updateDatabase(): error: \(String(describing: error))")
					finish(.failure(error))
				} else {
					downloadProgress.finishBatch(completed: items.count, oldest: oldest)
					
					if let cursor = cursor {
						log.debug("downloadPayments(): updateDatabase(): moreInCloud = true")
						performBatchFetch(CKQueryOperation(cursor: cursor), batch+1)
						
					} else {
						log.debug("downloadPayments(): updateDatabase(): moreInCloud = false")
						DispatchQueue.main.async { // Kotlin completion may or may not be on main thread
							enqueueMissing()
						}
					}
				}
			}
		} // </updateDatabase>
		
		enqueueMissing = { () -> Void in
			log.trace("downloadPayments(): enqueueMissing()")
			
			// Kotlin suspend functions are currently only supported on the main thread
			assert(Thread.isMainThread, "Kotlin ahead: background threads unsupported")
			
			self.cloudKitDb.enqueueMissingItems { (_, error) in
=======
					
					let query = CKQuery(
						recordType: record_table_name,
						predicate: predicate
					)
					query.sortDescriptors = [
						NSSortDescriptor(key: "creationDate", ascending: false)
					]
					
					var done = false
					var batch = 1
					var cursor: CKQueryOperation.Cursor? = nil
					
					while !done {
						
						// For the first batch, we want to quickly fetch an item from the cloud,
						// and add it to the database. The faster the better, this way the user
						// knows the app is restoring his/her transactions.
						//
						// After that, we can slowly increase the batch size,
						// as the user becomes aware of what's happening.
						
						let resultsLimit: Int
						switch batch {
							case 0  : resultsLimit = 1
							case 1  : resultsLimit = 2
							case 2  : resultsLimit = 3
							case 3  : resultsLimit = 4
							default : resultsLimit = 8
						}
						
						log.trace("downloadPayments(): batchFetch: requesting \(resultsLimit)")
						
						let results: [(CKRecord.ID, Result<CKRecord, Error>)]
						if let prvCursor = cursor {
							(results, cursor) = try await database.records(
								continuingMatchFrom: prvCursor,
								resultsLimit: resultsLimit
							)
						} else {
							(results, cursor) = try await database.records(
								matching: query,
								inZoneWith: zoneID,
								resultsLimit: resultsLimit
							)
						}
						
						var items: [DownloadedItem] = []
						for (_, result) in results {
							if case .success(let record) = result {
								let (payment, metadata, unpaddedSize) = self.decryptAndDeserializePayment(record)
								if let payment {
									items.append(DownloadedItem(
										record: record,
										unpaddedSize: unpaddedSize,
										payment: payment,
										metadata: metadata
									))
								}
							}
						}
						
						log.trace("downloadPayments(): batchFetch: received \(items.count)")
						
						// Step 3 of 4:
						//
						// Save the downloaded results to the database.
						
						try await Task { @MainActor [items] in
							
							var oldest: Date? = nil
							
							var paymentRows: [Lightning_kmpWalletPayment] = []
							var paymentMetadataRows: [WalletPaymentId: WalletPaymentMetadataRow] = [:]
							var metadataMap: [WalletPaymentId: CloudKitDb.MetadataRow] = [:]
							
							for item in items {
								
								paymentRows.append(item.payment)
								
								let paymentId = item.payment.walletPaymentId()
								paymentMetadataRows[paymentId] = item.metadata
								
								let creationDate = item.record.creationDate ?? Date()
								
								let creation = self.dateToMillis(creationDate)
								let metadata = self.metadataForRecord(item.record)
								
								metadataMap[paymentId] = CloudKitDb.MetadataRow(
									unpaddedSize: Int64(item.unpaddedSize),
									recordCreation: creation,
									recordBlob: metadata.toKotlinByteArray()
								)
								
								if let prv = oldest {
									if creationDate < prv {
										oldest = creationDate
									}
								} else {
									oldest = creationDate
								}
							}
							
							log.trace("downloadPayments(): cloudKitDb.updateRows()...")
							
							try await self.cloudKitDb.updateRows(
								downloadedPayments: paymentRows,
								downloadedPaymentsMetadata: paymentMetadataRows,
								updateMetadata: metadataMap
							)
							
							downloadProgress.finishBatch(completed: items.count, oldest: oldest)
							
						}.value
						// </Task @MainActor>
						
						if (cursor == nil) {
							log.trace("downloadPayments(): moreInCloud = false")
							done = true
						} else {
							log.trace("downloadPayments(): moreInCloud = true")
							batch += 1
						}
						
					} // </while !done>
					
				} // </configuredWith>
>>>>>>> 7837b264
				
				log.trace("downloadPayments(): enqueueMissingItems()...")
				
				// Step 4 of 4:
				//
				// There may be payments that we've added to the database since we started the download process.
				// So we enqueue these for upload now.
				
				try await Task { @MainActor in
					try await self.cloudKitDb.enqueueMissingItems()
				}.value
				
				log.trace("downloadPayments(): finish: success")
				
				Prefs.shared.backupTransactions.setHasDownloadedRecords(true, encryptedNodeId: self.encryptedNodeId)
				self.consecutiveErrorCount = 0
				
				if let newState = await self.actor.didDownloadPayments() {
					self.handleNewState(newState)
				}
				
			} catch {
				
				log.error("downloadPayments(): error: \(error)")
				self.handleError(error)
			}
		} // </Task>
	}
	
	/// The upload task performs the following tasks:
	/// - extract rows from the database that need to be uploaded
	/// - serialize & encrypt the data
	/// - upload items to the user's private cloud database
	/// - remove the uploaded items from the queue
	/// - repeat as needed
	///
	private func uploadPayments(_ uploadProgress: SyncTxManager_State_Uploading) {
		log.trace("uploadPayments()")
		
<<<<<<< HEAD
		let finish = { (result: Result<Void, Error>) in
			
			switch result {
			case .success:
				log.trace("uploadPayments(): finish(): success")
				
				self.consecutiveErrorCount = 0
				Task {
					if let newState = await self.actor.didUploadPayments() {
						self.handleNewState(newState)
					}
				}
				
			case .failure(let error):
				log.trace("uploadPayments(): finish(): failure")
				self.handleError(error)
			}
		}
		
		var checkDatabase      : (() -> Void)!
		var prepareUpload      : ((UploadOperationInfo) -> Void)!
		var performUpload      : ((UploadOperationInfo, CKModifyRecordsOperation) -> Void)!
		var handlePartialError : ((UploadOperationInfo, CKError) -> Void)!
		var updateDatabase     : ((UploadOperationInfo) -> Void)!
		
		// Step 1 of 4:
		//
		// Check the `cloudkit_payments_queue` table, to see if there's anything we need to upload.
		// If the queue is non-empty, we will also receive:
		// - the corresponding payment information that needs to be uploaded
		// - the corresponding CKRecord metadata from previous upload for the payment (if present)
		//
		checkDatabase = { () -> Void in
			log.trace("uploadPayments(): checkDatabase()")
			
			// Kotlin suspend functions are currently only supported on the main thread
			assert(Thread.isMainThread, "Kotlin ahead: background threads unsupported")
			
			self.cloudKitDb.fetchQueueBatch(limit: 20) {
				(result: CloudKitDb.FetchQueueBatchResult?, error: Error?) in
				
				if let error = error {
					log.error("uploadPayments(): checkDatabase(): error: \(String(describing: error))")
					finish(.failure(error))
					
				} else {
					let batch = result?.convertToSwift() ?? FetchQueueBatchResult.empty()
					log.trace("uploadPayments(): checkDatabase(): success: \(batch.rowids.count)")
					
					if batch.rowids.count == 0 {
						// There's nothing queued for upload, so we're done.
						finish(.success)
					} else {
						// Perform serialization & encryption on a background thread.
						DispatchQueue.global(qos: .utility).async {
							prepareUpload(UploadOperationInfo(batch: batch))
						}
					}
				}
			}
=======
		let prepareUpload = {(
			batch: FetchQueueBatchResult
		) -> UploadOperationInfo in
>>>>>>> 7837b264
			
			log.trace("uploadPayments(): prepareUpload()")
			
			var recordsToSave = [CKRecord]()
			var recordIDsToDelete = [CKRecord.ID]()
			
			var reverseMap = [CKRecord.ID: WalletPaymentId]()
			var unpaddedMap = [WalletPaymentId: Int]()
			
			// NB: batch.rowidMap may contain the same paymentRowId multiple times.
			// And if we include the same record multiple times in the CKModifyRecordsOperation,
			// then the operation will fail.
			//
			for paymentId in batch.uniquePaymentIds() {
				
				var existingRecord: CKRecord? = nil
				if let metadata = batch.metadataMap[paymentId] {
					
					let data = metadata.toSwiftData()
					existingRecord = self.recordFromMetadata(data)
				}
				
				if let row = batch.rowMap[paymentId] {
					
					if let (ciphertext, unpaddedSize) = self.serializeAndEncryptPayment(row.payment, batch) {
						
						let record = existingRecord ?? CKRecord(
							recordType: record_table_name,
							recordID: self.recordID(for: paymentId)
						)
						
						record[record_column_data] = ciphertext
						
						if let fileUrl = self.serializeAndEncryptMetadata(row.metadata) {
							record[record_column_meta] = CKAsset(fileURL: fileUrl)
						}
						
						recordsToSave.append(record)
						reverseMap[record.recordID] = paymentId
						unpaddedMap[paymentId] = unpaddedSize
					}
					
				} else {
					
					// The payment has been deleted from the local database.
					// So we're going to delete it from the cloud database (if it exists there).
					
					let recordID = existingRecord?.recordID ?? self.recordID(for: paymentId)
					
					recordIDsToDelete.append(recordID)
					reverseMap[recordID] = paymentId
				}
			}
			
			return UploadOperationInfo(
				batch: batch,
				recordsToSave: recordsToSave,
				recordIDsToDelete: recordIDsToDelete,
				reverseMap: reverseMap,
				unpaddedMap: unpaddedMap
			)
		
		} // </prepareUpload()>
		
		let performUpload = {(
			opInfo: UploadOperationInfo
		) async throws -> UploadOperationInfo in
			
			log.trace("uploadPayments(): performUpload()")
			log.trace("opInfo.recordsToSave.count = \(opInfo.recordsToSave.count)")
			log.trace("opInfo.recordIDsToDelete.count = \(opInfo.recordIDsToDelete.count)")
			
			if Task.isCancelled {
				throw CKError(.operationCancelled)
			}
			
			let container = CKContainer.default()
			
			let configuration = CKOperation.Configuration()
			configuration.allowsCellularAccess = Prefs.shared.backupTransactions.useCellular
			
			return try await container.privateCloudDatabase.configuredWith(configuration: configuration) { database in
				
				let (saveResults, deleteResults) = try await database.modifyRecords(
					saving: opInfo.recordsToSave,
					deleting: opInfo.recordIDsToDelete,
					savePolicy: CKModifyRecordsOperation.RecordSavePolicy.ifServerRecordUnchanged,
					atomically: false
				)
				
				// saveResults: [CKRecord.ID : Result<CKRecord, Error>]
				// deleteResults: [CKRecord.ID : Result<Void, Error>]
				
				var nextOpInfo = opInfo
				
				var accountFailure: CKError? = nil
				var recordIDsToFetch: [CKRecord.ID] = []
				
				for (recordID, result) in saveResults {
					
					guard let paymentId = opInfo.reverseMap[recordID] else {
						continue
					}
					
					switch result {
					case .success(let record):
						nextOpInfo.savedRecords.append(record)
						
						for rowid in nextOpInfo.batch.rowidsMatching(paymentId) {
							nextOpInfo.completedRowids.append(rowid)
						}

					case .failure(let error):
						if let recordError = error as? CKError {
							
							nextOpInfo.partialFailures[paymentId] = recordError

							// If this is a standard your-changetag-was-out-of-date message from the server,
							// then we just need to fetch the latest CKRecord metadata from the cloud,
							// and then re-try our upload.
							if recordError.errorCode == CKError.serverRecordChanged.rawValue {
								recordIDsToFetch.append(recordID)
							} else if recordError.errorCode == CKError.accountTemporarilyUnavailable.rawValue {
								accountFailure = recordError
							}
						}
					} // </switch>
				} // </for>
				
				for (recordID, result) in deleteResults {
					
					guard let paymentId = opInfo.reverseMap[recordID] else {
						continue
					}
					
					switch result {
					case .success(_):
						nextOpInfo.deletedRecordIds.append(recordID)
						
						for rowid in nextOpInfo.batch.rowidsMatching(paymentId) {
							nextOpInfo.completedRowids.append(rowid)
						}
						
					case .failure(let error):
						if let recordError = error as? CKError {
							
							nextOpInfo.partialFailures[paymentId] = recordError

							if recordError.errorCode == CKError.accountTemporarilyUnavailable.rawValue {
								accountFailure = recordError
							}
						}
					} // </switch>
				} // </for>
				
				if let accountFailure {
					// We received one or more `accountTemporarilyUnavailable` errors.
					// We have special error handling code for this.
					throw accountFailure
					
				} else if !recordIDsToFetch.isEmpty {
					// One or more records was out-of-date (as compared with the server version).
					// So we need to refetch those records from the server.
					
					if Task.isCancelled {
						throw CKError(.operationCancelled)
					}
					
					let results: [CKRecord.ID : Result<CKRecord, Error>] = try await database.records(
						for: recordIDsToFetch,
						desiredKeys: [] // fetch only basic CKRecord metadata
					)
					
					// results: [CKRecord.ID : Result<CKRecord, Error>]
					
					let fetchedRecords: [CKRecord] = results.values.compactMap { result in
						return try? result.get()
					}
					
					// We successfully fetched the latest CKRecord(s) from the server.
					// We add to nextOpInfo.savedRecords, which will write the CKRecord to the database.
					// So on the next upload attempt, we should have the latest version.
					
					nextOpInfo.savedRecords.append(contentsOf: fetchedRecords)
					
				} else {
					// Every payment in the batch was successful
				}
				
				return nextOpInfo
				
			} // </configuredWith>
		
		} // </performUpload()>
		
		let updateDatabase = {(
			opInfo: UploadOperationInfo
		) async throws -> Void in
			
<<<<<<< HEAD
			// Kotlin suspend functions are currently only supported on the main thread
			assert(Thread.isMainThread, "Kotlin ahead: background threads unsupported")
=======
			log.trace("uploadPayments(): updateDatabase()")
>>>>>>> 7837b264
			
			var deleteFromQueue = [KotlinLong]()
			var deleteFromMetadata = [WalletPaymentId]()
			var updateMetadata = [WalletPaymentId: CloudKitDb.MetadataRow]()
			
			for (rowid) in opInfo.completedRowids {
				deleteFromQueue.append(KotlinLong(longLong: rowid))
			}
			for recordId in opInfo.deletedRecordIds {
				if let paymentRowId = opInfo.reverseMap[recordId] {
					deleteFromMetadata.append(paymentRowId)
				}
			}
			for record in opInfo.savedRecords {
				if let paymentRowId = opInfo.reverseMap[record.recordID] {
					
					let unpaddedSize = opInfo.unpaddedMap[paymentRowId] ?? 0
					let creation = self.dateToMillis(record.creationDate ?? Date())
					let metadata = self.metadataForRecord(record)
					
					updateMetadata[paymentRowId] = CloudKitDb.MetadataRow(
						unpaddedSize: Int64(unpaddedSize),
						recordCreation: creation,
						recordBlob:  metadata.toKotlinByteArray()
					)
				}
			}
			
			// Handle partial failures
			for paymentRowId in self.updateConsecutivePartialFailures(opInfo.partialFailures) {
				for rowid in opInfo.batch.rowidsMatching(paymentRowId) {
					deleteFromQueue.append(KotlinLong(longLong: rowid))
				}
			}
			
			log.debug("deleteFromQueue.count = \(deleteFromQueue.count)")
			log.debug("deleteFromMetadata.count = \(deleteFromMetadata.count)")
			log.debug("updateMetadata.count = \(updateMetadata.count)")
<<<<<<< HEAD
=======
		
			try await Task { @MainActor [deleteFromQueue, deleteFromMetadata, updateMetadata] in
				try await self.cloudKitDb.updateRows(
					deleteFromQueue: deleteFromQueue,
					deleteFromMetadata: deleteFromMetadata,
					updateMetadata: updateMetadata
				)
			}.value
>>>>>>> 7837b264
			
		} // </updateDatabase>
		
		let finish = {(
			result: Result<Void, Error>
		) async -> Void in
			
			switch result {
			case .success:
				log.trace("uploadPayments(): finish(): success")
				
<<<<<<< HEAD
				if let error = error {
					log.error("cloudKitDb.updateRows(): error: \(String(describing: error))")
					finish(.failure(error))
				} else {
					uploadProgress.completeInFlight(completed: deleteFromQueue.count)
					
					// Check to see if there are more items to upload.
					// Perhaps items were added to the database while we were uploading.
					DispatchQueue.main.async { // Kotlin completion may or may not be on main threadru
						checkDatabase()
					}
=======
				self.consecutiveErrorCount = 0
				if let newState = await self.actor.didUploadPayments() {
					self.handleNewState(newState)
>>>>>>> 7837b264
				}
				
			case .failure(let error):
				log.trace("uploadPayments(): finish(): failure")
				self.handleError(error)
			}
			
		} // </finish()>
		
		Task {
			log.trace("uploadPayments(): starting task...")
			
			do {
				// Step 1 of 4:
				//
				// Check the `cloudkit_payments_queue` table, to see if there's anything we need to upload.
				// If the queue is non-empty, we will also receive:
				// - the corresponding payment information that needs to be uploaded
				// - the corresponding CKRecord metadata from previous upload for the payment (if present)
				
				let result: CloudKitDb.FetchQueueBatchResult = try await Task { @MainActor in
					return try await self.cloudKitDb.fetchQueueBatch(limit: 20)
				}.value
				
				let batch = result.convertToSwift()
				
				log.debug("uploadPayments(): batch.rowids.count = \(batch.rowids.count)")
				log.debug("uploadPayments(): batch.rowidMap.count = \(batch.rowidMap.count)")
				log.debug("uploadPayments(): batch.rowMap.count = \(batch.rowMap.count)")
				log.debug("uploadPayments(): batch.metadataMap.count = \(batch.metadataMap.count)")
				
				if batch.rowids.isEmpty {
					// There's nothing queued for upload, so we're done.
					
					// Bug Fix / Workaround:
					// The fetchQueueCountPublisher isn't firing reliably, and I'm not sure why...
					//
					// This can lead to the following infinite loop:
					// - fetchQueueCountPublisher fires and reports a non-zero count
					// - the actor.queueCount is updated
					// - the uploadTask is evetually triggered
					// - the item(s) are properly uploaded, and the rows are deleted from the queue
					// - fetchQueueCountPublisher does NOT properly fire
					// - the uploadTask is triggered again
					// - it finds zero rows to upload, but actor.queueCount remains unchanged
					// - the uploadTask is triggered again
					// - ...
					//
					if let newState = await self.actor.queueCountChanged(0, wait: nil) {
						self.handleNewState(newState)
					}
					return await finish(.success)
				}
				
				// Step 2 of 4:
				//
				// Serialize and encrypt the payment information.
				// Then encapsulate the encrypted blob into a CKRecord.
				// And prepare a full CKModifyRecordsOperation for upload.
				
				var opInfo = prepareUpload(batch)
				
				// Step 3 of 4:
				//
				// Perform the cloud operation.
				
				let inFlightCount = opInfo.recordsToSave.count + opInfo.recordIDsToDelete.count
				if inFlightCount == 0 {
					// Edge case: there are no cloud tasks to perform.
					// We have to skip the upload, because it will fail if given an empty set of tasks.
				} else {
				//	uploadProgress.setInFlight(count: inFlightCount, progress: parentProgress)
					opInfo = try await performUpload(opInfo)
				}
				
				// Step 4 of 4:
				//
				// Process the upload results.
				
				try await updateDatabase(opInfo)
				
				// Done !
				
				uploadProgress.completeInFlight(completed: inFlightCount)
				return await finish(.success)
				
			} catch {
				return await finish(.failure(error))
			}
		} // </Task>
	}
	
	// ----------------------------------------
	// MARK: Debugging
	// ----------------------------------------
	#if DEBUG
	
	private func listAllItems() -> Void {
		log.trace("listAllItems()")
		
		let query = CKQuery(
			recordType: record_table_name,
			predicate: NSPredicate(format: "TRUEPREDICATE")
		)
		query.sortDescriptors = [
			NSSortDescriptor(key: "creationDate", ascending: false)
		]
		
		let operation = CKQueryOperation(query: query)
		operation.zoneID = recordZoneID()
		
		recursiveListBatch(operation: operation)
	}
	
	private func recursiveListBatch(operation: CKQueryOperation) -> Void {
		log.trace("recursiveListBatch()")
		
		operation.recordMatchedBlock = {(recordID: CKRecord.ID, result: Result<CKRecord, Error>) in
			
			if let record = try? result.get() {
				
				log.debug("Received record:")
				log.debug(" - recordID: \(record.recordID)")
				log.debug(" - creationDate: \(record.creationDate ?? Date.distantPast)")
				
				if let data = record[record_column_data] as? Data {
					log.debug(" - data.count: \(data.count)")
				} else {
					log.debug(" - data: ?")
				}
			}
		}
		
		operation.queryResultBlock = {(result: Result<CKQueryOperation.Cursor?, Error>) in
			
			switch result {
			case .success(let cursor):
				if let cursor = cursor {
					log.debug("Fetch batch complete. Continuing with cursor...")
					self.recursiveListBatch(operation: CKQueryOperation(cursor: cursor))
					
				} else {
					log.debug("Fetch batch complete.")
				}
				
			case .failure(let error):
				log.debug("Error fetching batch: \(String(describing: error))")
			}
		}
		
		let configuration = CKOperation.Configuration()
		configuration.allowsCellularAccess = true
		
		operation.configuration = configuration
		
		CKContainer.default().privateCloudDatabase.add(operation)
	}
	
	#endif
	// ----------------------------------------
	// MARK: Utilities
	// ----------------------------------------
	
	/// Performs all of the following:
	/// - serializes incoming/outgoing payment into JSON
	/// - adds randomized padding to obfuscate payment type
	/// - encrypts the blob using the cloudKey
	///
	private func serializeAndEncryptPayment(
		_ row: Lightning_kmpWalletPayment,
		_ batch: FetchQueueBatchResult
	) -> (Data, Int)? {
		
		var wrapper: CloudData? = nil
		
		if let incoming = row as? Lightning_kmpIncomingPayment {
			wrapper = CloudData(incoming: incoming)
			
		} else if let outgoing = row as? Lightning_kmpOutgoingPayment {
			wrapper = CloudData(outgoing: outgoing)
		}
		
		var cleartext: Data? = nil
		var unpaddedSize: Int = 0
		
		if let wrapper = wrapper {
			
			let cbor = wrapper.cborSerialize().toSwiftData()
			cleartext = cbor
			unpaddedSize = cbor.count
			
			#if DEBUG
		//	let jsonData = wrapper.jsonSerialize().toSwiftData()
		//	let jsonStr = String(data: jsonData, encoding: .utf8)
		//	log.debug("Uploading record (JSON representation):\n\(jsonStr ?? "<nil>")")
			#endif
			
			// We want to add padding to obfuscate the payment type. That is,
			// it should not be possible to determine the type of payment (incoming vs outgoing),
			// simply by inspecting the size of the encrypted blob.
			//
			// Generally speaking, an IncomingPayment is smaller than an OutgoingPayment.
			// But this depends on many factors, including the size of the PaymentRequest.
			// And this may change over time, as the Phoenix codebase evolves.
			//
			// So our technique is dynamic and adaptive:
			// For every payment stored in the cloud, we track (in the local database)
			// the raw/unpadded size of the serialized payment.
			//
			// This allows us to generate the {mean, standardDeviation} for each payment type.
			// Using this information, we generate a target range for the size of the encrypted blob.
			// And then we and a random amount of padding the reach our target range.
			
			let makeRange = { (stats: CloudKitDb.MetadataStats) -> (Int, Int) in
				
				var rangeMin: Int = 0
				var rangeMax: Int = 0
				
				if stats.mean > 0 {
					
					let deviation = stats.standardDeviation * 1.5
					
					let minRange = stats.mean - deviation
					let maxRange = stats.mean + deviation
					
					if minRange > 0 {
						rangeMin = Int(minRange.rounded(.toNearestOrAwayFromZero))
						rangeMax = Int(maxRange.rounded(.up))
					}
				}
				
				return (rangeMin, rangeMax)
			}
			
			let (rangeMin_incoming, rangeMax_incoming) = makeRange(batch.incomingStats)
			let (rangeMin_outgoing, rangeMax_outgoing) = makeRange(batch.outgoingStats)
			
			var rangeMin = 0
			var rangeMax = 0
			
			if rangeMax_outgoing > rangeMax_incoming {
				rangeMin = rangeMin_outgoing
				rangeMax = rangeMax_outgoing
				
			} else if rangeMax_incoming > rangeMax_outgoing {
				rangeMin = rangeMin_incoming
				rangeMax = rangeMax_incoming
			}
			
			var padSize = 0
			if rangeMin > 0, rangeMax > 0, rangeMin < rangeMax, unpaddedSize < rangeMin {
				
				padSize = (rangeMin - unpaddedSize)
				padSize += Int.random(in: 0 ..< (rangeMax - rangeMin))
					
			} else {
				// Add a smaller amount of padding
				padSize += Int.random(in: 0 ..< 256)
			}
			
			let padding: Data
			if padSize > 0 {
				padding = genRandomBytes(padSize)
			} else {
				padding = Data()
			}
			
			let padded = wrapper.doCopyWithPadding(padding: padding.toKotlinByteArray())
			
			let paddedCbor = padded.cborSerialize().toSwiftData()
			cleartext = paddedCbor
			
			log.debug("unpadded=\(unpaddedSize), padded=\(cleartext!.count)")
		}
		
		var ciphertext: Data? = nil
		
		if let cleartext = cleartext {
			
			do {
				let box = try ChaChaPoly.seal(cleartext, using: self.cloudKey)
				ciphertext = box.combined
				
			} catch {
				log.error("Error encrypting row with ChaChaPoly: \(String(describing: error))")
			}
		}
		
		if let ciphertext = ciphertext {
			return (ciphertext, unpaddedSize)
		} else {
			return nil
		}
	}
	
	private func serializeAndEncryptMetadata(
		_ metadata: WalletPaymentMetadata
	) -> URL? {
		
		guard let row = WalletPaymentMetadataRow.companion.serialize(metadata: metadata) else {
			return nil
		}
		
		let cleartext = CloudAsset(row: row).cborSerialize().toSwiftData()
		
		let ciphertext: Data
		do {
			let box = try ChaChaPoly.seal(cleartext, using: self.cloudKey)
			ciphertext = box.combined
			
		} catch {
			log.error("Error encrypting assets with ChaChaPoly: \(String(describing: error))")
			return nil
		}
		
		let tempDir = URL(fileURLWithPath: NSTemporaryDirectory(), isDirectory: true)
		let fileName = UUID().uuidString
		let filePath = tempDir.appendingPathComponent(fileName, isDirectory: false)
		
		do {
			try ciphertext.write(to: filePath)
		} catch {
			log.error("Error encrypting assets with ChaChaPoly: \(String(describing: error))")
			return nil
		}
		
		return filePath
	}
	
	private func decryptAndDeserializePayment(
		_ record: CKRecord
	) -> (Lightning_kmpWalletPayment?, WalletPaymentMetadataRow?, Int) {
<<<<<<< HEAD
		
		log.debug("Received record:")
		log.debug(" - recordID: \(record.recordID)")
		log.debug(" - creationDate: \(record.creationDate ?? Date.distantPast)")
		
		var unpaddedSize: Int = 0
		var payment: Lightning_kmpWalletPayment? = nil
		var metadata: WalletPaymentMetadataRow? = nil
		
		if let ciphertext = record[record_column_data] as? Data {
		//	log.debug(" - data.count: \(ciphertext.count)")
			
			var cleartext: Data? = nil
			do {
				let box = try ChaChaPoly.SealedBox(combined: ciphertext)
				cleartext = try ChaChaPoly.open(box, using: self.cloudKey)
				
			//	#if DEBUG
			//	log.debug(" - raw payment: \(cleartext.toHex())")
			//	#endif
			} catch {
				log.error("Error decrypting record.data: skipping \(record.recordID)")
			}
			
			var wrapper: CloudData? = nil
			if let cleartext {
				do {
					let cleartext_kotlin = cleartext.toKotlinByteArray()
					wrapper = try CloudData.companion.cborDeserialize(blob: cleartext_kotlin)
					
				//	#if DEBUG
				//	let jsonData = wrapper.jsonSerialize().toSwiftData()
				//	let jsonStr = String(data: jsonData, encoding: .utf8)
				//	log.debug(" - raw JSON:\n\(jsonStr ?? "<nil>")")
				//	#endif

					let paddedSize = cleartext.count
					let paddingSize = Int(wrapper!.padding?.size ?? 0)
					unpaddedSize = paddedSize - paddingSize
				} catch {
					log.error("Error deserializing record.data: skipping \(record.recordID)")
				}
			}
			
			if let wrapper {
				do {
					payment = try wrapper.unwrap()
				} catch {
					log.error("Error unwrapping record.data: skipping \(record.recordID)")
				}
			}
		}
		
		if let asset = record[record_column_meta] as? CKAsset {
			
			var ciphertext: Data? = nil
			if let fileURL = asset.fileURL {
				do {
					ciphertext = try Data(contentsOf: fileURL)
				} catch {
					log.error("Error reading record.asset: \(String(describing: error))")
				}
			}
			
			var cleartext: Data? = nil
			if let ciphertext {
				do {
					let box = try ChaChaPoly.SealedBox(combined: ciphertext)
					cleartext = try ChaChaPoly.open(box, using: self.cloudKey)
					
				//	#if DEBUG
				//	log.debug(" - raw metadata: \(cleartext.toHex())")
				//	#endif
				} catch {
					log.error("Error decrypting record.asset: \(String(describing: error))")
				}
			}
			
			var cloudAsset: CloudAsset? = nil
			if let cleartext {
				do {
					let cleartext_kotlin = cleartext.toKotlinByteArray()
					cloudAsset = try CloudAsset.companion.cborDeserialize(blob: cleartext_kotlin)
				} catch {
					log.error("Error deserializing record.asset: \(String(describing: error))")
				}
			}
			
			if let cloudAsset {
				do {
					metadata = try cloudAsset.unwrap()
				} catch {
					log.error("Error unwrapping record.asset: \(String(describing: error))")
				}
			}
		}
		
		return (payment, metadata, unpaddedSize)
	}
	
	private func createProgress(
		for operation: CKModifyRecordsOperation
	) -> (Progress, [CKRecord.ID: Progress]) {
=======
>>>>>>> 7837b264
		
		log.debug("Received record:")
		log.debug(" - recordID: \(record.recordID)")
		log.debug(" - creationDate: \(record.creationDate ?? Date.distantPast)")
		
		var unpaddedSize: Int = 0
		var payment: Lightning_kmpWalletPayment? = nil
		var metadata: WalletPaymentMetadataRow? = nil
		
		if let ciphertext = record[record_column_data] as? Data {
		//	log.debug(" - data.count: \(ciphertext.count)")
			
			var cleartext: Data? = nil
			do {
				let box = try ChaChaPoly.SealedBox(combined: ciphertext)
				cleartext = try ChaChaPoly.open(box, using: self.cloudKey)
				
			//	#if DEBUG
			//	log.debug(" - raw payment: \(cleartext.toHex())")
			//	#endif
			} catch {
				log.error("Error decrypting record.data: skipping \(record.recordID)")
			}
			
			var wrapper: CloudData? = nil
			if let cleartext {
				do {
					let cleartext_kotlin = cleartext.toKotlinByteArray()
					wrapper = try CloudData.companion.cborDeserialize(blob: cleartext_kotlin)
					
				//	#if DEBUG
				//	let jsonData = wrapper.jsonSerialize().toSwiftData()
				//	let jsonStr = String(data: jsonData, encoding: .utf8)
				//	log.debug(" - raw JSON:\n\(jsonStr ?? "<nil>")")
				//	#endif

					let paddedSize = cleartext.count
					let paddingSize = Int(wrapper!.padding?.size ?? 0)
					unpaddedSize = paddedSize - paddingSize
				} catch {
					log.error("Error deserializing record.data: skipping \(record.recordID)")
				}
			}
			
			if let wrapper {
				do {
					payment = try wrapper.unwrap()
				} catch {
					log.error("Error unwrapping record.data: skipping \(record.recordID)")
				}
			}
		}
		
		if let asset = record[record_column_meta] as? CKAsset {
			
			var ciphertext: Data? = nil
			if let fileURL = asset.fileURL {
				do {
					ciphertext = try Data(contentsOf: fileURL)
				} catch {
					log.error("Error reading record.asset: \(String(describing: error))")
				}
			}
			
			var cleartext: Data? = nil
			if let ciphertext {
				do {
					let box = try ChaChaPoly.SealedBox(combined: ciphertext)
					cleartext = try ChaChaPoly.open(box, using: self.cloudKey)
					
				//	#if DEBUG
				//	log.debug(" - raw metadata: \(cleartext.toHex())")
				//	#endif
				} catch {
					log.error("Error decrypting record.asset: \(String(describing: error))")
				}
			}
			
			var cloudAsset: CloudAsset? = nil
			if let cleartext {
				do {
					let cleartext_kotlin = cleartext.toKotlinByteArray()
					cloudAsset = try CloudAsset.companion.cborDeserialize(blob: cleartext_kotlin)
				} catch {
					log.error("Error deserializing record.asset: \(String(describing: error))")
				}
			}
			
			if let cloudAsset {
				do {
					metadata = try cloudAsset.unwrap()
				} catch {
					log.error("Error unwrapping record.asset: \(String(describing: error))")
				}
			}
		}
		
		return (payment, metadata, unpaddedSize)
	}
	
	private func genRandomBytes(_ count: Int) -> Data {

		var data = Data(count: count)
		let _ = data.withUnsafeMutableBytes { (ptr: UnsafeMutableRawBufferPointer) in
			SecRandomCopyBytes(kSecRandomDefault, count, ptr.baseAddress!)
		}
		return data
	}
	
	/// Incorporates failures from the last CKModifyRecordsOperation,
	/// and returns a list of permanently failed items.
	///
	private func updateConsecutivePartialFailures(
		_ partialFailures: [WalletPaymentId: CKError?]
	) -> [WalletPaymentId] {
		
		// Handle partial failures.
		// The rules are:
		// - if an operation fails 2 times in a row with the same error, then we drop the operation
		// - unless the failure was serverChangeError,
		//   which must fail 3 times in a row before being dropped
		
		var permanentFailures: [WalletPaymentId] = []
		
		for (paymentId, ckerror) in partialFailures {
			
			guard var cpf = consecutivePartialFailures[paymentId] else {
				consecutivePartialFailures[paymentId] = ConsecutivePartialFailure(
					count: 1,
					error: ckerror
				)
				continue
			}
			
			let isSameError: Bool
			if let lastError = cpf.error {
				if let thisError = ckerror {
					isSameError = lastError.errorCode == thisError.errorCode
				} else {
					isSameError = false
				}
			} else {
				isSameError = (ckerror == nil)
			}
			
			if isSameError {
				cpf.count += 1
				
				var isPermanentFailure: Bool
				if let ckerror = ckerror,
				   ckerror.errorCode == CKError.serverRecordChanged.rawValue {
					isPermanentFailure = cpf.count >= 3
				} else {
					isPermanentFailure = cpf.count >= 2
				}
				
				if isPermanentFailure {
					log.debug(
						"""
						Permanent failure: \(paymentId), count=\(cpf.count): \
						\( ckerror == nil ? "<nil>" : String(describing: ckerror!) )
						"""
					)
					
					permanentFailures.append(paymentId)
					self.consecutivePartialFailures[paymentId] = nil
				} else {
					self.consecutivePartialFailures[paymentId] = cpf
				}
				
			} else {
				self.consecutivePartialFailures[paymentId] = ConsecutivePartialFailure(
					count: 1,
					error: ckerror
				)
			}
		}
		
		return permanentFailures
	}
	
	private func recordZoneID() -> CKRecordZone.ID {
		
		return CKRecordZone.ID(
			zoneName: self.encryptedNodeId,
			ownerName: CKCurrentUserDefaultName
		)
	}
	
	private func recordID(for paymentId: WalletPaymentId) -> CKRecord.ID {
		
		// The recordID is:
		// - deterministic => by hashing the paymentId
		// - secure => by mixing in the secret cloudKey (derived from seed)
		
		let prefix = SHA256.hash(data: cloudKey.rawRepresentation)
		let suffix = paymentId.dbId.data(using: .utf8)!
		
		let hashMe = prefix + suffix
		let digest = SHA256.hash(data: hashMe)
		let hash = digest.map { String(format: "%02hhx", $0) }.joined()
		
		return CKRecord.ID(recordName: hash, zoneID: recordZoneID())
	}
	
	private func metadataForRecord(_ record: CKRecord) -> Data {
		
		// Source: CloudKit Tips and Tricks - WWDC 2015
		
		let archiver = NSKeyedArchiver(requiringSecureCoding: true)
		record.encodeSystemFields(with: archiver)
		
		return archiver.encodedData
	}
	
	private func recordFromMetadata(_ data: Data) -> CKRecord? {
		
		var record: CKRecord? = nil
		do {
			let unarchiver = try NSKeyedUnarchiver(forReadingFrom: data)
			unarchiver.requiresSecureCoding = true
			record = CKRecord(coder: unarchiver)
			
		} catch {
			log.error("Error decoding CKRecord: \(String(describing: error))")
		}
		
		return record
	}
	
	private func dateToMillis(_ date: Date) -> Int64 {
		
		return Int64(date.timeIntervalSince1970 * 1_000)
	}
	
	// ----------------------------------------
	// MARK: Errors
	// ----------------------------------------
	
	/// Standardized error handling routine for various async operations.
	///
	private func handleError(_ error: Error) {
		log.trace("handleError()")
		
		var isOperationCancelled = false
		var isNotAuthenticated = false
		var isZoneNotFound = false
		var minDelay: Double? = nil
		
		if let ckerror = error as? CKError {
			
			switch ckerror.errorCode {
				case CKError.operationCancelled.rawValue:
					isOperationCancelled = true
				
				case CKError.notAuthenticated.rawValue:
					isNotAuthenticated = true
			
				case CKError.accountTemporarilyUnavailable.rawValue:
					isNotAuthenticated = true
				
				case CKError.userDeletedZone.rawValue: fallthrough
				case CKError.zoneNotFound.rawValue:
					isZoneNotFound = true
				
				default: break
			}
			
			// Sometimes a `notAuthenticated` error is hidden in a partial error.
			if let partialErrorsByZone = ckerror.partialErrorsByItemID {
				
				for (_, perZoneError) in partialErrorsByZone {
					let errCode = (perZoneError as NSError).code
					
					if errCode == CKError.notAuthenticated.rawValue {
						isNotAuthenticated = true
					} else if errCode == CKError.accountTemporarilyUnavailable.rawValue {
						isNotAuthenticated = true
					}
				}
			}
			
			// If the error was `requestRateLimited`, then `retryAfterSeconds` may be non-nil.
			// The value may also be set for other errors, such as `zoneBusy`.
			//
			minDelay = ckerror.retryAfterSeconds
		}
		
		let useExponentialBackoff: Bool
		if isOperationCancelled || isNotAuthenticated || isZoneNotFound {
			// There are edge cases to consider.
			// I've witnessed the following:
			// - CKAccountStatus is consistently reported as `.available`
			// - Attempt to create zone consistently fails with "Not Authenticated"
			//
			// This seems to be the case when, for example,
			// the account needs to accept a new "terms of service".
			//
			// After several consecutive failures, the server starts sending us a minDelay value.
			// We should interpret this as a signal to start using exponential backoff.
			//
			if let delay = minDelay, delay > 0.0 {
				useExponentialBackoff = true
			} else {
				useExponentialBackoff = false
			}
		} else {
			useExponentialBackoff = true
		}
		
		let wait: SyncTxManager_State_Waiting?
		if useExponentialBackoff {
			self.consecutiveErrorCount += 1
			var delay = self.exponentialBackoff()
			if let minDelay = minDelay, delay < minDelay {
				delay = minDelay
			}
			wait = SyncTxManager_State_Waiting(kind: .exponentialBackoff(error), parent: self, delay: delay)
		} else {
			wait = nil
		}
		
		Task { [isNotAuthenticated, isZoneNotFound] in
			if let newState = await self.actor.handleError(
				isNotAuthenticated: isNotAuthenticated,
				isZoneNotFound: isZoneNotFound,
				wait: wait
			) {
				self.handleNewState(newState)
			}
		}
		
		if isNotAuthenticated {
			DispatchQueue.main.async {
				self.parent?.checkForCloudCredentials()
			}
		}
	}
	
	private func exponentialBackoff() -> TimeInterval {
		
		assert(consecutiveErrorCount > 0, "Invalid state")
		
		switch consecutiveErrorCount {
			case  1 : return 250.milliseconds()
			case  2 : return 500.milliseconds()
			case  3 : return 1.seconds()
			case  4 : return 2.seconds()
			case  5 : return 4.seconds()
			case  6 : return 8.seconds()
			case  7 : return 16.seconds()
			case  8 : return 32.seconds()
			case  9 : return 64.seconds()
			case 10 : return 128.seconds()
			case 11 : return 256.seconds()
			default : return 512.seconds()
		}
	}
}<|MERGE_RESOLUTION|>--- conflicted
+++ resolved
@@ -362,37 +362,17 @@
 					self.handleNewState(newState)
 				}
 				
-<<<<<<< HEAD
-				// Kotlin suspend functions are currently only supported on the main thread
-=======
->>>>>>> 7837b264
 				DispatchQueue.main.async {
 					self.startQueueCountMonitor()
 					self.startPreferencesMonitor()
 				}
-<<<<<<< HEAD
-			}
-		}
-		
-		// Kotlin suspend functions are currently only supported on the main thread
-		DispatchQueue.main.async {
-			
-			let databaseManager = Biz.business.databaseManager
-			databaseManager.getDatabases().sink { databases in
-=======
->>>>>>> 7837b264
 				
 			} catch {
 				
-<<<<<<< HEAD
-			}.store(in: &cancellables)
-		}
-=======
 				assertionFailure("Unable to extract paymentsDb or cloudKitDb")
 			}
 			
 		} // </Task>
->>>>>>> 7837b264
 	}
 	
 	/// We create a dedicated CKRecordZone for each wallet.
@@ -464,25 +444,6 @@
 			
 			let configuration = CKOperation.Configuration()
 			configuration.allowsCellularAccess = true
-<<<<<<< HEAD
-		
-			operation.configuration = configuration
-			
-			if updatingCloud.register(operation) {
-				CKContainer.default().privateCloudDatabase.add(operation)
-			} else {
-				finish(.failure(CKError(.operationCancelled)))
-			}
-			
-		} // </step1>
-		
-		step2 = {
-			log.trace("deleteRecordZone(): step2()")
-			
-			// Kotlin suspend functions are currently only supported on the main thread
-			assert(Thread.isMainThread, "Kotlin ahead: background threads unsupported")
-=======
->>>>>>> 7837b264
 			
 			do {
 				try await container.privateCloudDatabase.configuredWith(configuration: configuration) { database in
@@ -583,13 +544,8 @@
 			let container = CKContainer.default()
 			let zoneID = self.recordZoneID()
 			
-<<<<<<< HEAD
-			// Kotlin suspend functions are currently only supported on the main thread
-			assert(Thread.isMainThread, "Kotlin ahead: background threads unsupported")
-=======
 			let configuration = CKOperation.Configuration()
 			configuration.allowsCellularAccess = true
->>>>>>> 7837b264
 			
 			do {
 				try await container.privateCloudDatabase.configuredWith(configuration: configuration) { database in
@@ -605,217 +561,6 @@
 					} else {
 						predicate = NSPredicate(format: "TRUEPREDICATE")
 					}
-<<<<<<< HEAD
-				}
-			}
-		}
-		
-		// Step 2 of 6:
-		//
-		// In order to properly track the progress, we need to know the total count.
-		// So we start the process by sending a querying for the count.
-		//
-		fetchTotalCount = { (oldestCreationDate: Date?) in
-			log.trace("downloadPayments(): fetchTotalCount()")
-			
-			// If we want to report proper progress (via `SyncTxManager_State_UpdatingCloud`),
-			// then we need to know the total number of records to be downloaded from the cloud.
-			//
-			// However, there's a minor problem here:
-			// CloudKit doesn't support aggregate queries !
-			//
-			// So we cannot simply say: SELECT COUNT(*)
-			//
-			// Our only option (as far as I'm aware of),
-			// is to fetch the metadata for every record in the cloud.
-			// We would have to do this via recursive batch fetching,
-			// and counting the downloaded records as they stream in.
-			//
-			// The big downfall of this approach is that we end up downloading
-			// the CKRecord metadata 2 times for every record :(
-			//
-			// - first just to count the number of records
-			// - and again when we fetch the full record (with encrypted blob)
-			//
-			// Given this bad situation (Bad Apple),
-			// our current choice is to sacrifice the progress details.
-			
-			startBatchFetch(oldestCreationDate)
-			
-		} // </fetchTotalCount>
-		
-		// Step 3 of 6:
-		//
-		// Prepares the first CKQueryOperation to download a batch of payments from the cloud.
-		// There may be multiple batches available for download.
-		//
-		startBatchFetch = { (oldestCreationDate: Date?) in
-			log.trace("downloadPayments(): startBatchFetch()")
-			
-			let predicate: NSPredicate
-			if let oldestCreationDate = oldestCreationDate {
-				predicate = NSPredicate(format: "creationDate < %@", oldestCreationDate as CVarArg)
-			} else {
-				predicate = NSPredicate(format: "TRUEPREDICATE")
-			}
-			
-			let query = CKQuery(
-				recordType: record_table_name,
-				predicate: predicate
-			)
-			query.sortDescriptors = [
-				NSSortDescriptor(key: "creationDate", ascending: false)
-			]
-			
-			let operation = CKQueryOperation(query: query)
-			operation.zoneID = self.recordZoneID()
-			
-			performBatchFetch(operation, 0)
-		
-		} // </startBatchFetch>
-		
-		// Step 4 of 6:
-		//
-		// Perform the CKQueryOperation to download a batch of payments from the cloud.
-		//
-		performBatchFetch = { (operation: CKQueryOperation, batch: Int) in
-			log.trace("downloadPayments(): performBatchFetch()")
-			
-			var items: [DownloadedItem] = []
-			
-			// For the first batch, we want to quickly fetch an item from the cloud,
-			// and add it to the database. The faster the better, this way the user
-			// knows the app is restoring his/her transactions.
-			//
-			// After that, we can slowly increase the batch size,
-			// as the user becomes aware of what's happening.
-			switch batch {
-				case 0  : operation.resultsLimit = 1
-				case 1  : operation.resultsLimit = 2
-				case 2  : operation.resultsLimit = 3
-				case 3  : operation.resultsLimit = 4
-				default : operation.resultsLimit = 8
-			}
-			
-			operation.recordFetchedBlock = { (record: CKRecord) in
-				
-				let (payment, metadata, unpaddedSize) = self.decryptAndDeserializePayment(record)
-				if let payment = payment {
-					items.append(DownloadedItem(
-						record: record,
-						unpaddedSize: unpaddedSize,
-						payment: payment,
-						metadata: metadata
-					))
-				}
-			}
-			
-			operation.queryCompletionBlock = { (cursor: CKQueryOperation.Cursor?, error: Error?) in
-				
-				if let error = error {
-					log.debug("downloadPayments(): performBatchFetch(): error: \(String(describing: error))")
-					finish(.failure(error))
-					
-				} else {
-					log.debug("downloadPayments(): performBatchFetch(): complete")
-					DispatchQueue.main.async {
-						updateDatabase(items, cursor, batch)
-					}
-				}
-			}
-			
-			let configuration = CKOperation.Configuration()
-			configuration.allowsCellularAccess = true
-			
-			operation.configuration = configuration
-			
-			CKContainer.default().privateCloudDatabase.add(operation)
-		
-		} // </performBatchFetch>
-		
-		// Step 5 of 6:
-		//
-		// Save the downloaded results to the database.
-		//
-		updateDatabase = { (
-			items: [DownloadedItem],
-			cursor: CKQueryOperation.Cursor?,
-			batch: Int
-		) -> Void in
-			log.trace("downloadPayments(): updateDatabase()")
-			
-			// Kotlin suspend functions are currently only supported on the main thread
-			assert(Thread.isMainThread, "Kotlin ahead: background threads unsupported")
-			
-			var oldest: Date? = nil
-			
-			var paymentRows: [Lightning_kmpWalletPayment] = []
-			var paymentMetadataRows: [WalletPaymentId: WalletPaymentMetadataRow] = [:]
-			var metadataMap: [WalletPaymentId: CloudKitDb.MetadataRow] = [:]
-			
-			for item in items {
-				
-				paymentRows.append(item.payment)
-				
-				let paymentId = item.payment.walletPaymentId()
-				paymentMetadataRows[paymentId] = item.metadata
-				
-				let creationDate = item.record.creationDate ?? Date()
-				
-				let creation = self.dateToMillis(creationDate)
-				let metadata = self.metadataForRecord(item.record)
-				
-				metadataMap[paymentId] = CloudKitDb.MetadataRow(
-					unpaddedSize: Int64(item.unpaddedSize),
-					recordCreation: creation,
-					recordBlob: metadata.toKotlinByteArray()
-				)
-				
-				if let prv = oldest {
-					if creationDate < prv {
-						oldest = creationDate
-					}
-				} else {
-					oldest = creationDate
-				}
-			}
-			
-			self.cloudKitDb.updateRows(
-				downloadedPayments: paymentRows,
-				downloadedPaymentsMetadata: paymentMetadataRows,
-				updateMetadata: metadataMap
-			) { (_: KotlinUnit?, error: Error?) in
-		
-				log.trace("downloadPayments(): updateDatabase(): completion")
-		
-				if let error = error {
-					log.error("downloadPayments(): updateDatabase(): error: \(String(describing: error))")
-					finish(.failure(error))
-				} else {
-					downloadProgress.finishBatch(completed: items.count, oldest: oldest)
-					
-					if let cursor = cursor {
-						log.debug("downloadPayments(): updateDatabase(): moreInCloud = true")
-						performBatchFetch(CKQueryOperation(cursor: cursor), batch+1)
-						
-					} else {
-						log.debug("downloadPayments(): updateDatabase(): moreInCloud = false")
-						DispatchQueue.main.async { // Kotlin completion may or may not be on main thread
-							enqueueMissing()
-						}
-					}
-				}
-			}
-		} // </updateDatabase>
-		
-		enqueueMissing = { () -> Void in
-			log.trace("downloadPayments(): enqueueMissing()")
-			
-			// Kotlin suspend functions are currently only supported on the main thread
-			assert(Thread.isMainThread, "Kotlin ahead: background threads unsupported")
-			
-			self.cloudKitDb.enqueueMissingItems { (_, error) in
-=======
 					
 					let query = CKQuery(
 						recordType: record_table_name,
@@ -943,7 +688,6 @@
 					} // </while !done>
 					
 				} // </configuredWith>
->>>>>>> 7837b264
 				
 				log.trace("downloadPayments(): enqueueMissingItems()...")
 				
@@ -983,72 +727,9 @@
 	private func uploadPayments(_ uploadProgress: SyncTxManager_State_Uploading) {
 		log.trace("uploadPayments()")
 		
-<<<<<<< HEAD
-		let finish = { (result: Result<Void, Error>) in
-			
-			switch result {
-			case .success:
-				log.trace("uploadPayments(): finish(): success")
-				
-				self.consecutiveErrorCount = 0
-				Task {
-					if let newState = await self.actor.didUploadPayments() {
-						self.handleNewState(newState)
-					}
-				}
-				
-			case .failure(let error):
-				log.trace("uploadPayments(): finish(): failure")
-				self.handleError(error)
-			}
-		}
-		
-		var checkDatabase      : (() -> Void)!
-		var prepareUpload      : ((UploadOperationInfo) -> Void)!
-		var performUpload      : ((UploadOperationInfo, CKModifyRecordsOperation) -> Void)!
-		var handlePartialError : ((UploadOperationInfo, CKError) -> Void)!
-		var updateDatabase     : ((UploadOperationInfo) -> Void)!
-		
-		// Step 1 of 4:
-		//
-		// Check the `cloudkit_payments_queue` table, to see if there's anything we need to upload.
-		// If the queue is non-empty, we will also receive:
-		// - the corresponding payment information that needs to be uploaded
-		// - the corresponding CKRecord metadata from previous upload for the payment (if present)
-		//
-		checkDatabase = { () -> Void in
-			log.trace("uploadPayments(): checkDatabase()")
-			
-			// Kotlin suspend functions are currently only supported on the main thread
-			assert(Thread.isMainThread, "Kotlin ahead: background threads unsupported")
-			
-			self.cloudKitDb.fetchQueueBatch(limit: 20) {
-				(result: CloudKitDb.FetchQueueBatchResult?, error: Error?) in
-				
-				if let error = error {
-					log.error("uploadPayments(): checkDatabase(): error: \(String(describing: error))")
-					finish(.failure(error))
-					
-				} else {
-					let batch = result?.convertToSwift() ?? FetchQueueBatchResult.empty()
-					log.trace("uploadPayments(): checkDatabase(): success: \(batch.rowids.count)")
-					
-					if batch.rowids.count == 0 {
-						// There's nothing queued for upload, so we're done.
-						finish(.success)
-					} else {
-						// Perform serialization & encryption on a background thread.
-						DispatchQueue.global(qos: .utility).async {
-							prepareUpload(UploadOperationInfo(batch: batch))
-						}
-					}
-				}
-			}
-=======
 		let prepareUpload = {(
 			batch: FetchQueueBatchResult
 		) -> UploadOperationInfo in
->>>>>>> 7837b264
 			
 			log.trace("uploadPayments(): prepareUpload()")
 			
@@ -1248,12 +929,7 @@
 			opInfo: UploadOperationInfo
 		) async throws -> Void in
 			
-<<<<<<< HEAD
-			// Kotlin suspend functions are currently only supported on the main thread
-			assert(Thread.isMainThread, "Kotlin ahead: background threads unsupported")
-=======
 			log.trace("uploadPayments(): updateDatabase()")
->>>>>>> 7837b264
 			
 			var deleteFromQueue = [KotlinLong]()
 			var deleteFromMetadata = [WalletPaymentId]()
@@ -1292,8 +968,6 @@
 			log.debug("deleteFromQueue.count = \(deleteFromQueue.count)")
 			log.debug("deleteFromMetadata.count = \(deleteFromMetadata.count)")
 			log.debug("updateMetadata.count = \(updateMetadata.count)")
-<<<<<<< HEAD
-=======
 		
 			try await Task { @MainActor [deleteFromQueue, deleteFromMetadata, updateMetadata] in
 				try await self.cloudKitDb.updateRows(
@@ -1302,7 +976,6 @@
 					updateMetadata: updateMetadata
 				)
 			}.value
->>>>>>> 7837b264
 			
 		} // </updateDatabase>
 		
@@ -1314,23 +987,9 @@
 			case .success:
 				log.trace("uploadPayments(): finish(): success")
 				
-<<<<<<< HEAD
-				if let error = error {
-					log.error("cloudKitDb.updateRows(): error: \(String(describing: error))")
-					finish(.failure(error))
-				} else {
-					uploadProgress.completeInFlight(completed: deleteFromQueue.count)
-					
-					// Check to see if there are more items to upload.
-					// Perhaps items were added to the database while we were uploading.
-					DispatchQueue.main.async { // Kotlin completion may or may not be on main threadru
-						checkDatabase()
-					}
-=======
 				self.consecutiveErrorCount = 0
 				if let newState = await self.actor.didUploadPayments() {
 					self.handleNewState(newState)
->>>>>>> 7837b264
 				}
 				
 			case .failure(let error):
@@ -1663,112 +1322,6 @@
 	private func decryptAndDeserializePayment(
 		_ record: CKRecord
 	) -> (Lightning_kmpWalletPayment?, WalletPaymentMetadataRow?, Int) {
-<<<<<<< HEAD
-		
-		log.debug("Received record:")
-		log.debug(" - recordID: \(record.recordID)")
-		log.debug(" - creationDate: \(record.creationDate ?? Date.distantPast)")
-		
-		var unpaddedSize: Int = 0
-		var payment: Lightning_kmpWalletPayment? = nil
-		var metadata: WalletPaymentMetadataRow? = nil
-		
-		if let ciphertext = record[record_column_data] as? Data {
-		//	log.debug(" - data.count: \(ciphertext.count)")
-			
-			var cleartext: Data? = nil
-			do {
-				let box = try ChaChaPoly.SealedBox(combined: ciphertext)
-				cleartext = try ChaChaPoly.open(box, using: self.cloudKey)
-				
-			//	#if DEBUG
-			//	log.debug(" - raw payment: \(cleartext.toHex())")
-			//	#endif
-			} catch {
-				log.error("Error decrypting record.data: skipping \(record.recordID)")
-			}
-			
-			var wrapper: CloudData? = nil
-			if let cleartext {
-				do {
-					let cleartext_kotlin = cleartext.toKotlinByteArray()
-					wrapper = try CloudData.companion.cborDeserialize(blob: cleartext_kotlin)
-					
-				//	#if DEBUG
-				//	let jsonData = wrapper.jsonSerialize().toSwiftData()
-				//	let jsonStr = String(data: jsonData, encoding: .utf8)
-				//	log.debug(" - raw JSON:\n\(jsonStr ?? "<nil>")")
-				//	#endif
-
-					let paddedSize = cleartext.count
-					let paddingSize = Int(wrapper!.padding?.size ?? 0)
-					unpaddedSize = paddedSize - paddingSize
-				} catch {
-					log.error("Error deserializing record.data: skipping \(record.recordID)")
-				}
-			}
-			
-			if let wrapper {
-				do {
-					payment = try wrapper.unwrap()
-				} catch {
-					log.error("Error unwrapping record.data: skipping \(record.recordID)")
-				}
-			}
-		}
-		
-		if let asset = record[record_column_meta] as? CKAsset {
-			
-			var ciphertext: Data? = nil
-			if let fileURL = asset.fileURL {
-				do {
-					ciphertext = try Data(contentsOf: fileURL)
-				} catch {
-					log.error("Error reading record.asset: \(String(describing: error))")
-				}
-			}
-			
-			var cleartext: Data? = nil
-			if let ciphertext {
-				do {
-					let box = try ChaChaPoly.SealedBox(combined: ciphertext)
-					cleartext = try ChaChaPoly.open(box, using: self.cloudKey)
-					
-				//	#if DEBUG
-				//	log.debug(" - raw metadata: \(cleartext.toHex())")
-				//	#endif
-				} catch {
-					log.error("Error decrypting record.asset: \(String(describing: error))")
-				}
-			}
-			
-			var cloudAsset: CloudAsset? = nil
-			if let cleartext {
-				do {
-					let cleartext_kotlin = cleartext.toKotlinByteArray()
-					cloudAsset = try CloudAsset.companion.cborDeserialize(blob: cleartext_kotlin)
-				} catch {
-					log.error("Error deserializing record.asset: \(String(describing: error))")
-				}
-			}
-			
-			if let cloudAsset {
-				do {
-					metadata = try cloudAsset.unwrap()
-				} catch {
-					log.error("Error unwrapping record.asset: \(String(describing: error))")
-				}
-			}
-		}
-		
-		return (payment, metadata, unpaddedSize)
-	}
-	
-	private func createProgress(
-		for operation: CKModifyRecordsOperation
-	) -> (Progress, [CKRecord.ID: Progress]) {
-=======
->>>>>>> 7837b264
 		
 		log.debug("Received record:")
 		log.debug(" - recordID: \(record.recordID)")
