import SwiftUI
import PhoenixShared
import Combine
import os.log

#if DEBUG && true
fileprivate var log = Logger(
	subsystem: Bundle.main.bundleIdentifier!,
	category: "ConfigurationView"
)
#else
fileprivate var log = Logger(OSLog.disabled)
#endif


struct ConfigurationView: MVIView {

	@StateObject var mvi = MVIState({ $0.configuration() })
	
	@Environment(\.controllerFactory) var factoryEnv
	var factory: ControllerFactory { return factoryEnv }
	
	@State var isFaceID = true
	@State var isTouchID = false
	
	enum Tag: String {
		case AboutView
		case DisplayConfigurationView
		case ElectrumConfigurationView
		case TorView
		case PaymentOptionsView
		case BackupView
		case AppAccessView
		case RecoverySeedView
		case LogsConfigurationView
		case ChannelsConfigurationView
		case CloseChannelsView
		case ForceCloseChannelsView
	}
	@State private var selectedTag: Tag? = nil
	
	@State private var listViewId = UUID()
	
	@State private var backupSeedState: BackupSeedState = .safelyBackedUp
	let backupSeedStatePublisher: AnyPublisher<BackupSeedState, Never>
	
	let externalLightningUrlPublisher: PassthroughSubject<URL, Never>
	
	init() {
		if let encryptedNodeId = AppDelegate.get().encryptedNodeId {
			backupSeedStatePublisher = Prefs.shared.backupSeedStatePublisher(encryptedNodeId)
		} else {
			backupSeedStatePublisher = PassthroughSubject<BackupSeedState, Never>().eraseToAnyPublisher()
		}
		
		externalLightningUrlPublisher = AppDelegate.get().externalLightningUrlPublisher
	}
	
	@ViewBuilder
	var view: some View {
		
		List {
			let fullMode = mvi.model is Configuration.ModelFullMode

			Section(header: Text("General")) {
				
				NavigationLink(
					destination: AboutView(),
					tag: Tag.AboutView,
					selection: $selectedTag
				) {
					Label { Text("About") } icon: {
						Image(systemName: "info.circle")
					}
				}
				
				NavigationLink(
					destination: DisplayConfigurationView(),
					tag: Tag.DisplayConfigurationView,
					selection: $selectedTag
				) {
					Label { Text("Display") } icon: {
						Image(systemName: "paintbrush.pointed")
					}
				}
				
				NavigationLink(
					destination: PaymentOptionsView(),
					tag: Tag.PaymentOptionsView,
					selection: $selectedTag
				) {
					Label { Text("Payment options & fees") } icon: {
						Image(systemName: "wrench")
					}
				}
				
				if fullMode {
					NavigationLink(
						destination: BackupView(),
						tag: Tag.BackupView,
						selection: $selectedTag
					) {
						Label {
							switch backupSeedState {
							case .notBackedUp:
								HStack(alignment: VerticalAlignment.center, spacing: 0) {
									Text("Backup")
									Spacer()
									Image(systemName: "exclamationmark.triangle")
										.renderingMode(.template)
										.foregroundColor(Color.appWarn)
								}
							case .backupInProgress:
								HStack(alignment: VerticalAlignment.center, spacing: 0) {
									Text("Backup")
									Spacer()
									Image(systemName: "icloud.and.arrow.up")
								}
							case .safelyBackedUp:
								Text("Backup")
							}
						} icon: {
							Image(systemName: "icloud.and.arrow.up")
						}
					}
				}
			}

			if fullMode {
				Section(header: Text("Security")) {
					
					NavigationLink(
						destination: AppAccessView(),
						tag: Tag.AppAccessView,
						selection: $selectedTag
					) {
						Label { Text("App access") } icon: {
							Image(systemName: isTouchID ? "touchid" : "faceid")
						}
					}
				}
			}

			Section(header: Text("Advanced")) {
				
				NavigationLink(
					destination: ElectrumConfigurationView(),
					tag: Tag.ElectrumConfigurationView,
					selection: $selectedTag
				) {
					Label { Text("Electrum server") } icon: {
						Image(systemName: "link")
					}
				}
				
				NavigationLink(
					destination: ComingSoonView(title: "Tor"),
					tag: Tag.TorView,
					selection: $selectedTag
				) {
					Label { Text("Tor") } icon: {
						Image(systemName: "shield.lefthalf.fill")
					}
				}
				
				NavigationLink(
					destination: LogsConfigurationView(),
					tag: Tag.LogsConfigurationView,
					selection: $selectedTag
				) {
					Label { Text("Logs") } icon: {
						Image(systemName: "doc.text")
					}
				}
				if fullMode {
					NavigationLink(
						destination: ChannelsConfigurationView(),
						tag: Tag.ChannelsConfigurationView,
						selection: $selectedTag
					) {
						Label { Text("Payment channels") } icon: {
							Image(systemName: "bolt")
						}
					}
					NavigationLink(
						destination: CloseChannelsView(),
						tag: Tag.CloseChannelsView,
						selection: $selectedTag
					) {
						Label { Text("Close all channels") } icon: {
							Image(systemName: "xmark.circle")
						}
					}
					NavigationLink(
						destination: ForceCloseChannelsView(),
						tag: Tag.ForceCloseChannelsView,
						selection: $selectedTag
					) {
						Label { Text("Danger zone") } icon: {
							Image(systemName: "exclamationmark.triangle")
						}
					}.foregroundColor(.appNegative)
				}
			}
		}
		.listStyle(GroupedListStyle())
		.id(listViewId)
		.onAppear() {
			onAppear()
		}
<<<<<<< HEAD
		.onReceive(backupSeedStatePublisher) {(state: BackupSeedState) in
			onBackupSeedState(state)
		}
		.onReceive(externalLightningUrlPublisher) {(url: URL) in
			onExternalLightningUrl(url)
=======
		.onReceive(AppDelegate.get().externalLightningUrlPublisher) { (url: String) in
			didReceiveExternalLightningUrl(url)
>>>>>>> b30286fd
		}
		.navigationBarTitle(
			NSLocalizedString("Settings", comment: "Navigation bar title"),
			displayMode: .inline
		)
			
	} // end: view
	
	func onAppear() {
		log.trace("onAppear()")
		
		let support = AppSecurity.shared.deviceBiometricSupport()
		switch support {
			case .touchID_available    : fallthrough
			case .touchID_notEnrolled  : fallthrough
			case .touchID_notAvailable : isTouchID = true
			default                    : isTouchID = false
		}
		switch support {
			case .faceID_available    : fallthrough
			case .faceID_notEnrolled  : fallthrough
			case .faceID_notAvailable : isFaceID = true
			default                   : isFaceID = false
		}
		
		// SwiftUI BUG, and workaround.
		//
		// In iOS 14, the NavigationLink remains selected after we return to the ConfigurationView.
		// For example:
		// - Tap on "About", to push the AboutView onto the NavigationView
		// - Tap "<" to pop the AboutView
		// - Notice that the "About" row is still selected (e.g. has gray background)
		//
		// There are several workaround for this issue:
		// https://developer.apple.com/forums/thread/660468
		//
		// We are implementing the least risky solution.
		// Which requires us to change the `List.id` property.
		
		if selectedTag != nil {
			selectedTag = nil
			listViewId = UUID()
		}
	}
	
<<<<<<< HEAD
	func onBackupSeedState(_ newState: BackupSeedState) {
		log.trace("onBackupSeedState()")
		
		backupSeedState = newState
	}
	
	func onExternalLightningUrl(_ url: URL) {
		log.trace("onExternalLightningUrl()")
=======
	func didReceiveExternalLightningUrl(_ urlStr: String) {
		log.debug("didReceiveExternalLightningUrl()")
>>>>>>> b30286fd
		
		// We previoulsy had a crash under the following conditions:
		// - navigate to ConfigurationView
		// - navigate to a subview (such as AboutView)
		// - switch to another app, and open a lightning URL with Phoenix
		// - crash !
		//
		// It works fine as long as the NavigationStack is popped to at least the ConfigurationView.
		//
		// This is only needed for iOS 14. Apple has fixed the issue in iOS 15.
		selectedTag = nil
	}
}

class ConfigurationView_Previews: PreviewProvider {

	static var previews: some View {
		
		ConfigurationView().mock(
			Configuration.ModelFullMode()
		)
		.previewDevice("iPhone 11")
		
		ConfigurationView().mock(
			Configuration.ModelSimpleMode()
		)
		.previewDevice("iPhone 11")
	}
}<|MERGE_RESOLUTION|>--- conflicted
+++ resolved
@@ -44,7 +44,7 @@
 	@State private var backupSeedState: BackupSeedState = .safelyBackedUp
 	let backupSeedStatePublisher: AnyPublisher<BackupSeedState, Never>
 	
-	let externalLightningUrlPublisher: PassthroughSubject<URL, Never>
+	let externalLightningUrlPublisher: PassthroughSubject<String, Never>
 	
 	init() {
 		if let encryptedNodeId = AppDelegate.get().encryptedNodeId {
@@ -208,16 +208,11 @@
 		.onAppear() {
 			onAppear()
 		}
-<<<<<<< HEAD
 		.onReceive(backupSeedStatePublisher) {(state: BackupSeedState) in
 			onBackupSeedState(state)
 		}
-		.onReceive(externalLightningUrlPublisher) {(url: URL) in
+		.onReceive(externalLightningUrlPublisher) {(url: String) in
 			onExternalLightningUrl(url)
-=======
-		.onReceive(AppDelegate.get().externalLightningUrlPublisher) { (url: String) in
-			didReceiveExternalLightningUrl(url)
->>>>>>> b30286fd
 		}
 		.navigationBarTitle(
 			NSLocalizedString("Settings", comment: "Navigation bar title"),
@@ -263,19 +258,14 @@
 		}
 	}
 	
-<<<<<<< HEAD
 	func onBackupSeedState(_ newState: BackupSeedState) {
 		log.trace("onBackupSeedState()")
 		
 		backupSeedState = newState
 	}
 	
-	func onExternalLightningUrl(_ url: URL) {
+	func onExternalLightningUrl(_ urlStr: String) {
 		log.trace("onExternalLightningUrl()")
-=======
-	func didReceiveExternalLightningUrl(_ urlStr: String) {
-		log.debug("didReceiveExternalLightningUrl()")
->>>>>>> b30286fd
 		
 		// We previoulsy had a crash under the following conditions:
 		// - navigate to ConfigurationView
