import SwiftUI
import PhoenixShared
import os.log

#if DEBUG && true
fileprivate var log = Logger(
	subsystem: Bundle.main.bundleIdentifier!,
	category: "PrivacyView"
)
#else
fileprivate var log = Logger(OSLog.disabled)
#endif


fileprivate enum NavLinkTag: String {
	case ElectrumConfigurationView
	case TorView
	case PaymentsBackupView
}

struct PrivacyView: View {
	
	@State private var navLinkTag: NavLinkTag? = nil
	
	@EnvironmentObject var deepLinkManager: DeepLinkManager
	
	@State private var swiftUiBugWorkaround: NavLinkTag? = nil
	@State private var swiftUiBugWorkaroundIdx = 0
	
	@State var didAppear = false
	
	@ViewBuilder
	var body: some View {
		
		content()
			.navigationTitle(NSLocalizedString("Privacy", comment: "Navigation bar title"))
			.navigationBarTitleDisplayMode(.inline)
	}

	@ViewBuilder
	func content() -> some View {

		let hasWallet = hasWallet()
		
		List {
			NavigationLink(
				destination: ElectrumConfigurationView(),
				tag: NavLinkTag.ElectrumConfigurationView,
				selection: $navLinkTag
			) {
				Label { Text("Electrum server") } icon: {
					Image(systemName: "link")
				}
			}

			NavigationLink(
				destination: TorConfigurationView(),
				tag: NavLinkTag.TorView,
				selection: $navLinkTag
			) {
				Label { Text("Tor") } icon: {
					Image(systemName: "shield.lefthalf.fill")
				}
			}
			
			if hasWallet {
				NavigationLink(
					destination: PaymentsBackupView(),
					tag: NavLinkTag.PaymentsBackupView,
					selection: $navLinkTag
				) {
					Label { Text("Payments backup") } icon: {
						Image(systemName: "icloud.and.arrow.up")
					}
				}
			}
			
		} // </List>
		.listStyle(.insetGrouped)
		.listBackgroundColor(.primaryBackground)
		.onAppear() {
			onAppear()
		}
		.onChange(of: deepLinkManager.deepLink) {
			deepLinkChanged($0)
		}
		.onChange(of: navLinkTag) {
			navLinkTagChanged($0)
		}
	}
	
	func hasWallet() -> Bool {
		
<<<<<<< HEAD
		let walletManager = Biz.business.walletManager
		let hasWalletFlow = SwiftStateFlow<NSNumber>(origin: walletManager.hasWallet)
		
		if let value = hasWalletFlow.value_ {
			return value.boolValue
		} else {
			return false
		}
=======
		return AppDelegate.get().business.walletManager.isLoaded()
>>>>>>> 3f5fb4f7
	}
	
	func onAppear() {
		log.trace("onAppear()")
		
		if !didAppear {
			didAppear = true
			if let deepLink = deepLinkManager.deepLink {
				DispatchQueue.main.async { // iOS 14 issues workaround
					deepLinkChanged(deepLink)
				}
			}
			
		}
	}
	
	func deepLinkChanged(_ value: DeepLink?) {
		log.trace("deepLinkChanged() => \(value?.rawValue ?? "nil")")
		
		// This is a hack, courtesy of bugs in Apple's NavigationLink:
		// https://developer.apple.com/forums/thread/677333
		//
		// Summary:
		// There's some quirky code in SwiftUI that is resetting our navLinkTag.
		// Several bizarre workarounds have been proposed.
		// I've tried every one of them, and none of them work (at least, without bad side-effects).
		//
		// The only clean solution I've found is to listen for SwiftUI's bad behaviour,
		// and forcibly undo it.
		
		if let value = value {
			
			// Navigate towards deep link (if needed)
			var newNavLinkTag: NavLinkTag? = nil
			switch value {
				case .paymentHistory     : break
				case .backup             : break
				case .drainWallet        : break
				case .backgroundPayments : break
				case .electrum           : newNavLinkTag = NavLinkTag.ElectrumConfigurationView
			}
			
			if let newNavLinkTag = newNavLinkTag {
				
				self.swiftUiBugWorkaround = newNavLinkTag
				self.swiftUiBugWorkaroundIdx += 1
				clearSwiftUiBugWorkaround(delay: 1.0)
				
				self.navLinkTag = newNavLinkTag // Trigger/push the view
			}
			
		} else {
			// We reached the final destination of the deep link
			clearSwiftUiBugWorkaround(delay: 0.0)
		}
	}
	
	fileprivate func navLinkTagChanged(_ tag: NavLinkTag?) {
		log.trace("navLinkTagChanged() => \(tag?.rawValue ?? "nil")")
		
		if tag == nil, let forcedNavLinkTag = swiftUiBugWorkaround {
				
			log.trace("Blocking SwiftUI's attempt to reset our navLinkTag")
			self.navLinkTag = forcedNavLinkTag
		}
	}
	
	func clearSwiftUiBugWorkaround(delay: TimeInterval) {
		
		let idx = self.swiftUiBugWorkaroundIdx
		
		DispatchQueue.main.asyncAfter(deadline: .now() + delay) {
			
			if self.swiftUiBugWorkaroundIdx == idx {
				log.trace("swiftUiBugWorkaround = nil")
				self.swiftUiBugWorkaround = nil
			}
		}
	}
}<|MERGE_RESOLUTION|>--- conflicted
+++ resolved
@@ -91,18 +91,7 @@
 	
 	func hasWallet() -> Bool {
 		
-<<<<<<< HEAD
-		let walletManager = Biz.business.walletManager
-		let hasWalletFlow = SwiftStateFlow<NSNumber>(origin: walletManager.hasWallet)
-		
-		if let value = hasWalletFlow.value_ {
-			return value.boolValue
-		} else {
-			return false
-		}
-=======
-		return AppDelegate.get().business.walletManager.isLoaded()
->>>>>>> 3f5fb4f7
+		return Biz.business.walletManager.isLoaded()
 	}
 	
 	func onAppear() {
