import SwiftUI
import PhoenixShared
import os.log

#if DEBUG && true
fileprivate var log = Logger(
	subsystem: Bundle.main.bundleIdentifier!,
	category: "PrivacyView"
)
#else
fileprivate var log = Logger(OSLog.disabled)
#endif


fileprivate enum NavLinkTag: String {
	case ElectrumConfigurationView
	case TorView
	case PaymentsBackupView
}

struct PrivacyView: View {
	
	@State private var navLinkTag: NavLinkTag? = nil
	
	@EnvironmentObject var deepLinkManager: DeepLinkManager
	
	@State private var swiftUiBugWorkaround: NavLinkTag? = nil
	@State private var swiftUiBugWorkaroundIdx = 0
	
	@State var didAppear = false
	
	@ViewBuilder
	var body: some View {
		
		content()
			.navigationTitle(NSLocalizedString("Privacy", comment: "Navigation bar title"))
			.navigationBarTitleDisplayMode(.inline)
	}

	@ViewBuilder
	func content() -> some View {

		let hasWallet = hasWallet()
		
		List {
			NavigationLink(
				destination: ElectrumConfigurationView(),
				tag: NavLinkTag.ElectrumConfigurationView,
				selection: $navLinkTag
			) {
				Label { Text("Electrum server") } icon: {
					Image(systemName: "link")
				}
			}

			NavigationLink(
				destination: TorConfigurationView(),
				tag: NavLinkTag.TorView,
				selection: $navLinkTag
			) {
				Label { Text("Tor") } icon: {
					Image(systemName: "shield.lefthalf.fill")
				}
			}
			
			if hasWallet {
				NavigationLink(
					destination: PaymentsBackupView(),
					tag: NavLinkTag.PaymentsBackupView,
					selection: $navLinkTag
				) {
					Label { Text("Payments backup") } icon: {
						Image(systemName: "icloud.and.arrow.up")
					}
				}
			}
			
		} // </List>
		.listStyle(.insetGrouped)
		.listBackgroundColor(.primaryBackground)
		.onAppear() {
			onAppear()
		}
		.onChange(of: deepLinkManager.deepLink) {
			deepLinkChanged($0)
		}
		.onChange(of: navLinkTag) {
			navLinkTagChanged($0)
		}
	}
	
	func hasWallet() -> Bool {
		
		return Biz.business.walletManager.isLoaded()
	}
	
	func onAppear() {
		log.trace("onAppear()")
		
		if !didAppear {
			didAppear = true
			if let deepLink = deepLinkManager.deepLink {
				DispatchQueue.main.async { // iOS 14 issues workaround
					deepLinkChanged(deepLink)
				}
			}
			
		}
	}
	
	func deepLinkChanged(_ value: DeepLink?) {
		log.trace("deepLinkChanged() => \(value?.rawValue ?? "nil")")
		
		// This is a hack, courtesy of bugs in Apple's NavigationLink:
		// https://developer.apple.com/forums/thread/677333
		//
		// Summary:
		// There's some quirky code in SwiftUI that is resetting our navLinkTag.
		// Several bizarre workarounds have been proposed.
		// I've tried every one of them, and none of them work (at least, without bad side-effects).
		//
		// The only clean solution I've found is to listen for SwiftUI's bad behaviour,
		// and forcibly undo it.
		
		if let value = value {
			
			// Navigate towards deep link (if needed)
			var newNavLinkTag: NavLinkTag? = nil
			switch value {
				case .paymentHistory     : break
				case .backup             : break
				case .drainWallet        : break
<<<<<<< HEAD
				case .backgroundPayments : break
				case .electrum           : newNavLinkTag = NavLinkTag.ElectrumConfigurationView
=======
				case .electrum           : newNavLinkTag = NavLinkTag.ElectrumConfigurationView
				case .backgroundPayments : break
				case .liquiditySettings  : break
>>>>>>> 7837b264
			}
			
			if let newNavLinkTag = newNavLinkTag {
				
				self.swiftUiBugWorkaround = newNavLinkTag
				self.swiftUiBugWorkaroundIdx += 1
<<<<<<< HEAD
				clearSwiftUiBugWorkaround(delay: 1.0)
=======
				clearSwiftUiBugWorkaround(delay: 1.5)
>>>>>>> 7837b264
				
				self.navLinkTag = newNavLinkTag // Trigger/push the view
			}
			
		} else {
			// We reached the final destination of the deep link
			clearSwiftUiBugWorkaround(delay: 0.0)
		}
	}
	
	fileprivate func navLinkTagChanged(_ tag: NavLinkTag?) {
		log.trace("navLinkTagChanged() => \(tag?.rawValue ?? "nil")")
		
		if tag == nil, let forcedNavLinkTag = swiftUiBugWorkaround {
				
			log.trace("Blocking SwiftUI's attempt to reset our navLinkTag")
			self.navLinkTag = forcedNavLinkTag
		}
	}
	
	func clearSwiftUiBugWorkaround(delay: TimeInterval) {
		
		let idx = self.swiftUiBugWorkaroundIdx
		
		DispatchQueue.main.asyncAfter(deadline: .now() + delay) {
			
			if self.swiftUiBugWorkaroundIdx == idx {
				log.trace("swiftUiBugWorkaround = nil")
				self.swiftUiBugWorkaround = nil
			}
		}
	}
}<|MERGE_RESOLUTION|>--- conflicted
+++ resolved
@@ -130,25 +130,16 @@
 				case .paymentHistory     : break
 				case .backup             : break
 				case .drainWallet        : break
-<<<<<<< HEAD
-				case .backgroundPayments : break
-				case .electrum           : newNavLinkTag = NavLinkTag.ElectrumConfigurationView
-=======
 				case .electrum           : newNavLinkTag = NavLinkTag.ElectrumConfigurationView
 				case .backgroundPayments : break
 				case .liquiditySettings  : break
->>>>>>> 7837b264
 			}
 			
 			if let newNavLinkTag = newNavLinkTag {
 				
 				self.swiftUiBugWorkaround = newNavLinkTag
 				self.swiftUiBugWorkaroundIdx += 1
-<<<<<<< HEAD
-				clearSwiftUiBugWorkaround(delay: 1.0)
-=======
 				clearSwiftUiBugWorkaround(delay: 1.5)
->>>>>>> 7837b264
 				
 				self.navLinkTag = newNavLinkTag // Trigger/push the view
 			}
