import Foundation
import os.log

#if DEBUG && true
fileprivate var log = Logger(
	subsystem: Bundle.main.bundleIdentifier!,
	category: "DeepLinkManager"
)
#else
fileprivate var log = Logger(OSLog.disabled)
#endif


enum DeepLink: String, Equatable {
	case paymentHistory
	case backup
	case drainWallet
	case electrum
	case backgroundPayments
<<<<<<< HEAD
=======
	case liquiditySettings
>>>>>>> 7837b264
}

class DeepLinkManager: ObservableObject {
	
	@Published var deepLink: DeepLink? = nil
	@Published var iOS16Workaround = UUID()
	
	private var deepLinkIdx = 0
	
	func broadcast(_ value: DeepLink) {
		log.trace("broadcast(\(value.rawValue))")
		
		self.deepLinkIdx += 1
		self.deepLink = value
		
		// The value should get unset when the UI reaches the final destination.
		// But if anything prevents that for any reason, this acts as a backup.
		
		let idx = self.deepLinkIdx
		DispatchQueue.main.asyncAfter(deadline: .now() + 10) {
			if self.deepLinkIdx == idx {
				self.deepLink = nil
			}
		}
		
		if #available(iOS 16, *) {
			// In iOS 16, Apple deprecated NavigationLink(destination:tag:selection:label:).
			//
			// The sugggested replacement is to use NavigationLink(value:label:) paired
			// with navigationDestination(for:destination:).
			// However that solution was only half-baked when Apple released it, and it's riddled with bugs:
			// https://github.com/ACINQ/phoenix/pull/333
			//
			// The deprecated solution still works for now, but has issues.
			// One of which is that manual navigation is fragile.
			// Manually setting the `navLinkTag` will often highlight the NavigationLink,
			// but won't successfully trigger a navigation.
			// If you keep trying (by causing a view refresh) it will work properly.
			//
			// (This is related to manual navigation via a DeepLink)
			
			for idx in 1...50 {
				DispatchQueue.main.asyncAfter(deadline: .now() + (Double(idx) * 0.100)) {
					self.iOS16Workaround = UUID()
				}
			}
		}
	}
	
	func unbroadcast(_ value: DeepLink) {
		log.trace("unbroadcast(\(value.rawValue))")
		
		if self.deepLink == value {
		
			self.deepLinkIdx += 1
			self.deepLink = nil
		}
	}
}<|MERGE_RESOLUTION|>--- conflicted
+++ resolved
@@ -17,10 +17,7 @@
 	case drainWallet
 	case electrum
 	case backgroundPayments
-<<<<<<< HEAD
-=======
 	case liquiditySettings
->>>>>>> 7837b264
 }
 
 class DeepLinkManager: ObservableObject {
