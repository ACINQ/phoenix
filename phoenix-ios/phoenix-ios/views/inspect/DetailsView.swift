--- conflicted
+++ resolved
@@ -150,17 +150,6 @@
 	func sections_incomingPayment(_ incomingPayment: Lightning_kmpIncomingPayment) -> some View {
 		
 		if let paymentRequest = incomingPayment.origin.asInvoice()?.paymentRequest {
-<<<<<<< HEAD
-			
-			header(NSLocalizedString("Payment Request", comment: "Title in DetailsView_IncomingPayment"))
-		
-			paymentRequest_invoiceCreated(paymentRequest)
-			paymentRequest_invoiceDescription(paymentRequest)
-			paymentRequest_amountRequested(paymentRequest)
-			paymentRequest_paymentHash(paymentRequest)
-			paymentRequest_preimage()
-			paymentRequest_invoice(paymentRequest)
-=======
 
 			InlineSection {
 				header("Payment Request")
@@ -172,7 +161,6 @@
 				paymentRequest_preimage()
 				paymentRequest_invoice(paymentRequest)
 			}
->>>>>>> 7837b264
 		}
 
 		if let received = incomingPayment.received {
@@ -207,45 +195,11 @@
 		
 		if let lnurlPay = paymentInfo.metadata.lnurl?.pay {
 			
-<<<<<<< HEAD
-			header("lnurl-pay")
-			
-			lnurl_service(lnurlPay)
-			lnurl_range(lnurlPay)
-		}
-		
-		if let paymentRequest = outgoingPayment.details.asNormal()?.paymentRequest {
-		
-			header(NSLocalizedString("Payment Request", comment: "Title in DetailsView_IncomingPayment"))
-		
-			paymentRequest_invoiceCreated(paymentRequest)
-			paymentRequest_invoiceDescription(paymentRequest)
-			paymentRequest_amountRequested(paymentRequest)
-			paymentRequest_paymentHash(paymentRequest)
-			paymentRequest_preimage()
-			paymentRequest_invoice(paymentRequest)
-		
-		} else if let swapOut = outgoingPayment.details.asSwapOut() {
-			
-			header(NSLocalizedString("Swap Out", comment: "Title in DetailsView_IncomingPayment"))
-			
-			swapOut_address(swapOut.address)
-			paymentRequest_paymentHash(swapOut.paymentRequest)
-			
-		} else if let channelClosing = outgoingPayment.details.asChannelClosing() {
-			
-			header(NSLocalizedString("Channel Closing", comment: "Title in DetailsView_IncomingPayment"))
-			
-			channelClosing_channelId(channelClosing)
-			if !outgoingPayment.closingTxParts().isEmpty { // otherwise type is unknown
-				channelClosing_type(outgoingPayment)
-=======
 			InlineSection {
 				header("lnurl-pay")
 			} content: {
 				lnurl_service(lnurlPay)
 				lnurl_range(lnurlPay)
->>>>>>> 7837b264
 			}
 		}
 		
@@ -494,32 +448,6 @@
 	
 	@ViewBuilder
 	func paymentRequest_invoiceDescription(_ paymentRequest: Lightning_kmpPaymentRequest) -> some View {
-<<<<<<< HEAD
-		let identifier: String = #function
-		
-		InfoGridRowWrapper(
-			identifier: identifier,
-			hSpacing: horizontalSpacingBetweenColumns,
-			keyColumnWidth: keyColumnWidth(identifier: identifier)
-		) {
-			
-			keyColumn(NSLocalizedString("invoice description", comment: "Label in DetailsView_IncomingPayment"))
-			
-		} valueColumn: {
-			
-			let description = (paymentRequest.description_ ?? "").trimmingCharacters(in: .whitespacesAndNewlines)
-			if description.isEmpty {
-				Text("empty").foregroundColor(.secondary)
-			} else {
-				Text(description)
-			}
-		}
-	}
-	
-	@ViewBuilder
-	func paymentRequest_amountRequested(_ paymentRequest: Lightning_kmpPaymentRequest) -> some View {
-=======
->>>>>>> 7837b264
 		let identifier: String = #function
 		
 		InfoGridRowWrapper(
@@ -594,16 +522,9 @@
 			
 			InfoGridRowWrapper(
 				identifier: identifier,
-<<<<<<< HEAD
-				hSpacing: horizontalSpacingBetweenColumns,
-				keyColumnWidth: keyColumnWidth(identifier: identifier)
-			) {
-				keyColumn(NSLocalizedString("payment preimage", comment: "Label in DetailsView_IncomingPayment"))
-=======
 				keyColumnWidth: keyColumnWidth(identifier: identifier)
 			) {
 				keyColumn("payment preimage")
->>>>>>> 7837b264
 				
 			} valueColumn: {
 				
@@ -618,42 +539,9 @@
 			} // </InfoGridRowWrapper>
 		}
 	}
-<<<<<<< HEAD
-
+	
 	@ViewBuilder
 	func paymentRequest_invoice(_ paymentRequest: Lightning_kmpPaymentRequest) -> some View {
-		let identifier: String = #function
-		
-		InfoGridRowWrapper(
-			identifier: identifier,
-			hSpacing: horizontalSpacingBetweenColumns,
-			keyColumnWidth: keyColumnWidth(identifier: identifier)
-		) {
-			keyColumn(NSLocalizedString("invoice", comment: "Label in DetailsView_IncomingPayment"))
-			
-		} valueColumn: {
-			
-			let invoice = paymentRequest.write()
-			Text(invoice)
-				.lineLimit(5)
-				.truncationMode(.tail)
-				.contextMenu {
-					Button(action: {
-						UIPasteboard.general.string = invoice
-					}) {
-						Text("Copy")
-					}
-				}
-		} // </InfoGridRowWrapper>
-	}
-	
-	@ViewBuilder
-	func paymentReceived_receivedAt(_ received: Lightning_kmpIncomingPayment.Received) -> some View {
-=======
-	
-	@ViewBuilder
-	func paymentRequest_invoice(_ paymentRequest: Lightning_kmpPaymentRequest) -> some View {
->>>>>>> 7837b264
 		let identifier: String = #function
 		
 		InfoGridRowWrapper(
@@ -1371,27 +1259,6 @@
 			
 			if let display_feePercent = displayFeePercent {
 				Text(verbatim: display_feePercent)
-<<<<<<< HEAD
-			}
-			
-			if let display_fiatCurrent = displayAmounts.fiatCurrent {
-				HStack(alignment: VerticalAlignment.firstTextBaseline, spacing: 0) {
-					Text(verbatim: "≈ \(display_fiatCurrent.digits) ")
-					Text_CurrencyName(currency: display_fiatCurrent.currency, fontTextStyle: .callout)
-					Text(" (now)")
-						.foregroundColor(.secondary)
-				}
-			}
-			if let display_fiatOriginal = displayAmounts.fiatOriginal {
-				HStack(alignment: VerticalAlignment.firstTextBaseline, spacing: 0) {
-					Text(verbatim: "≈ \(display_fiatOriginal.digits) ")
-					Text_CurrencyName(currency: display_fiatOriginal.currency, fontTextStyle: .callout)
-					Text(" (original)")
-						.foregroundColor(.secondary)
-				}
-			}
-		}
-=======
 			}
 			
 			HStack(alignment: VerticalAlignment.firstTextBaseline, spacing: 0) {
@@ -1432,7 +1299,6 @@
 				
 			} // </HStack>
 		} // </VStack>
->>>>>>> 7837b264
 	}
 	
 	// --------------------------------------------------
@@ -1561,21 +1427,14 @@
 		}
 		
 		if let outgoingPayment = paymentInfo.payment as? Lightning_kmpOutgoingPayment,
-<<<<<<< HEAD
-			let offChain = outgoingPayment.status.asOffChain()
-=======
 		   let lightningPayment = outgoingPayment as? Lightning_kmpLightningOutgoingPayment,
 		   let offChain = lightningPayment.status.asOffChain()
->>>>>>> 7837b264
 		{
 			return offChain.preimage.toHex()
 		}
 		
 		return nil
 	}
-<<<<<<< HEAD
-
-=======
 	
 	func txId(receivedWith: Lightning_kmpIncomingPayment.ReceivedWith) -> Bitcoin_kmpByteVector32? {
 		
@@ -1624,7 +1483,6 @@
 	// --------------------------------------------------
 	// MARK: Helpers
 	// --------------------------------------------------
->>>>>>> 7837b264
 	
 	struct DisplayAmounts {
 		let bitcoin: FormattedAmount
