import SwiftUI
import PhoenixShared
import Popovers
import os.log

#if DEBUG && false
fileprivate var log = Logger(
	subsystem: Bundle.main.bundleIdentifier!,
	category: "SummaryView"
)
#else
fileprivate var log = Logger(OSLog.disabled)
#endif

struct SummaryView: View {
	
	let type: PaymentViewType
	
	@State var paymentInfo: WalletPaymentInfo
	@State var paymentInfoIsStale: Bool
	
	let fetchOptions = WalletPaymentFetchOptions.companion.All
	
	@State var showOriginalFiatValue = GlobalEnvironment.currencyPrefs.showOriginalFiatValue
	@State var showFiatValueExplanation = false
	
	@State var showDeletePaymentConfirmationDialog = false
	
	@State var didAppear = false
	
	@EnvironmentObject var currencyPrefs: CurrencyPrefs
	
	@Environment(\.presentationMode) var presentationMode: Binding<PresentationMode>
	
	enum ButtonWidth: Preference {}
	let buttonWidthReader = GeometryPreferenceReader(
		key: AppendValue<ButtonWidth>.self,
		value: { [$0.size.width] }
	)
	@State var buttonWidth: CGFloat? = nil
	
	enum ButtonHeight: Preference {}
	let buttonHeightReader = GeometryPreferenceReader(
		key: AppendValue<ButtonHeight>.self,
		value: { [$0.size.height] }
	)
	@State var buttonHeight: CGFloat? = nil
	
	init(type: PaymentViewType, paymentInfo: WalletPaymentInfo) {
		
		self.type = type
		
		// Try to optimize by using the in-memory cache.
		// If we get a cache hit, we can skip the UI refresh/flicker.
		if let row = paymentInfo.toOrderRow() {
			
			let fetcher = Biz.business.paymentsManager.fetcher
			if let result = fetcher.getCachedPayment(row: row, options: fetchOptions) {
				
				self._paymentInfo = State(initialValue: result)
				self._paymentInfoIsStale = State(initialValue: false)
				
			} else {
				
				self._paymentInfo = State(initialValue: paymentInfo)
				self._paymentInfoIsStale = State(initialValue: true)
			}
			
		} else {
			
			self._paymentInfo = State(initialValue: paymentInfo)
			self._paymentInfoIsStale = State(initialValue: true)
		}
	}
	
	// --------------------------------------------------
	// MARK: View Builders
	// --------------------------------------------------
	
	@ViewBuilder
	var body: some View {
		
		switch type {
		case .sheet:
			main()
				.navigationTitle("")
				.navigationBarTitleDisplayMode(.inline)
				.navigationBarHidden(true)
			
		case .embedded:
			
			main()
				.navigationTitle("Payment")
				.navigationBarTitleDisplayMode(.inline)
				.background(
					Color.primaryBackground.ignoresSafeArea(.all, edges: .bottom)
				)
		}
	}
	
	@ViewBuilder
	func main() -> some View {
		
		ZStack {

			// This technique is used to center the content vertically
			GeometryReader { geometry in
				ScrollView(.vertical) {
					content()
						.frame(width: geometry.size.width)
						.frame(minHeight: geometry.size.height)
				}
			}

			// Close button in upper right-hand corner
			if case .sheet(let closeAction) = type {
				VStack {
					HStack {
						Spacer()
						Button {
							closeAction()
						} label: {
							Image("ic_cross")
								.resizable()
								.frame(width: 30, height: 30)
						}
						.padding()
						.accessibilityLabel("Close sheet")
						.accessibilitySortPriority(-1)
					}
					Spacer()
				}
			}
		
		} // </ZStack>
		.onAppear {
			onAppear()
		}
	}
	
	@ViewBuilder
	func content() -> some View {
		
		VStack {
			Spacer(minLength: 25)
			header_status()
			header_amount()
			SummaryInfoGrid(paymentInfo: $paymentInfo, showOriginalFiatValue: $showOriginalFiatValue)
			buttonList()
			Spacer(minLength: 25)
		}
	}
	
	@ViewBuilder
	func header_status() -> some View {
		
		let payment = paymentInfo.payment
<<<<<<< HEAD
		
		switch payment.state() {
		case .success:
=======
		let paymentState = payment.state()
		
		if paymentState == WalletPaymentState.successonchain ||
		   paymentState == WalletPaymentState.successoffchain
		{
>>>>>>> 7837b264
			Image("ic_payment_sent")
				.renderingMode(.template)
				.resizable()
				.frame(width: 100, height: 100)
				.aspectRatio(contentMode: .fit)
				.foregroundColor(Color.appPositive)
				.padding(.bottom, 16)
				.accessibilityHidden(true)
			VStack {
				Group {
					if payment is Lightning_kmpOutgoingPayment {
						Text("SENT")
							.accessibilityLabel("Payment sent")
					} else {
						Text("RECEIVED")
							.accessibilityLabel("Payment received")
					}
				}
				.font(Font.title2.bold())
				.padding(.bottom, 2)
				
<<<<<<< HEAD
				if let completedAtDate = payment.completedAtDate() {
=======
				if let completedAtDate = payment.completedAtDate {
>>>>>>> 7837b264
					Text(completedAtDate.format())
						.font(.subheadline)
						.foregroundColor(.secondary)
				}
			}
			.padding(.bottom, 30)
			
<<<<<<< HEAD
		case .pending:
			if payment.isOnChain() {
				Image(systemName: "hourglass.circle")
					.renderingMode(.template)
					.resizable()
					.foregroundColor(Color.borderColor)
					.frame(width: 100, height: 100)
					.padding(.bottom, 16)
					.accessibilityHidden(true)
				VStack(alignment: HorizontalAlignment.center, spacing: 2) {
					Text("WAITING FOR CONFIRMATIONS")
						.font(.title2.uppercaseSmallCaps())
						.multilineTextAlignment(.center)
						.padding(.bottom, 6)
						.accessibilityLabel("Pending payment")
						.accessibilityHint("Waiting for confirmations")
				} // </VStack>
				.padding(.bottom, 30)
			} else {
				Image("ic_payment_sending")
					.renderingMode(.template)
					.resizable()
					.foregroundColor(Color.borderColor)
					.frame(width: 100, height: 100)
					.padding(.bottom, 16)
					.accessibilityHidden(true)
				Text("PENDING")
					.font(.title2.bold())
					.padding(.bottom, 30)
					.accessibilityLabel("Pending payment")
			}
			
		case .failure:
=======
		} else if paymentState == WalletPaymentState.pendingonchain {
			
			Image(systemName: "hourglass.circle")
				.renderingMode(.template)
				.resizable()
				.foregroundColor(Color.borderColor)
				.frame(width: 100, height: 100)
				.padding(.bottom, 16)
				.accessibilityHidden(true)
			VStack(alignment: HorizontalAlignment.center, spacing: 2) {
				Text("WAITING FOR CONFIRMATIONS")
					.font(.title2.uppercaseSmallCaps())
					.multilineTextAlignment(.center)
					.padding(.bottom, 6)
					.accessibilityLabel("Pending payment")
					.accessibilityHint("Waiting for confirmations")
				if let depth = minFundingDepth() {
					let minutes = depth * 10
					Text("requires \(depth) confirmations")
						.font(.footnote)
						.multilineTextAlignment(.center)
						.foregroundColor(.secondary)
					Text("≈\(minutes) minutes")
						.font(.footnote)
						.multilineTextAlignment(.center)
						.foregroundColor(.secondary)
				}
				if let broadcastDate = onChainBroadcastDate() {
					Text(broadcastDate.format())
						.font(.subheadline)
						.foregroundColor(.secondary)
						.padding(.top, 12)
				}
			} // </VStack>
			.padding(.bottom, 30)
			
		} else if paymentState == WalletPaymentState.pendingoffchain {
			
			Image("ic_payment_sending")
				.renderingMode(.template)
				.resizable()
				.foregroundColor(Color.borderColor)
				.frame(width: 100, height: 100)
				.padding(.bottom, 16)
				.accessibilityHidden(true)
			Text("PENDING")
				.font(.title2.bold())
				.padding(.bottom, 30)
				.accessibilityLabel("Pending payment")
			
		} else if paymentState == WalletPaymentState.failure {
			
>>>>>>> 7837b264
			Image(systemName: "xmark.circle")
				.renderingMode(.template)
				.resizable()
				.frame(width: 100, height: 100)
				.foregroundColor(.appNegative)
				.padding(.bottom, 16)
				.accessibilityHidden(true)
			VStack {
				Text("FAILED")
					.font(.title2.bold())
					.padding(.bottom, 2)
					.accessibilityLabel("Failed payment")
<<<<<<< HEAD
				
				Text("NO FUNDS HAVE BEEN SENT")
					.font(.title2.uppercaseSmallCaps())
					.padding(.bottom, 6)
				
				if let completedAtDate = payment.completedAtDate() {
=======
				
				Text("NO FUNDS HAVE BEEN SENT")
					.font(.title2.uppercaseSmallCaps())
					.padding(.bottom, 6)
				
				if let completedAtDate = payment.completedAtDate {
>>>>>>> 7837b264
					Text(completedAtDate.format())
						.font(Font.subheadline)
						.foregroundColor(.secondary)
				}
				
			} // </VStack>
			.padding(.bottom, 30)
			
<<<<<<< HEAD
		default:
=======
		} else {
>>>>>>> 7837b264
			EmptyView()
		}
	}
	
	@ViewBuilder
	func header_amount() -> some View {
		
		let isOutgoing = paymentInfo.payment is Lightning_kmpOutgoingPayment
		let amount = formattedAmount()
		
		VStack(alignment: HorizontalAlignment.center, spacing: 10) {
			
			HStack(alignment: VerticalAlignment.firstTextBaseline, spacing: 0) {
			
				HStack(alignment: VerticalAlignment.firstTextBaseline, spacing: 0) {
					
					if amount.hasSubFractionDigits {
						
						// We're showing sub-fractional values.
						// For example, we're showing millisatoshis.
						//
						// It's helpful to downplay the sub-fractional part visually.
						
						let hasStdFractionDigits = amount.hasStdFractionDigits
						
						HStack(alignment: VerticalAlignment.firstTextBaseline, spacing: 0) {
							Text(verbatim: isOutgoing ? "-" : "+")
<<<<<<< HEAD
								.font(.largeTitle)
								.foregroundColor(Color.secondary)
							Text(verbatim: amount.integerDigits)
								.font(.largeTitle)
=======
								.font(.largeTitle)
								.foregroundColor(Color.secondary)
							Text(verbatim: amount.integerDigits)
								.font(.largeTitle)
>>>>>>> 7837b264
							Text(verbatim: amount.decimalSeparator)
								.font(hasStdFractionDigits ? .largeTitle : .title)
								.foregroundColor(hasStdFractionDigits ? Color.primary : Color.secondary)
							if hasStdFractionDigits {
								Text(verbatim: amount.stdFractionDigits)
									.font(.largeTitle)
									.foregroundColor(Color.primary)
							}
							Text(verbatim: amount.subFractionDigits)
								.font(.title)
								.foregroundColor(Color.secondary)
						}
						.environment(\.layoutDirection, .leftToRight) // Issue #237
						
					} else {
						
						HStack(alignment: VerticalAlignment.firstTextBaseline, spacing: 0) {
							Text(verbatim: isOutgoing ? "-" : "+")
								.font(.largeTitle)
								.foregroundColor(Color.secondary)
							Text(amount.digits)
								.font(.largeTitle)
						}
						.environment(\.layoutDirection, .leftToRight) // Issue #237
					}
					
					Text_CurrencyName(currency: amount.currency, fontTextStyle: .title3)
						.foregroundColor(.appAccent)
						.padding(.leading, 6)
						.padding(.bottom, 4)
					
				} // </HStack>
				.onTapGesture { toggleCurrencyType() }
				
				if currencyPrefs.currencyType == .fiat {
					
					AnimatedClock(state: clockStateBinding(), size: 20, animationDuration: 1.25)
						.padding(.leading, 8)
				}
				
			} // </HStack>
			.lineLimit(1)            // SwiftUI truncation bugs
			.minimumScaleFactor(0.5) // SwiftUI truncation bugs
			
			Group {
				if currencyPrefs.currencyType == .fiat && showFiatValueExplanation {
					if showOriginalFiatValue {
						Text("amount at time of payment")
					} else {
						Text("amount based on current exchange rate")
					}
				} else {
					Text(verbatim: "sats are the standard")
						.hidden()
						.accessibilityHidden(true)
				}
			}
			.font(.caption)
			.foregroundColor(.secondary)
			
		} // </VStack>
		.padding([.top, .leading, .trailing], 8)
		.padding(.bottom, 13)
		.background(
			VStack {
				Spacer()
				RoundedRectangle(cornerRadius: 10)
					.frame(width: 70, height: 6, alignment: .center)
					.foregroundColor(Color.appAccent)
			}
		)
		.padding(.bottom, 24)
		.accessibilityElement()
		.accessibilityLabel("\(isOutgoing ? "-" : "+")\(amount.string)")
	}
	
	@ViewBuilder
	func buttonList() -> some View {
		
<<<<<<< HEAD
		if #available(iOS 15.0, *) {
			if paymentInfo.payment.state() == WalletPaymentState.failure {
				buttonList_withDeleteOption()
			} else {
				buttonList_standardOptions()
			}
=======
		if paymentInfo.payment.state() == WalletPaymentState.failure {
			buttonList_withDeleteOption()
>>>>>>> 7837b264
		} else {
			buttonList_standardOptions()
		}
	}
	
	@ViewBuilder
	func buttonList_standardOptions() -> some View {
		
		// Details | Edit
		//         ^
		//         And we want this line to be perfectly centered in the view.
		
		HStack(alignment: VerticalAlignment.center, spacing: 16) {
		
			NavigationLink(destination: detailsView()) {
				Text("Details")
					.frame(minWidth: buttonWidth, alignment: Alignment.trailing)
					.read(buttonWidthReader)
					.read(buttonHeightReader)
			}
			
			if let buttonHeight = buttonHeight {
				Divider().frame(height: buttonHeight)
			}
			
			NavigationLink(destination: editInfoView()) {
				Text("Edit")
					.frame(minWidth: buttonWidth, alignment: Alignment.leading)
					.read(buttonWidthReader)
					.read(buttonHeightReader)
			}
		}
		.padding([.top, .bottom])
		.assignMaxPreference(for: buttonWidthReader.key, to: $buttonWidth)
		.assignMaxPreference(for: buttonHeightReader.key, to: $buttonHeight)
	}
	
	@ViewBuilder
<<<<<<< HEAD
	@available(iOS 15.0, *)
=======
>>>>>>> 7837b264
	func buttonList_withDeleteOption() -> some View {
		
		// Details | Edit | Delete
		
		HStack(alignment: VerticalAlignment.center, spacing: 16) {
			
			NavigationLink(destination: detailsView()) {
				Text("Details")
					.frame(minWidth: buttonWidth, alignment: Alignment.trailing)
					.read(buttonWidthReader)
					.read(buttonHeightReader)
			}
			
			if let buttonHeight = buttonHeight {
				Divider().frame(height: buttonHeight)
			}
			
			NavigationLink(destination: editInfoView()) {
				Text("Edit")
					.frame(minWidth: buttonWidth, alignment: Alignment.center)
					.read(buttonWidthReader)
					.read(buttonHeightReader)
			}
			
			if let buttonHeight = buttonHeight {
				Divider().frame(height: buttonHeight)
			}
			
			Button {
				showDeletePaymentConfirmationDialog = true
			} label: {
				Text("Delete")
					.foregroundColor(.appNegative)
					.frame(minWidth: buttonWidth, alignment: Alignment.leading)
					.read(buttonWidthReader)
					.read(buttonHeightReader)
			}
			.confirmationDialog("Delete payment?",
				isPresented: $showDeletePaymentConfirmationDialog,
				titleVisibility: Visibility.hidden
			) {
				Button("Delete payment", role: ButtonRole.destructive) {
					deletePayment()
				}
			}
		}
		.padding([.top, .bottom])
		.assignMaxPreference(for: buttonWidthReader.key, to: $buttonWidth)
		.assignMaxPreference(for: buttonHeightReader.key, to: $buttonHeight)
	}
	
	@ViewBuilder
	func detailsView() -> some View {
		DetailsView(
			type: type,
<<<<<<< HEAD
			paymentInfo: $paymentInfo
=======
			paymentInfo: $paymentInfo,
			showOriginalFiatValue: $showOriginalFiatValue,
			showFiatValueExplanation: $showFiatValueExplanation
>>>>>>> 7837b264
		)
	}
	
	@ViewBuilder
	func editInfoView() -> some View {
		EditInfoView(
			type: type,
			paymentInfo: $paymentInfo
		)
	}
	
	// --------------------------------------------------
	// MARK: View Helpers
	// --------------------------------------------------
	
<<<<<<< HEAD
	func formattedAmount() -> FormattedAmount {
		
		let msat = paymentInfo.payment.amount
		if showOriginalFiatValue && currencyPrefs.currencyType == .fiat {
			
			if let originalExchangeRate = paymentInfo.metadata.originalFiat {
				return Utils.formatFiat(msat: msat, exchangeRate: originalExchangeRate)
			} else {
				return Utils.unknownFiatAmount(fiatCurrency: currencyPrefs.fiatCurrency)
			}
			
		} else {
			return Utils.format(currencyPrefs, msat: msat, policy: .showMsatsIfNonZero)
		}
	}
	
	func clockStateBinding() -> Binding<AnimatedClock.ClockState> {
		
		return Binding {
			showOriginalFiatValue ? .past : .present
		} set: { value in
			switch value {
				case .past    : showOriginalFiatValue = true
				case .present : showOriginalFiatValue = false
			}
			showFiatValueExplanation = true
		}
	}
	
=======
	func minFundingDepth() -> Int32? {
		
		guard
			let incomingPayment = paymentInfo.payment as? Lightning_kmpIncomingPayment,
			let received = incomingPayment.received,
			let newChannel = received.receivedWith.compactMap({ $0.asNewChannel() }).first,
			let channel = Biz.business.peerManager.getChannelWithCommitments(channelId: newChannel.channelId),
			let nodeParams = Biz.business.nodeParamsManager.nodeParams.value_ as? Lightning_kmpNodeParams
		else {
			return nil
		}
		
		return channel.minDepthForFunding(nodeParams: nodeParams)
	}
	
	func onChainBroadcastDate() -> Date? {
		
		if let incomingPayment = paymentInfo.payment as? Lightning_kmpIncomingPayment {
			
			if let _ = incomingPayment.origin.asOnChain() {
				if let received = incomingPayment.received {
					return received.receivedAtDate
				}
			}
		}
		
		return nil
	}
	
	func formattedAmount() -> FormattedAmount {
		
		let msat = paymentInfo.payment.amount
		if showOriginalFiatValue && currencyPrefs.currencyType == .fiat {
			
			if let originalExchangeRate = paymentInfo.metadata.originalFiat {
				return Utils.formatFiat(msat: msat, exchangeRate: originalExchangeRate)
			} else {
				return Utils.unknownFiatAmount(fiatCurrency: currencyPrefs.fiatCurrency)
			}
			
		} else {
			return Utils.format(currencyPrefs, msat: msat, policy: .showMsatsIfNonZero)
		}
	}
	
	func clockStateBinding() -> Binding<AnimatedClock.ClockState> {
		
		return Binding {
			showOriginalFiatValue ? .past : .present
		} set: { value in
			switch value {
				case .past    : showOriginalFiatValue = true
				case .present : showOriginalFiatValue = false
			}
			showFiatValueExplanation = true
		}
	}
	
>>>>>>> 7837b264
	// --------------------------------------------------
	// MARK: Notifications
	// --------------------------------------------------
	
	func onAppear() {
		log.trace("onAppear()")
		
		let business = Biz.business
		
		if !didAppear {
			didAppear = true
			
			// First time displaying the SummaryView (coming from HomeView)
			
			if paymentInfoIsStale {
				
				// We either don't have the full payment information (missing metadata info),
				// or the payment information is possibly stale, and needs to be refreshed.
				
				if let row = paymentInfo.toOrderRow() {

					business.paymentsManager.fetcher.getPayment(row: row, options: fetchOptions) { (result, _) in

						if let result = result {
							paymentInfo = result
						}
					}

				} else {
				
					business.paymentsManager.getPayment(id: paymentInfo.id(), options: fetchOptions) { (result, _) in
						
						if let result = result {
							paymentInfo = result
						}
					}
				}
			}
			
		} else {
			
			// We are returning from the DetailsView/EditInfoView (via the NavigationController)
			// The payment metadata may have changed (e.g. description/notes modified).
			// So we need to refresh the payment info.
			
			business.paymentsManager.getPayment(id: paymentInfo.id(), options: fetchOptions) { (result, _) in
				
				if let result = result {
					paymentInfo = result
				}
			}
		}
	}
	
	// --------------------------------------------------
	// MARK: Actions
	// --------------------------------------------------
	
	func toggleCurrencyType() -> Void {
		currencyPrefs.toggleCurrencyType()
	}
	
	func deletePayment() {
		log.trace("deletePayment()")
		
		Biz.business.databaseManager.paymentsDb { paymentsDb, _ in
			
			paymentsDb?.deletePayment(paymentId: paymentInfo.id(), completionHandler: { error in
				
				if let error = error {
					log.error("Error deleting payment: \(String(describing: error))")
				}
			})
		}
		
		switch type {
		case .sheet(let closeAction):
			closeAction()
		case .embedded:
			presentationMode.wrappedValue.dismiss()
		}
	}
}

// See InfoGridView for architecture discussion.
//
fileprivate struct SummaryInfoGrid: InfoGridView {
	
	@Binding var paymentInfo: WalletPaymentInfo
	@Binding var showOriginalFiatValue: Bool
	
	// <InfoGridView Protocol>
	let minKeyColumnWidth: CGFloat = 50
	let maxKeyColumnWidth: CGFloat = 200
	
	@State var keyColumnSizes: [InfoGridRow_KeyColumn_Size] = []
	func setKeyColumnSizes(_ value: [InfoGridRow_KeyColumn_Size]) {
		keyColumnSizes = value
	}
	func getKeyColumnSizes() -> [InfoGridRow_KeyColumn_Size] {
		return keyColumnSizes
	}
	
	@State var rowSizes: [InfoGridRow_Size] = []
	func setRowSizes(_ sizes: [InfoGridRow_Size]) {
		rowSizes = sizes
	}
	func getRowSizes() -> [InfoGridRow_Size] {
		return rowSizes
	}
	// </InfoGridView Protocol>
	
	private let verticalSpacingBetweenRows: CGFloat = 12
	private let horizontalSpacingBetweenColumns: CGFloat = 8
	
	@State var popoverPresent_standardFees = false
	@State var popoverPresent_minerFees = false
	@State var popoverPresent_swapFees = false
	
	@Environment(\.openURL) var openURL
	@EnvironmentObject var currencyPrefs: CurrencyPrefs
	
	@ViewBuilder
	var infoGridRows: some View {
		
		VStack(
			alignment : HorizontalAlignment.leading,
			spacing   : verticalSpacingBetweenRows
		) {
			
			// Splitting this up into separate ViewBuilders,
			// because the compiler will sometimes choke while processing this method.
			
			paymentServiceRow()
			paymentDescriptionRow()
			paymentMessageRow()
			paymentNotesRow()
			paymentTypeRow()
			channelClosingRow()
			
			if let standardFees = paymentInfo.payment.standardFees() {
				paymentFeesRow(
					msat: standardFees.0,
					title: standardFees.1,
					explanation: standardFees.2,
					binding: $popoverPresent_standardFees
				)
			}
			if let minerFees = paymentInfo.payment.minerFees() {
				paymentFeesRow(
					msat: minerFees.0,
					title: minerFees.1,
					explanation: minerFees.2,
					binding: $popoverPresent_minerFees
				)
			}
			if let swapOutFees = paymentInfo.payment.swapOutFees() {
				paymentFeesRow(
					msat: swapOutFees.0,
					title: swapOutFees.1,
					explanation: swapOutFees.2,
					binding: $popoverPresent_swapFees
				)
			}
			
			paymentErrorRow()
		}
		.padding([.leading, .trailing])
	}
	
	@ViewBuilder
	func keyColumn(_ title: LocalizedStringKey) -> some View {
		
		Text(title).foregroundColor(.secondary)
	}
	
	@ViewBuilder
	func keyColumn(verbatim title: String) -> some View {
		
		Text(title).foregroundColor(.secondary)
	}
	
	@ViewBuilder
	func paymentServiceRow() -> some View {
		let identifier: String = #function
		
		if let lnurlPay = paymentInfo.metadata.lnurl?.pay {
			
			InfoGridRow(
				identifier: identifier,
				vAlignment: .firstTextBaseline,
				hSpacing: horizontalSpacingBetweenColumns,
				keyColumnWidth: keyColumnWidth(identifier: identifier),
				keyColumnAlignment: .trailing
			) {
				
				keyColumn("Service")
				
			} valueColumn: {
				
				Text(lnurlPay.initialUrl.host)
				
			} // </InfoGridRow>
		}
	}
	
	@ViewBuilder
	func paymentDescriptionRow() -> some View {
		let identifier: String = #function
		
		InfoGridRow(
			identifier: identifier,
			vAlignment: .firstTextBaseline,
			hSpacing: horizontalSpacingBetweenColumns,
			keyColumnWidth: keyColumnWidth(identifier: identifier),
			keyColumnAlignment: .trailing
		) {
			
			keyColumn("Desc")
				.accessibilityLabel("Description")
			
		} valueColumn: {
			
			let description = paymentInfo.paymentDescription() ?? paymentInfo.defaultPaymentDescription()
			Text(description)
				.contextMenu {
					Button(action: {
						UIPasteboard.general.string = description
					}) {
						Text("Copy")
					}
				}
			
		} // </InfoGridRow>
	}
	
	@ViewBuilder
	func paymentMessageRow() -> some View {
		let identifier: String = #function
		let successAction = paymentInfo.metadata.lnurl?.successAction
		
		if let sa_message = successAction as? LnurlPay.Invoice_SuccessAction_Message {
			
			InfoGridRow(
				identifier: identifier,
				vAlignment: .firstTextBaseline,
				hSpacing: horizontalSpacingBetweenColumns,
				keyColumnWidth: keyColumnWidth(identifier: identifier),
				keyColumnAlignment: .trailing
			) {
				
				keyColumn("Message")
				
			} valueColumn: {
				
				Text(sa_message.message)
					.contextMenu {
						Button(action: {
							UIPasteboard.general.string = sa_message.message
						}) {
							Text("Copy")
						}
					}
				
			} // </InfoGridRow>
			
		} else if let sa_url = successAction as? LnurlPay.Invoice_SuccessAction_Url {
			
			InfoGridRow(
				identifier: identifier,
				vAlignment: .firstTextBaseline,
				hSpacing: horizontalSpacingBetweenColumns,
				keyColumnWidth: keyColumnWidth(identifier: identifier),
				keyColumnAlignment: .trailing
			) {
				
				keyColumn("Message")
				
			} valueColumn: {
				
				VStack(alignment: HorizontalAlignment.leading, spacing: 4) {
					
					Text(sa_url.description_)
					
					if let url = URL(string: sa_url.url.description()) {
						Button {
							openURL(url)
						} label: {
							Text("open link")
						}
						.contextMenu {
							Button(action: {
								UIPasteboard.general.string = url.absoluteString
							}) {
								Text("Copy link")
							}
						}
					}
				} // </VStack>
				
			} // </InfoGridRow>
		
		} else if let sa_aes = successAction as? LnurlPay.Invoice_SuccessAction_Aes {
			
			InfoGridRow(
				identifier: identifier,
				vAlignment: .firstTextBaseline,
				hSpacing: horizontalSpacingBetweenColumns,
				keyColumnWidth: keyColumnWidth(identifier: identifier),
				keyColumnAlignment: .trailing
			) {
				
				keyColumn("Message")
				
			} valueColumn: {
				
				VStack(alignment: HorizontalAlignment.leading, spacing: 4) {
					
					Text(sa_aes.description_)
					
					if let sa_aes_decrypted = decrypt(aes: sa_aes) {
					
						if let url = URL(string: sa_aes_decrypted.plaintext) {
							Button {
								openURL(url)
							} label: {
								Text("open link")
							}
							.contextMenu {
								Button(action: {
									UIPasteboard.general.string = url.absoluteString
								}) {
									Text("Copy link")
								}
							}
						} else {
							Text(sa_aes_decrypted.plaintext)
								.contextMenu {
									Button(action: {
										UIPasteboard.general.string = sa_aes_decrypted.plaintext
									}) {
										Text("Copy")
									}
								}
						}
						
					} else {
						Text("<decryption error>")
					}
				}
			} // </InfoGridRow>
			
		} // </else if let sa_aes>
	}
	
	@ViewBuilder
	func paymentNotesRow() -> some View {
		let identifier: String = #function
		
		if let notes = paymentInfo.metadata.userNotes, notes.count > 0 {
			
			InfoGridRow(
				identifier: identifier,
				vAlignment: .firstTextBaseline,
				hSpacing: horizontalSpacingBetweenColumns,
				keyColumnWidth: keyColumnWidth(identifier: identifier),
				keyColumnAlignment: .trailing
			) {
				
				keyColumn("Notes")
				
			} valueColumn: {
				
				Text(notes)
				
			} // </InfoGridRow>
		}
	}
	
	@ViewBuilder
	func paymentTypeRow() -> some View {
		let identifier: String = #function
		
		if let paymentTypeTuple = paymentInfo.payment.paymentType() {
			
			InfoGridRow(
				identifier: identifier,
				vAlignment: .firstTextBaseline,
				hSpacing: horizontalSpacingBetweenColumns,
				keyColumnWidth: keyColumnWidth(identifier: identifier),
				keyColumnAlignment: .trailing
			) {
				
				keyColumn("Type")
				
			} valueColumn: {
				
				VStack(alignment: HorizontalAlignment.leading, spacing: 0) {
					
					let (type, explanation) = paymentTypeTuple
					Text(type)
					+ Text(verbatim: " (\(explanation))")
						.font(.footnote)
						.foregroundColor(.secondary)
					
					if let link = paymentInfo.payment.paymentLink() {
						Button {
							openURL(link)
						} label: {
							Text("view on blockchain")
						}
					}
				}
				
			} // </InfoGridRow>
		}
	}
	
	@ViewBuilder
	func channelClosingRow() -> some View {
		let identifier: String = #function
		
		if let pClosingInfo = paymentInfo.payment.channelClosing() {
			
			InfoGridRow(
				identifier: identifier,
				vAlignment: .firstTextBaseline,
				hSpacing: horizontalSpacingBetweenColumns,
				keyColumnWidth: keyColumnWidth(identifier: identifier),
				keyColumnAlignment: .trailing
			) {
				
				keyColumn("Output")
				
			} valueColumn: {
				
				VStack(alignment: HorizontalAlignment.leading, spacing: 0) {
					
					// Bitcoin address (copyable)
					Text(pClosingInfo.address)
						.contextMenu {
							Button(action: {
								UIPasteboard.general.string = pClosingInfo.address
							}) {
								Text("Copy")
							}
						}
					
					if pClosingInfo.isSentToDefaultAddress {
						Text("(This is your address - derived from your seed. You alone possess your seed.)")
							.font(.footnote)
							.foregroundColor(.secondary)
							.padding(.top, 4)
					}
				}
				
			} // </InfoGridRow>
		}
	}
	
	@ViewBuilder
	func paymentFeesRow(
		msat: Int64,
		title: String,
		explanation: String,
		binding: Binding<Bool>
	) -> some View {
		let identifier: String = "paymentFeesRow:\(title)"
		
		InfoGridRow(
			identifier: identifier,
			vAlignment: .firstTextBaseline,
			hSpacing: horizontalSpacingBetweenColumns,
			keyColumnWidth: keyColumnWidth(identifier: identifier),
			keyColumnAlignment: .trailing
		) {
			
			keyColumn(verbatim: title)
			
		} valueColumn: {
				
			HStack(alignment: VerticalAlignment.center, spacing: 6) {
				
				let amount = formattedAmount(msat: msat)
				HStack(alignment: VerticalAlignment.firstTextBaseline, spacing: 0) {
					
					if amount.hasSubFractionDigits {
						
						// We're showing sub-fractional values.
						// For example, we're showing millisatoshis.
						//
						// It's helpful to downplay the sub-fractional part visually.
						
						let hasStdFractionDigits = amount.hasStdFractionDigits
						
						Text(verbatim: amount.integerDigits)
						+	Text(verbatim: amount.decimalSeparator)
							.foregroundColor(hasStdFractionDigits ? .primary : .secondary)
						+	Text(verbatim: amount.stdFractionDigits)
						+	Text(verbatim: amount.subFractionDigits)
							.foregroundColor(.secondary)
							.font(.callout)
							.fontWeight(.light)
						
					} else {
						Text(amount.digits)
					}
					
					Text(" ")
					Text_CurrencyName(currency: amount.currency, fontTextStyle: .body)
					
				} // </HStack>
				.onTapGesture { toggleCurrencyType() }
				.accessibilityLabel("\(amount.string)")
				
				if !explanation.isEmpty {
					
					Button {
						binding.wrappedValue.toggle()
					} label: {
						Image(systemName: "questionmark.circle")
							.renderingMode(.template)
							.foregroundColor(.secondary)
							.font(.body)
					}
					.popover(present: binding) {
						InfoPopoverWindow {
							Text(verbatim: explanation)
						}
					}
				}
			} // </HStack>
			
		} // </InfoGridRow>
	}
	
	@ViewBuilder
	func paymentErrorRow() -> some View {
		let identifier: String = #function
		
		if let pError = paymentInfo.payment.paymentFinalError() {
			
			InfoGridRow(
				identifier: identifier,
				vAlignment: .firstTextBaseline,
				hSpacing: horizontalSpacingBetweenColumns,
				keyColumnWidth: keyColumnWidth(identifier: identifier),
				keyColumnAlignment: .trailing
			) {
				
				keyColumn("Error")
				
			} valueColumn: {
				
				Text(pError)
				
			} // </InfoGridRow>
		}
	}
	
	func formattedAmount(msat: Int64) -> FormattedAmount {
		
		if showOriginalFiatValue && currencyPrefs.currencyType == .fiat {
			
			if let originalExchangeRate = paymentInfo.metadata.originalFiat {
				return Utils.formatFiat(msat: msat, exchangeRate: originalExchangeRate)
			} else {
				return Utils.unknownFiatAmount(fiatCurrency: currencyPrefs.fiatCurrency)
			}
			
		} else {
			
			return Utils.format(currencyPrefs, msat: msat, policy: .showMsatsIfNonZero)
		}
	}

	func decrypt(aes sa_aes: LnurlPay.Invoice_SuccessAction_Aes) -> LnurlPay.Invoice_SuccessAction_Aes_Decrypted? {
		
		guard
			let outgoingPayment = paymentInfo.payment as? Lightning_kmpLightningOutgoingPayment,
			let offchainSuccess = outgoingPayment.status.asOffChain()
		else {
			return nil
		}
		
		do {
			let aes = try AES256(
				key: offchainSuccess.preimage.toSwiftData(),
				iv: sa_aes.iv.toSwiftData()
			)
			
			let plaintext_data = try aes.decrypt(sa_aes.ciphertext.toSwiftData(), padding: .PKCS7)
			if let plaintext_str = String(bytes: plaintext_data, encoding: .utf8) {
				
				return LnurlPay.Invoice_SuccessAction_Aes_Decrypted(
					description: sa_aes.description_,
					plaintext: plaintext_str
				)
			}
			
		} catch {
			log.error("Error decrypting LnurlPay.Invoice_SuccessAction_Aes: \(String(describing: error))")
		}
		
		return nil
	}

	func toggleCurrencyType() -> Void {
		currencyPrefs.toggleCurrencyType()
	}
}<|MERGE_RESOLUTION|>--- conflicted
+++ resolved
@@ -155,17 +155,11 @@
 	func header_status() -> some View {
 		
 		let payment = paymentInfo.payment
-<<<<<<< HEAD
-		
-		switch payment.state() {
-		case .success:
-=======
 		let paymentState = payment.state()
 		
 		if paymentState == WalletPaymentState.successonchain ||
 		   paymentState == WalletPaymentState.successoffchain
 		{
->>>>>>> 7837b264
 			Image("ic_payment_sent")
 				.renderingMode(.template)
 				.resizable()
@@ -187,11 +181,7 @@
 				.font(Font.title2.bold())
 				.padding(.bottom, 2)
 				
-<<<<<<< HEAD
-				if let completedAtDate = payment.completedAtDate() {
-=======
 				if let completedAtDate = payment.completedAtDate {
->>>>>>> 7837b264
 					Text(completedAtDate.format())
 						.font(.subheadline)
 						.foregroundColor(.secondary)
@@ -199,41 +189,6 @@
 			}
 			.padding(.bottom, 30)
 			
-<<<<<<< HEAD
-		case .pending:
-			if payment.isOnChain() {
-				Image(systemName: "hourglass.circle")
-					.renderingMode(.template)
-					.resizable()
-					.foregroundColor(Color.borderColor)
-					.frame(width: 100, height: 100)
-					.padding(.bottom, 16)
-					.accessibilityHidden(true)
-				VStack(alignment: HorizontalAlignment.center, spacing: 2) {
-					Text("WAITING FOR CONFIRMATIONS")
-						.font(.title2.uppercaseSmallCaps())
-						.multilineTextAlignment(.center)
-						.padding(.bottom, 6)
-						.accessibilityLabel("Pending payment")
-						.accessibilityHint("Waiting for confirmations")
-				} // </VStack>
-				.padding(.bottom, 30)
-			} else {
-				Image("ic_payment_sending")
-					.renderingMode(.template)
-					.resizable()
-					.foregroundColor(Color.borderColor)
-					.frame(width: 100, height: 100)
-					.padding(.bottom, 16)
-					.accessibilityHidden(true)
-				Text("PENDING")
-					.font(.title2.bold())
-					.padding(.bottom, 30)
-					.accessibilityLabel("Pending payment")
-			}
-			
-		case .failure:
-=======
 		} else if paymentState == WalletPaymentState.pendingonchain {
 			
 			Image(systemName: "hourglass.circle")
@@ -286,7 +241,6 @@
 			
 		} else if paymentState == WalletPaymentState.failure {
 			
->>>>>>> 7837b264
 			Image(systemName: "xmark.circle")
 				.renderingMode(.template)
 				.resizable()
@@ -299,21 +253,12 @@
 					.font(.title2.bold())
 					.padding(.bottom, 2)
 					.accessibilityLabel("Failed payment")
-<<<<<<< HEAD
 				
 				Text("NO FUNDS HAVE BEEN SENT")
 					.font(.title2.uppercaseSmallCaps())
 					.padding(.bottom, 6)
 				
-				if let completedAtDate = payment.completedAtDate() {
-=======
-				
-				Text("NO FUNDS HAVE BEEN SENT")
-					.font(.title2.uppercaseSmallCaps())
-					.padding(.bottom, 6)
-				
 				if let completedAtDate = payment.completedAtDate {
->>>>>>> 7837b264
 					Text(completedAtDate.format())
 						.font(Font.subheadline)
 						.foregroundColor(.secondary)
@@ -322,11 +267,7 @@
 			} // </VStack>
 			.padding(.bottom, 30)
 			
-<<<<<<< HEAD
-		default:
-=======
 		} else {
->>>>>>> 7837b264
 			EmptyView()
 		}
 	}
@@ -354,17 +295,10 @@
 						
 						HStack(alignment: VerticalAlignment.firstTextBaseline, spacing: 0) {
 							Text(verbatim: isOutgoing ? "-" : "+")
-<<<<<<< HEAD
 								.font(.largeTitle)
 								.foregroundColor(Color.secondary)
 							Text(verbatim: amount.integerDigits)
 								.font(.largeTitle)
-=======
-								.font(.largeTitle)
-								.foregroundColor(Color.secondary)
-							Text(verbatim: amount.integerDigits)
-								.font(.largeTitle)
->>>>>>> 7837b264
 							Text(verbatim: amount.decimalSeparator)
 								.font(hasStdFractionDigits ? .largeTitle : .title)
 								.foregroundColor(hasStdFractionDigits ? Color.primary : Color.secondary)
@@ -444,17 +378,8 @@
 	@ViewBuilder
 	func buttonList() -> some View {
 		
-<<<<<<< HEAD
-		if #available(iOS 15.0, *) {
-			if paymentInfo.payment.state() == WalletPaymentState.failure {
-				buttonList_withDeleteOption()
-			} else {
-				buttonList_standardOptions()
-			}
-=======
 		if paymentInfo.payment.state() == WalletPaymentState.failure {
 			buttonList_withDeleteOption()
->>>>>>> 7837b264
 		} else {
 			buttonList_standardOptions()
 		}
@@ -493,10 +418,6 @@
 	}
 	
 	@ViewBuilder
-<<<<<<< HEAD
-	@available(iOS 15.0, *)
-=======
->>>>>>> 7837b264
 	func buttonList_withDeleteOption() -> some View {
 		
 		// Details | Edit | Delete
@@ -552,13 +473,9 @@
 	func detailsView() -> some View {
 		DetailsView(
 			type: type,
-<<<<<<< HEAD
-			paymentInfo: $paymentInfo
-=======
 			paymentInfo: $paymentInfo,
 			showOriginalFiatValue: $showOriginalFiatValue,
 			showFiatValueExplanation: $showFiatValueExplanation
->>>>>>> 7837b264
 		)
 	}
 	
@@ -574,37 +491,6 @@
 	// MARK: View Helpers
 	// --------------------------------------------------
 	
-<<<<<<< HEAD
-	func formattedAmount() -> FormattedAmount {
-		
-		let msat = paymentInfo.payment.amount
-		if showOriginalFiatValue && currencyPrefs.currencyType == .fiat {
-			
-			if let originalExchangeRate = paymentInfo.metadata.originalFiat {
-				return Utils.formatFiat(msat: msat, exchangeRate: originalExchangeRate)
-			} else {
-				return Utils.unknownFiatAmount(fiatCurrency: currencyPrefs.fiatCurrency)
-			}
-			
-		} else {
-			return Utils.format(currencyPrefs, msat: msat, policy: .showMsatsIfNonZero)
-		}
-	}
-	
-	func clockStateBinding() -> Binding<AnimatedClock.ClockState> {
-		
-		return Binding {
-			showOriginalFiatValue ? .past : .present
-		} set: { value in
-			switch value {
-				case .past    : showOriginalFiatValue = true
-				case .present : showOriginalFiatValue = false
-			}
-			showFiatValueExplanation = true
-		}
-	}
-	
-=======
 	func minFundingDepth() -> Int32? {
 		
 		guard
@@ -663,7 +549,6 @@
 		}
 	}
 	
->>>>>>> 7837b264
 	// --------------------------------------------------
 	// MARK: Notifications
 	// --------------------------------------------------
