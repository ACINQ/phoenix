import SwiftUI
import PhoenixShared
import os.log

#if DEBUG && true
fileprivate var log = Logger(
	subsystem: Bundle.main.bundleIdentifier!,
	category: "AppStatusButton"
)
#else
fileprivate var log = Logger(OSLog.disabled)
#endif


struct AppStatusButton: View {
	
	let headerButtonHeightReader: GeometryPreferenceReader<AppendValue<HeaderButtonHeight>, [CGFloat]>
	@Binding var headerButtonHeight: CGFloat?
	
	@State var dimStatus = false
	
	@State var syncState: SyncTxManager_State = .initializing
	@State var pendingSettings: SyncTxManager_PendingSettings? = nil
	
	@State var timer: Timer? = nil
	@State var showText: Bool = false
	let showTextDelay: TimeInterval = 10 // seconds
	
	@StateObject var connectionsMonitor = ObservableConnectionsMonitor()
	
	@Environment(\.popoverState) var popoverState: PopoverState

	@EnvironmentObject var deviceInfo: DeviceInfo
	
	let syncTxManager = Biz.syncManager!.syncTxManager
	
	// --------------------------------------------------
	// MARK: View Builders
	// --------------------------------------------------
	
	@ViewBuilder
	var body: some View {
		
		ZStack {
			ForEach(AppStatusButtonIcon.allCases) { icon in
				icon.view()
					.foregroundColor(.clear)
					.read(headerButtonHeightReader)
<<<<<<< HEAD
			}
=======
					.accessibilityHidden(true)
			} // </ForEach>
>>>>>>> 587213c2
			
			button()
		}
		.onAppear {
			onAppear()
		}
		.onChange(of: connectionsMonitor.disconnectedAt) { _ in
			updateTimer()
		}
		.onChange(of: connectionsMonitor.connectingAt) { _ in
			updateTimer()
		}
		.onReceive(syncTxManager.statePublisher) {
			syncTxManagerStateChanged($0)
		}
		.onReceive(syncTxManager.pendingSettingsPublisher) {
			syncTxManagerPendingSettingsChanged($0)
		}
	}
	
	@ViewBuilder
	func button() -> some View {
		
		Button {
			showAppStatusPopover()
		} label: {
			buttonContent()
		}
		.buttonStyle(PlainButtonStyle())
		.background(Color.buttonFill)
		.cornerRadius(30)
		.overlay(
			RoundedRectangle(cornerRadius: 30) // Test this with larger dynamicFontSize
				.stroke(Color.borderColor, lineWidth: 1)
		)
		.accessibilityLabel("App status")
	}
	
	@ViewBuilder
	func buttonContent() -> some View {
		
		let connectionStatus = connectionsMonitor.connections.global
		if connectionStatus is Lightning_kmpConnection.CLOSED {
			HStack(alignment: .firstTextBaseline, spacing: 0) {
				if showText {
					Text(NSLocalizedString("Offline", comment: "Connection state"))
						.font(.caption2)
						.padding(.leading, 10)
						.padding(.trailing, -5)
				}
				AppStatusButtonIcon.disconnected.view()
					.frame(minHeight: headerButtonHeight)
					.squareFrame()
			}
		}
		else if connectionStatus is Lightning_kmpConnection.ESTABLISHING {
			HStack(alignment: .firstTextBaseline, spacing: 0) {
				if showText {
					Text(NSLocalizedString("Connecting…", comment: "Connection state"))
						.font(.caption2)
						.padding(.leading, 10)
						.padding(.trailing, -5)
				}
				AppStatusButtonIcon.connecting.view()
					.frame(minHeight: headerButtonHeight)
					.squareFrame()
			}
		} else /* .established */ {
			
			if pendingSettings != nil {
				// The user enabled/disabled cloud sync.
				// We are using a 30 second delay before we start operating on the user's decision.
				// Just in-case it was an accidental change, or the user changes his/her mind.
				AppStatusButtonIcon.waiting.view()
					.frame(minHeight: headerButtonHeight)
					.squareFrame()
			} else {
				let (isSyncing, isWaiting, isError) = buttonizeSyncStatus()
				if isSyncing {
					AppStatusButtonIcon.syncing.view()
						.frame(minHeight: headerButtonHeight)
						.squareFrame()
				} else if isWaiting {
					AppStatusButtonIcon.waiting.view()
						.frame(minHeight: headerButtonHeight)
						.squareFrame()
				} else if isError {
					AppStatusButtonIcon.error.view()
						.frame(minHeight: headerButtonHeight)
						.squareFrame()
				} else {
					// Everything is good: connected + {synced|disabled|initializing}
					if connectionsMonitor.connections.tor != nil {
						AppStatusButtonIcon.connectedWithTor.view()
							.frame(minHeight: headerButtonHeight)
							.squareFrame()
					} else {
						AppStatusButtonIcon.connected.view()
							.frame(minHeight: headerButtonHeight)
							.squareFrame()
					}
				}
			}
		}
	}
	
	// --------------------------------------------------
	// MARK: View Helpers
	// --------------------------------------------------
	
	func buttonizeSyncStatus() -> (Bool, Bool, Bool) {
		
		var isSyncing = false
		var isWaiting = false
		var isError = false
		
		switch syncState {
			case .initializing: break
			case .updatingCloud: isSyncing = true
			case .downloading: isSyncing = true
			case .uploading: isSyncing = true
			case .waiting(let details):
				switch details.kind {
					case .forInternet: break
					case .forCloudCredentials: break // see discussion below
					case .exponentialBackoff: isError = true
					case .randomizedUploadDelay: isWaiting = true
				}
			case .synced: break
			case .disabled: break
		}
		
		// If the user isn't signed into iCloud, is this an error ?
		// We are choosing to treat it more like the disabled case,
		// since the user has choosed to not sign in,
		// or has ignored Apple's continual "sign into iCloud" popups.
		
		return (isSyncing, isWaiting, isError)
	}
	
	// --------------------------------------------------
	// MARK: Notifications
	// --------------------------------------------------
	
	func onAppear() {
		log.trace("onAppear()")
		
		updateTimer()
	}
	
	func syncTxManagerStateChanged(_ newState: SyncTxManager_State) {
		log.trace("syncTxManagerStateChanged()")
		
		syncState = newState
	}
	
	func syncTxManagerPendingSettingsChanged(_ newPendingSettings: SyncTxManager_PendingSettings?) {
		log.trace("syncTxManagerPendingSettingsChanged()")
		
		pendingSettings = newPendingSettings
	}
	
	// --------------------------------------------------
	// MARK: User Actions
	// --------------------------------------------------
	
	func showAppStatusPopover() {
		log.trace("showAppStatusPopover()")
		
		popoverState.display(dismissable: true) {
			AppStatusPopover()
		}
	}
	
	// --------------------------------------------------
	// MARK: Timer
	// --------------------------------------------------
	
	func updateTimer() {
		
		if timer != nil {
			timer?.invalidate()
			timer = nil
		}
		
		if let diff = showTextDelayDiff(), diff > 0 {
			log.trace("updateTimer(): seconds=\(diff)")
			
			timer = Timer.scheduledTimer(withTimeInterval: diff, repeats: false) { _ in
				log.debug("timer fire")
				updateShowText()
			}
		} else {
			log.trace("updateTimer(): nil")
		}
	}
	
	func updateShowText() {
		
		if let diff = showTextDelayDiff() {
			showText = diff <= 0.0
			log.trace("updateShowText(): \(showText) (diff: \(diff))")
		} else {
			showText = false
			log.trace("updateShowText(): false (diff == nil)")
		}
	}
	
	func showTextDelayDiff() -> TimeInterval? {
		
		if let connectingAt = connectionsMonitor.connectingAt {
			// connectingAt => Date/time at which we started a connection attempt
			return connectingAt.addingTimeInterval(showTextDelay).timeIntervalSinceNow
			
		} else if let disconnectedAt = connectionsMonitor.disconnectedAt {
			// disconnectedAt => Date/time at which we first disconnected
			return disconnectedAt.addingTimeInterval(showTextDelay).timeIntervalSinceNow
			
		} else {
			return nil
		}
	}
}

fileprivate enum AppStatusButtonIcon: CaseIterable, Identifiable {
	case disconnected
	case connecting
	case connected
	case connectedWithTor
	case syncing
	case waiting
	case error;
	
	var id: Self { self }
	
	@ViewBuilder func view() -> some View {
		switch self {
		case .disconnected:
			Image(systemName: "bolt.slash.fill")
				.imageScale(.large)
				.font(.caption2)
				.padding(.all, 7)
		case .connecting:
			Image(systemName: "bolt.slash")
				.imageScale(.large)
				.font(.caption2)
				.padding(.all, 7)
		case .connected:
			Image(systemName: "bolt.fill")
				.imageScale(.large)
				.font(.caption2)
				.padding(.all, 7)
		case .connectedWithTor:
			Image(systemName: "bolt.shield.fill")
				.imageScale(.large)
				.font(.subheadline) // bigger
				.padding(.all, 0)   // bigger
		case .syncing:
			Image(systemName: "icloud")
				.imageScale(.large)
				.font(.caption2)
				.padding(.all, 7)
		case .waiting:
			Image(systemName: "hourglass")
				.imageScale(.large)
				.font(.caption2)
				.padding(.all, 7)
		case .error:
			Image(systemName: "exclamationmark.triangle")
				.imageScale(.large)
				.font(.caption2)
				.padding(.all, 7)
		}
	}
}<|MERGE_RESOLUTION|>--- conflicted
+++ resolved
@@ -33,7 +33,7 @@
 	@EnvironmentObject var deviceInfo: DeviceInfo
 	
 	let syncTxManager = Biz.syncManager!.syncTxManager
-	
+
 	// --------------------------------------------------
 	// MARK: View Builders
 	// --------------------------------------------------
@@ -46,12 +46,8 @@
 				icon.view()
 					.foregroundColor(.clear)
 					.read(headerButtonHeightReader)
-<<<<<<< HEAD
-			}
-=======
 					.accessibilityHidden(true)
 			} // </ForEach>
->>>>>>> 587213c2
 			
 			button()
 		}
@@ -284,9 +280,9 @@
 	case syncing
 	case waiting
 	case error;
-	
+
 	var id: Self { self }
-	
+
 	@ViewBuilder func view() -> some View {
 		switch self {
 		case .disconnected:
