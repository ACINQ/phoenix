--- conflicted
+++ resolved
@@ -28,17 +28,17 @@
 }
 
 class MainViewHelper {
-	
+
 	public static let shared = MainViewHelper()
 	private init() {/* must use shared instance */}
-	
+
 	private var temp: [AppScanController] = []
-	
+
 	func processExternalLightningUrl(
 		_ urlStr: String,
 		callback: @escaping (AppScanController) -> Void
 	) -> Void {
-		
+
 		// We want to:
 		// - Parse the incoming lightning url
 		// - If it's invalid, we want to display a warning (using the Toast view)
@@ -52,34 +52,30 @@
 		// So we need to:
 		// - get a Scan.ModelValidate instance
 		// - pass this to SendView as the `firstModel` parameter
-		
-<<<<<<< HEAD
+
 		let controllers = Biz.business.controllers
-=======
-		let controllers = AppDelegate.get().business.controllers
->>>>>>> 3f5fb4f7
 		guard let scanController = controllers.scan(firstModel: Scan.ModelReady()) as? AppScanController else {
 			return
 		}
 		temp.append(scanController)
-		
+
 		var unsubscribe: (() -> Void)? = nil
 		unsubscribe = scanController.subscribe { (model: Scan.Model) in
-			
+
 			// Ignore first subscription fire (Scan.ModelReady)
 			if let _ = model as? Scan.ModelReady {
 				return
 			} else {
 				callback(scanController)
 			}
-			
+
 			// Cleanup
 			if let idx = self.temp.firstIndex(where: { $0 === scanController }) {
 				self.temp.remove(at: idx)
 			}
 			unsubscribe?()
 		}
-		
+
 		scanController.intent(intent: Scan.IntentParse(request: urlStr))
 	}
 }