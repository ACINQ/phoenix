import SwiftUI
import PhoenixShared
import os.log

#if DEBUG && true
fileprivate var log = Logger(
	subsystem: Bundle.main.bundleIdentifier!,
	category: "MainView_Small"
)
#else
fileprivate var log = Logger(OSLog.disabled)
#endif

fileprivate enum NavLinkTag: String {
	case ConfigurationView
	case TransactionsView
	case ReceiveView
	case SendView
	case CurrencyConverter
}

struct MainView_Small: View {
	
	private let phoenixBusiness = Biz.business
	
	@State private var navLinkTag: NavLinkTag? = nil
	
	let externalLightningUrlPublisher = AppDelegate.get().externalLightningUrlPublisher
	@State var externalLightningRequest: AppScanController? = nil
<<<<<<< HEAD
	
	@State private var swiftUiBugWorkaround: NavLinkTag? = nil
	@State private var swiftUiBugWorkaroundIdx = 0
=======
>>>>>>> 3f5fb4f7
	
	@ScaledMetric var sendImageSize: CGFloat = 17
	@ScaledMetric var receiveImageSize: CGFloat = 18
	
	@EnvironmentObject var deviceInfo: DeviceInfo
	@EnvironmentObject var deepLinkManager: DeepLinkManager
	
	let headerButtonHeightReader = GeometryPreferenceReader(
		key: AppendValue<HeaderButtonHeight>.self,
		value: { [$0.size.height] }
	)
	@State var headerButtonHeight: CGFloat? = nil
	
	enum FooterButtonWidth: Preference {}
	let footerButtonWidthReader = GeometryPreferenceReader(
		key: AppendValue<FooterButtonWidth>.self,
		value: { [$0.size.width] }
	)
	@State var footerButtonWidth: CGFloat? = nil
	
	enum FooterButtonHeight: Preference {}
	let footerButtonHeightReader = GeometryPreferenceReader(
		key: AppendValue<FooterButtonHeight>.self,
		value: { [$0.size.height] }
	)
	@State var footerButtonHeight: CGFloat? = nil
	
	@State var footerTruncationDetection_standard: [ContentSizeCategory: Bool] = [:]
	@State var footerTruncationDetection_condensed: [ContentSizeCategory: Bool] = [:]
	
	@Environment(\.sizeCategory) var contentSizeCategory: ContentSizeCategory
	
	// When we drop iOS 14 support, switch to this:
//	@State var footerTruncationDetection_standard: [DynamicTypeSize: Bool] = [:]
//	@State var footerTruncationDetection_condensed: [DynamicTypeSize: Bool] = [:]
//	@Environment(\.dynamicTypeSize) var dynamicTypeSize: DynamicTypeSize
	
	// --------------------------------------------------
	// MARK: View Builders
	// --------------------------------------------------
	
	/* .accessibilitySortPriority():
	 *
	 * - Footer button: send         = 39
	 * - Footer button: receive      = 38
	 * - Header button: settings     = 23
	 * - Header button: transactions = 22
	 * - Header button: app status   = 21
	 * - Header button: tools        = 20
	 */
	
	@ViewBuilder
	var body: some View {
		
		NavigationWrapper {
			layers()
				.navigationTitle("")
				.navigationBarTitleDisplayMode(.inline)
				.navigationBarHidden(true)
		}
	}
	
	@ViewBuilder
	func layers() -> some View {
		
		ZStack {

			if #unavailable(iOS 16.0) {
				// iOS 14 & 15 have bugs when using NavigationLink.
				// The suggested workarounds include using only a single NavigationLink.
				NavigationLink(
					destination: navLinkView(),
					isActive: navLinkTagBinding(nil)
				) {
					EmptyView()
				}
				.accessibilityHidden(true)
				
			} // else: uses.navigationStackDestination()
			
			Color.primaryBackground
				.edgesIgnoringSafeArea(.all)

			if BusinessManager.showTestnetBackground {
				Image("testnet_bg")
					.resizable(resizingMode: .tile)
					.edgesIgnoringSafeArea([.horizontal, .bottom]) // not underneath status bar
					.accessibilityHidden(true)
			}

			content()

		} // </ZStack>
		.frame(maxWidth: .infinity, maxHeight: .infinity)
<<<<<<< HEAD
		.navigationStackDestination(isPresented: navLinkTagBinding(.ConfigurationView)) { // For iOS 16+
			navLinkView()
		}
		.navigationStackDestination(isPresented: navLinkTagBinding(.TransactionsView)) { // For iOS 16+
			navLinkView()
		}
		.navigationStackDestination(isPresented: navLinkTagBinding(.ReceiveView)) { // For iOS 16+
			navLinkView()
		}
		.navigationStackDestination(isPresented: navLinkTagBinding(.SendView)) { // For iOS 16+
			navLinkView()
		}
		.navigationStackDestination(isPresented: navLinkTagBinding(.CurrencyConverter)) { // For iOS 16+
			navLinkView()
=======
		.navigationTitle("")
		.navigationBarTitleDisplayMode(.inline)
		.navigationBarHidden(true)
		.onChange(of: navLinkTag) {
			navLinkTagChanged($0)
>>>>>>> 3f5fb4f7
		}
		.onChange(of: deepLinkManager.deepLink) {
			deepLinkChanged($0)
		}
		.onChange(of: navLinkTag) {
			navLinkTagChanged($0)
		}
		.onReceive(externalLightningUrlPublisher) {
			didReceiveExternalLightningUrl($0)
		}
	}
	
	@ViewBuilder
	func content() -> some View {
		
		VStack(alignment: HorizontalAlignment.center, spacing: 0) {
			header()
			HomeView()
			footer()
		}
	}
	
	@ViewBuilder
	func header() -> some View {
		
		HStack(alignment: VerticalAlignment.center, spacing: 0) {
			
			// Leading Button 1
			header_settingsButton()
				.padding(.trailing)
				.accessibilitySortPriority(23)
			
			// Leading Button 2
			header_transactionsButton()
				.accessibilitySortPriority(22)
			
			Spacer()
			
			// Trailing Button 2
			AppStatusButton(
				headerButtonHeightReader: headerButtonHeightReader,
				headerButtonHeight: $headerButtonHeight
			)
			.padding(.trailing)
			.accessibilitySortPriority(21)
			
			// Trailing Button 1
			ToolsMenu(
				buttonHeightReader: headerButtonHeightReader,
				buttonHeight: $headerButtonHeight,
				openCurrencyConverter: { navLinkTag = .CurrencyConverter }
			)
			.accessibilitySortPriority(20)
		}
		.padding([.top, .leading, .trailing])
		.padding(.bottom, 40) // extra padding on bottom, between Header & HomeView
		.assignMaxPreference(for: headerButtonHeightReader.key, to: $headerButtonHeight)
	}
	
	@ViewBuilder
	func header_settingsButton() -> some View {
		
		Button {
			navLinkTag = .ConfigurationView
		} label: {
			Image(systemName: "gearshape.fill")
				.renderingMode(.template)
				.imageScale(.large)
				.font(.caption2)
				.foregroundColor(.primary)
				.padding(.all, 7)
				.read(headerButtonHeightReader)
				.frame(minHeight: headerButtonHeight)
				.squareFrame()
				.background(Color.buttonFill)
				.cornerRadius(30)
				.overlay(
					RoundedRectangle(cornerRadius: 30)
						.stroke(Color.borderColor, lineWidth: 1)
				)
		}
		.accessibilityLabel("Settings")
	}
	
	@ViewBuilder
	func header_transactionsButton() -> some View {
		
		Button {
			navLinkTag = .TransactionsView
		} label: {
			Image(systemName: "list.bullet")
				.renderingMode(.template)
				.imageScale(.large)
				.font(.caption2)
				.foregroundColor(.primary)
				.padding(.all, 7)
				.read(headerButtonHeightReader)
				.frame(minHeight: headerButtonHeight)
				.squareFrame()
				.background(Color.buttonFill)
				.cornerRadius(30)
				.overlay(
					RoundedRectangle(cornerRadius: 30)
						.stroke(Color.borderColor, lineWidth: 1)
				)
		}
		.accessibilityLabel("Payment history")
	}
	
	@ViewBuilder
	func footer() -> some View {
		
		let csc = contentSizeCategory
		let footerTruncationDetected_condensed = footerTruncationDetection_condensed[csc] ?? false
		let footerTruncationDetected_standard = footerTruncationDetection_standard[csc] ?? false
		
		Group {
			if footerTruncationDetected_condensed {
				footer_accessibility()
			} else if footerTruncationDetected_standard {
				footer_condensed(csc)
			} else {
				footer_standard(csc)
			}
		}
		.padding(.top, 20)
		.padding(.bottom, deviceInfo.isFaceID ? 10 : 20)
		.background(
			Color.mutedBackground
				.cornerRadius(15, corners: [.topLeft, .topRight])
				.edgesIgnoringSafeArea([.horizontal, .bottom])
		)
		.assignMaxPreference(for: footerButtonWidthReader.key, to: $footerButtonWidth)
		.assignMaxPreference(for: footerButtonHeightReader.key, to: $footerButtonHeight)
	}
	
	@ViewBuilder
	func footer_standard(_ csc: ContentSizeCategory) -> some View {
		
		// We're trying to center the divider:
		//
		// ---------------------------------
		// | [img] Receive | [img] Send    |
		// ---------------------------------
		//                 ^ perfectly centered
		//
		// To accomplish this, we make both buttons the same width.
		
		HStack(alignment: VerticalAlignment.center, spacing: 0) {
			
			Spacer(minLength: 2)
			
			Button {
				navLinkTag = .ReceiveView
			} label: {
				Label {
					TruncatableView(fixedHorizontal: true, fixedVertical: true) {
						Text("Receive")
							.lineLimit(1)
							.foregroundColor(.primaryForeground)
					} wasTruncated: {
						log.debug("footerTruncationDetected_standard(receive): \(csc)")
						self.footerTruncationDetection_standard[csc] = true
					}
				} icon: {
					Image("ic_receive_resized")
						.resizable()
						.frame(width: receiveImageSize, height: receiveImageSize)
						.foregroundColor(.appAccent)
				}
			}
			.frame(minWidth: footerButtonWidth, alignment: Alignment.center)
			.read(footerButtonWidthReader)
			.read(footerButtonHeightReader)
			.accessibilityLabel("Receive payment")
			.accessibilitySortPriority(38)

			Spacer(minLength: 2)
			if let footerButtonHeight = footerButtonHeight {
				Divider().frame(width: 1, height: footerButtonHeight).background(Color.borderColor)
				Spacer(minLength: 2)
			}

			Button {
				navLinkTag = .SendView
			} label: {
				Label {
					TruncatableView(fixedHorizontal: true, fixedVertical: true) {
						Text("Send")
							.lineLimit(1)
							.foregroundColor(.primaryForeground)
					} wasTruncated: {
						log.debug("footerTruncationDetected_standard(send): \(csc)")
						self.footerTruncationDetection_standard[csc] = true
					}
				} icon: {
					Image("ic_scan_resized")
						.resizable()
						.frame(width: sendImageSize, height: sendImageSize)
						.foregroundColor(.appAccent)
				}
			}
			.frame(minWidth: footerButtonWidth, alignment: Alignment.center)
			.read(footerButtonWidthReader)
			.read(footerButtonHeightReader)
			.accessibilityLabel("Send payment")
			.accessibilitySortPriority(39)
			
			Spacer(minLength: 2)
		
		} // </HStack>
	}
	
	@ViewBuilder
	func footer_condensed(_ csc: ContentSizeCategory) -> some View {
		
		// There's a large font being used, and possibly a small screen too.
		// Thus horizontal space is tight.
		//
		// So we're going to just try to squeeze the buttons into a single line.
		//
		// ------------------------------
		// | [img] Receive | [img] Send |
		// ------------------------------
		
		HStack(alignment: VerticalAlignment.center, spacing: 0) {
			
			Spacer(minLength: 0)
			
			Button {
				navLinkTag = .ReceiveView
			} label: {
				Label {
					TruncatableView(fixedHorizontal: true, fixedVertical: true) {
						Text("Receive")
							.lineLimit(1)
							.foregroundColor(.primaryForeground)
					} wasTruncated: {
						log.debug("footerTruncationDetected_condensed(receive): \(csc)")
						self.footerTruncationDetection_condensed[csc] = true
					}
				} icon: {
					Image("ic_receive_resized")
						.resizable()
						.frame(width: receiveImageSize, height: receiveImageSize)
						.foregroundColor(.appAccent)
				} // </Label>
			} // </Button>
			.read(footerButtonHeightReader)
			.accessibilityLabel("Receive payment")
			.accessibilitySortPriority(38)

			Spacer(minLength: 0)
			if let footerButtonHeight = footerButtonHeight {
				Divider().frame(width: 1, height: footerButtonHeight).background(Color.borderColor)
				Spacer(minLength: 0)
			}

			Button {
				navLinkTag = .SendView
			} label: {
				Label {
					TruncatableView(fixedHorizontal: true, fixedVertical: true) {
						Text("Send")
							.lineLimit(1)
							.foregroundColor(.primaryForeground)
					} wasTruncated: {
						log.debug("footerTruncationDetected_condensed(send): \(csc)")
						self.footerTruncationDetection_condensed[csc] = true
					}
				} icon: {
					Image("ic_scan_resized")
						.resizable()
						.frame(width: sendImageSize, height: sendImageSize)
						.foregroundColor(.appAccent)
				} // </Label>
			} // </Button>
			.read(footerButtonHeightReader)
			.accessibilityLabel("Send payment")
			.accessibilitySortPriority(39)
		
			Spacer(minLength: 0)
			
		} // </HStack>
	}
	
	@ViewBuilder
	func footer_accessibility() -> some View {
		
		HStack(alignment: VerticalAlignment.center, spacing: 0) {
			Spacer()
			VStack(alignment: HorizontalAlignment.center, spacing: 0) {
				
				Button {
					navLinkTag = .ReceiveView
				} label: {
					Label {
						Text("Receive")
							.lineLimit(1)
							.foregroundColor(.primaryForeground)
					} icon: {
						Image("ic_receive_resized")
							.resizable()
							.frame(width: receiveImageSize, height: receiveImageSize)
							.foregroundColor(.appAccent)
					} // </Label>
				} // </Button>
				.frame(minWidth: footerButtonWidth, alignment: Alignment.leading)
				.read(footerButtonWidthReader)
				.accessibilityLabel("Receive payment")
				.accessibilitySortPriority(38)
				
				Divider().frame(height: 1).background(Color.borderColor)
				
				Button {
					navLinkTag = .SendView
				} label: {
					Label {
						Text("Send")
							.lineLimit(1)
							.foregroundColor(.primaryForeground)
					} icon: {
						Image("ic_scan_resized")
							.resizable()
							.frame(width: sendImageSize, height: sendImageSize)
							.foregroundColor(.appAccent)
					} // </Label>
				} // </Button>
				.frame(minWidth: footerButtonWidth, alignment: Alignment.leading)
				.read(footerButtonWidthReader)
				.accessibilityLabel("Send payment")
				.accessibilitySortPriority(39)
				
			} // </VStack>
			Spacer()
		} // </HStack>
		.padding(.horizontal)
	}
	
	@ViewBuilder
	func navLinkView() -> some View {
		
		if let tag = self.navLinkTag {
			navLinkView(tag)
		} else {
			EmptyView()
		}
	}
	
	@ViewBuilder
	private func navLinkView(_ tag: NavLinkTag) -> some View {
		
		switch tag {
		case .ConfigurationView : ConfigurationView()
		case .TransactionsView  : TransactionsView()
		case .ReceiveView       : ReceiveView()
		case .SendView          : SendView(controller: externalLightningRequest)
		case .CurrencyConverter : CurrencyConverterView()
		}
	}
	
	// --------------------------------------------------
	// MARK: View Helpers
	// --------------------------------------------------
	
	private func navLinkTagBinding(_ tag: NavLinkTag?) -> Binding<Bool> {
		
		if let tag { // specific tag
			return Binding<Bool>(
				get: { navLinkTag == tag },
				set: { if $0 { navLinkTag = tag } else if (navLinkTag == tag) { navLinkTag = nil } }
			)
		} else { // any tag
			return Binding<Bool>(
				get: { navLinkTag != nil },
				set: { if !$0 { navLinkTag = nil }}
			)
		}
	}
	
	// --------------------------------------------------
	// MARK: Notifications
	// --------------------------------------------------
	
	private func deepLinkChanged(_ value: DeepLink?) {
		log.trace("deepLinkChanged() => \(value?.rawValue ?? "nil")")
		
		if let value = value {
			
			// Navigate towards deep link (if needed)
			var newNavLinkTag: NavLinkTag? = nil
			switch value {
				case .paymentHistory     : newNavLinkTag = .TransactionsView
				case .backup             : newNavLinkTag = .ConfigurationView
				case .drainWallet        : newNavLinkTag = .ConfigurationView
				case .electrum           : newNavLinkTag = .ConfigurationView
				case .backgroundPayments : newNavLinkTag = .ConfigurationView
			}
			
			if let newNavLinkTag = newNavLinkTag {
				
				self.swiftUiBugWorkaround = newNavLinkTag
				self.swiftUiBugWorkaroundIdx += 1
				clearSwiftUiBugWorkaround(delay: 1.0)
				
				self.navLinkTag = newNavLinkTag // Trigger/push the view
			}
			
		} else {
			// We reached the final destination of the deep link
			clearSwiftUiBugWorkaround(delay: 0.0)
		}
	}
	
	private func navLinkTagChanged(_ tag: NavLinkTag?) {
		log.trace("navLinkTagChanged() => \(tag?.rawValue ?? "nil")")
		
		if tag == nil, let forcedNavLinkTag = swiftUiBugWorkaround {
			
			log.debug("Blocking SwiftUI's attempt to reset our navLinkTag")
			self.navLinkTag = forcedNavLinkTag
			
		} else if tag == nil {
			
			// If we pushed the SendView, triggered by an external lightning url,
			// then we can nil out the associated controller now (since we handed off to SendView).
			self.externalLightningRequest = nil
		}
	}
	
	private func didReceiveExternalLightningUrl(_ urlStr: String) -> Void {
		log.trace("didReceiveExternalLightningUrl()")
	
		if navLinkTag == .SendView {
			log.debug("Ignoring: handled by SendView")
			return
		}
		
		MainViewHelper.shared.processExternalLightningUrl(urlStr) { scanController in
			
			self.externalLightningRequest = scanController
			self.navLinkTag = .SendView
		}
	}
	
	// --------------------------------------------------
	// MARK: Utilities
	// --------------------------------------------------
	
	func clearSwiftUiBugWorkaround(delay: TimeInterval) {
		
		let idx = self.swiftUiBugWorkaroundIdx
		
		DispatchQueue.main.asyncAfter(deadline: .now() + delay) {
			
			if self.swiftUiBugWorkaroundIdx == idx {
				log.debug("swiftUiBugWorkaround = nil")
				self.swiftUiBugWorkaround = nil
			}
		}
	}
}

extension ContentSizeCategory: CustomStringConvertible {
	public var description: String {
		switch self {
			case .extraSmall                        : return "XS"
			case .small                             : return "S"
			case .medium                            : return "M"
			case .large                             : return "L"
			case .extraLarge                        : return "XL"
			case .extraExtraLarge                   : return "XXL"
			case .extraExtraExtraLarge              : return "XXXL"
			case .accessibilityMedium               : return "aM"
			case .accessibilityLarge                : return "aL"
			case .accessibilityExtraLarge           : return "aXL"
			case .accessibilityExtraExtraLarge      : return "aXXL"
			case .accessibilityExtraExtraExtraLarge : return "aXXXL"
			@unknown default                        : return "U"
		}
	}
}<|MERGE_RESOLUTION|>--- conflicted
+++ resolved
@@ -27,12 +27,9 @@
 	
 	let externalLightningUrlPublisher = AppDelegate.get().externalLightningUrlPublisher
 	@State var externalLightningRequest: AppScanController? = nil
-<<<<<<< HEAD
-	
+
 	@State private var swiftUiBugWorkaround: NavLinkTag? = nil
 	@State private var swiftUiBugWorkaroundIdx = 0
-=======
->>>>>>> 3f5fb4f7
 	
 	@ScaledMetric var sendImageSize: CGFloat = 17
 	@ScaledMetric var receiveImageSize: CGFloat = 18
@@ -83,7 +80,7 @@
 	 * - Header button: app status   = 21
 	 * - Header button: tools        = 20
 	 */
-	
+
 	@ViewBuilder
 	var body: some View {
 		
@@ -110,7 +107,7 @@
 					EmptyView()
 				}
 				.accessibilityHidden(true)
-				
+
 			} // else: uses.navigationStackDestination()
 			
 			Color.primaryBackground
@@ -127,7 +124,6 @@
 
 		} // </ZStack>
 		.frame(maxWidth: .infinity, maxHeight: .infinity)
-<<<<<<< HEAD
 		.navigationStackDestination(isPresented: navLinkTagBinding(.ConfigurationView)) { // For iOS 16+
 			navLinkView()
 		}
@@ -142,13 +138,6 @@
 		}
 		.navigationStackDestination(isPresented: navLinkTagBinding(.CurrencyConverter)) { // For iOS 16+
 			navLinkView()
-=======
-		.navigationTitle("")
-		.navigationBarTitleDisplayMode(.inline)
-		.navigationBarHidden(true)
-		.onChange(of: navLinkTag) {
-			navLinkTagChanged($0)
->>>>>>> 3f5fb4f7
 		}
 		.onChange(of: deepLinkManager.deepLink) {
 			deepLinkChanged($0)
@@ -500,7 +489,7 @@
 	
 	@ViewBuilder
 	private func navLinkView(_ tag: NavLinkTag) -> some View {
-		
+
 		switch tag {
 		case .ConfigurationView : ConfigurationView()
 		case .TransactionsView  : TransactionsView()
@@ -509,13 +498,13 @@
 		case .CurrencyConverter : CurrencyConverterView()
 		}
 	}
-	
+
 	// --------------------------------------------------
 	// MARK: View Helpers
 	// --------------------------------------------------
-	
+
 	private func navLinkTagBinding(_ tag: NavLinkTag?) -> Binding<Bool> {
-		
+
 		if let tag { // specific tag
 			return Binding<Bool>(
 				get: { navLinkTag == tag },
@@ -528,16 +517,16 @@
 			)
 		}
 	}
-	
+
 	// --------------------------------------------------
 	// MARK: Notifications
 	// --------------------------------------------------
 	
 	private func deepLinkChanged(_ value: DeepLink?) {
 		log.trace("deepLinkChanged() => \(value?.rawValue ?? "nil")")
-		
+
 		if let value = value {
-			
+
 			// Navigate towards deep link (if needed)
 			var newNavLinkTag: NavLinkTag? = nil
 			switch value {
@@ -547,32 +536,32 @@
 				case .electrum           : newNavLinkTag = .ConfigurationView
 				case .backgroundPayments : newNavLinkTag = .ConfigurationView
 			}
-			
+
 			if let newNavLinkTag = newNavLinkTag {
-				
+
 				self.swiftUiBugWorkaround = newNavLinkTag
 				self.swiftUiBugWorkaroundIdx += 1
 				clearSwiftUiBugWorkaround(delay: 1.0)
-				
+
 				self.navLinkTag = newNavLinkTag // Trigger/push the view
 			}
-			
+
 		} else {
 			// We reached the final destination of the deep link
 			clearSwiftUiBugWorkaround(delay: 0.0)
 		}
 	}
-	
+
 	private func navLinkTagChanged(_ tag: NavLinkTag?) {
 		log.trace("navLinkTagChanged() => \(tag?.rawValue ?? "nil")")
 		
 		if tag == nil, let forcedNavLinkTag = swiftUiBugWorkaround {
-			
+
 			log.debug("Blocking SwiftUI's attempt to reset our navLinkTag")
 			self.navLinkTag = forcedNavLinkTag
-			
+
 		} else if tag == nil {
-			
+
 			// If we pushed the SendView, triggered by an external lightning url,
 			// then we can nil out the associated controller now (since we handed off to SendView).
 			self.externalLightningRequest = nil
@@ -588,22 +577,22 @@
 		}
 		
 		MainViewHelper.shared.processExternalLightningUrl(urlStr) { scanController in
-			
+
 			self.externalLightningRequest = scanController
 			self.navLinkTag = .SendView
 		}
 	}
-	
+
 	// --------------------------------------------------
 	// MARK: Utilities
 	// --------------------------------------------------
-	
+
 	func clearSwiftUiBugWorkaround(delay: TimeInterval) {
-		
+
 		let idx = self.swiftUiBugWorkaroundIdx
 		
 		DispatchQueue.main.asyncAfter(deadline: .now() + delay) {
-			
+
 			if self.swiftUiBugWorkaroundIdx == idx {
 				log.debug("swiftUiBugWorkaround = nil")
 				self.swiftUiBugWorkaround = nil
