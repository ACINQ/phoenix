import Foundation
import SwiftUI
import PhoenixShared
import os.log

#if DEBUG && true
fileprivate var log = Logger(
	subsystem: Bundle.main.bundleIdentifier!,
	category: "IntroView"
)
#else
fileprivate var log = Logger(OSLog.disabled)
#endif


struct IntroView: View {
	
	let finish: () -> Void
	 
	@State private var selectedPage = 0
	@EnvironmentObject private var deviceInfo: DeviceInfo
	
	@ViewBuilder
	var body: some View {
		
		ZStack {
			
			Color.primaryBackground
				.edgesIgnoringSafeArea(.all)
			
			if BusinessManager.showTestnetBackground {
				Image("testnet_bg")
					.resizable(resizingMode: .tile)
					.edgesIgnoringSafeArea([.horizontal, .bottom]) // not underneath status bar
					.accessibilityHidden(true)
			}
			
			content()
		}
		.frame(maxWidth: .infinity, maxHeight: .infinity)
		.navigationTitle("")
		.navigationBarTitleDisplayMode(.inline)
		.navigationBarHidden(true)
	}
	
	@ViewBuilder
	func content() -> some View {
		
		TabView(selection: $selectedPage) {
			
			IntroView1(advance: advance)
				.tag(0)
			
			IntroView2(advance: advance)
				.tag(1)
			
			IntroView3(finish: wrappedFinish)
				.tag(2)
		}
		.tabViewStyle(PageTabViewStyle(indexDisplayMode: .never))
		.padding(.bottom, deviceInfo.isShortHeight ? 0 : 40)
	}
	
	func advance() -> Void {
		log.trace("advance()")
		
		withAnimation {
			selectedPage += 1
			UIAccessibility.post(notification: .screenChanged, argument: nil)
		}
	}
	
	func wrappedFinish() -> Void {
		
		finish()
		UIAccessibility.post(notification: .screenChanged, argument: nil)
	}
}

struct IntroView1: View, ViewName {
	
	let advance: () -> Void
	
	@EnvironmentObject var deviceInfo: DeviceInfo
	
	@ViewBuilder
	var body: some View {
		
		VStack(alignment: HorizontalAlignment.center, spacing: 0) {
			
			Spacer()
			
			Image("intro_btc")
				.resizable()
				.scaledToFit()
				.frame(maxWidth: 250, maxHeight: 250)
			
			Spacer()
			
			Text("Welcome!")
				.font(.title)
				.multilineTextAlignment(.center)
				.accessibilityAddTraits(.isHeader)
			
			Text("With Phoenix, sending and receiving bitcoins is easy and safe.")
				.multilineTextAlignment(.center)
				.padding(.vertical, 30)
			
			Button {
				advance()
			} label: {
				HStack(alignment: VerticalAlignment.center, spacing: 4) {
					Text("Next")
					Image(systemName: "arrow.forward")
						.imageScale(.medium)
				}
				.font(.title3)
				.frame(maxWidth: .infinity)
				.padding(.vertical, 8)
			}
			.buttonStyle(.borderedProminent)
			.buttonBorderShape(.capsule)
			.padding(.bottom)
		}
		.frame(maxWidth: deviceInfo.textColumnMaxWidth)
		.padding(.horizontal)
	}
}

struct IntroView2: View, ViewName {
	
	let advance: () -> Void
	
<<<<<<< HEAD
	@State var payToOpen_feePercent: Double = 0.0
	@State var payToOpen_minFeeSat: Int64 = 0
	
	let chainContextPublisher = Biz.business.appConfigurationManager.chainContextPublisher()
	
=======
>>>>>>> 7837b264
	@EnvironmentObject var deviceInfo: DeviceInfo
	
	@ViewBuilder
	var body: some View {
		
		VStack(alignment: HorizontalAlignment.center, spacing: 0) {
			
			Spacer()
			
			Image("intro_ln")
				.resizable()
				.scaledToFit()
				.frame(maxWidth: 250, maxHeight: 250)
			
			Spacer()
			
			Text("Bitcoin supercharged")
				.font(.title)
				.multilineTextAlignment(.center)
				.accessibilityAddTraits(.isHeader)
			
			Text("Phoenix uses payment channels to make Bitcoin fast and private.")
				.multilineTextAlignment(.center)
				.padding(.vertical, 30)
			
			Button {
				advance()
			} label: {
				HStack(alignment: VerticalAlignment.center, spacing: 4) {
					Text("Next")
					Image(systemName: "arrow.forward")
						.imageScale(.medium)
				}
				.font(.title3)
				.frame(maxWidth: .infinity)
				.padding(.vertical, 8)
			}
			.buttonStyle(.borderedProminent)
			.buttonBorderShape(.capsule)
			.padding(.bottom)
		}
		.frame(maxWidth: deviceInfo.textColumnMaxWidth)
		.padding(.horizontal)
	}
}

struct IntroView3: View, ViewName {
	
	let finish: () -> Void
	
	@EnvironmentObject var deviceInfo: DeviceInfo
	
	@ViewBuilder
	var body: some View {
		
		VStack(alignment: HorizontalAlignment.center, spacing: 0) {
			
			Spacer()
			
			Image("intro_cust")
				.resizable()
				.scaledToFit()
				.frame(maxWidth: 250, maxHeight: 250)
			
			Spacer()
			
			Text("Your key, your bitcoins")
				.font(.title)
				.multilineTextAlignment(.center)
				.accessibilityAddTraits(.isHeader)
			
			Text("Phoenix is self-custodial. You take control.")
				.multilineTextAlignment(.center)
				.padding(.top, 30)
				.padding(.bottom, 15)
			
			Text("You can restore your wallet at anytime using your secret key. Keep it safe!")
				.multilineTextAlignment(.center)
				.padding(.top, 15)
				.padding(.bottom, 30)
			
			Button {
				finish()
			} label: {
				HStack(alignment: VerticalAlignment.center, spacing: 4) {
					Text("Get started")
					Image(systemName: "bolt.fill")
						.imageScale(.medium)
				}
				.font(.title3)
				.frame(maxWidth: .infinity)
				.padding(.vertical, 8)
			}
			.buttonStyle(.borderedProminent)
			.buttonBorderShape(.capsule)
			.padding(.bottom)
		}
		.frame(maxWidth: deviceInfo.textColumnMaxWidth)
		.padding(.horizontal)
	}
}<|MERGE_RESOLUTION|>--- conflicted
+++ resolved
@@ -131,14 +131,6 @@
 	
 	let advance: () -> Void
 	
-<<<<<<< HEAD
-	@State var payToOpen_feePercent: Double = 0.0
-	@State var payToOpen_minFeeSat: Int64 = 0
-	
-	let chainContextPublisher = Biz.business.appConfigurationManager.chainContextPublisher()
-	
-=======
->>>>>>> 7837b264
 	@EnvironmentObject var deviceInfo: DeviceInfo
 	
 	@ViewBuilder
