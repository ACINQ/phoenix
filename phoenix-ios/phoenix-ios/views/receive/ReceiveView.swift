import SwiftUI
import PhoenixShared
import os.log

#if DEBUG && true
fileprivate var log = Logger(
	subsystem: Bundle.main.bundleIdentifier!,
	category: "ReceiveView"
)
#else
fileprivate var log = Logger(OSLog.disabled)
#endif

enum SelectedTab {
	case lightning
	case blockchain
}

struct ReceiveView: MVIView {
	
	@StateObject var mvi = MVIState({ $0.receive() })
	
	@Environment(\.controllerFactory) var factoryEnv
	var factory: ControllerFactory { return factoryEnv }
	
	@State var selectedTab: SelectedTab = .lightning
	
	@State var lastDescription: String? = nil
	@State var lastAmount: Lightning_kmpMilliSatoshi? = nil
	
	@State var receiveLightningView_didAppear = false
	
	@State var swapIn_enabled = true
	
	@StateObject var toast = Toast()
	
	@Environment(\.colorScheme) var colorScheme
	@Environment(\.popoverState) var popoverState: PopoverState
	
	// --------------------------------------------------
	// MARK: ViewBuilders
	// --------------------------------------------------
	
	@ViewBuilder
	var view: some View {
		
		ZStack {
			customTabBar()
			toast.view()
		}
		.frame(maxWidth: .infinity, maxHeight: .infinity)
		.onChange(of: mvi.model) { newModel in
			onModelChange(model: newModel)
		}
	}
	
	@ViewBuilder
	func customTabBar() -> some View {
		
		VStack(alignment: HorizontalAlignment.center, spacing: 0) {
			
<<<<<<< HEAD
			Color.primaryBackground
				.edgesIgnoringSafeArea(.all)
			
			if BusinessManager.showTestnetBackground {
				Image("testnet_bg")
					.resizable(resizingMode: .tile)
					.edgesIgnoringSafeArea([.horizontal, .bottom]) // not underneath status bar
					.accessibilityHidden(true)
			}
			
			if mvi.model is Receive.Model_SwapIn {
				
				// Receive.Model_SwapIn_Requesting : Receive.Model_SwapIn
				// Receive.Model_SwapIn_Generated : Receive.Model_SwapIn
				
				SwapInView(
=======
			switch selectedTab {
			case .lightning:
				ReceiveLightningView(
>>>>>>> 7837b264
					mvi: mvi,
					toast: toast,
					didAppear: $receiveLightningView_didAppear
				)
				
			case .blockchain:
				SwapInView(
					mvi: mvi,
					toast: toast,
					lastDescription: $lastDescription,
					lastAmount: $lastAmount
				)
			}
			
			HStack(alignment: VerticalAlignment.center, spacing: 20) {
				
				Button {
					didSelectTab(.lightning)
				} label: {
					HStack(alignment: VerticalAlignment.center, spacing: 4) {
						Image(systemName: "bolt").font(.title2).imageScale(.large)
						VStack(alignment: HorizontalAlignment.center, spacing: 4) {
							Text("Lightning")
							Text("(layer 2)").font(.footnote).opacity(0.7)
						}
					}
				}
				.foregroundColor(selectedTab == .lightning ? Color.appAccent : Color.primary)
				.frame(maxWidth: .infinity)
				
				Button {
					didSelectTab(.blockchain)
				} label: {
					HStack(alignment: VerticalAlignment.center, spacing: 4) {
						Image(systemName: "link").font(.title2).imageScale(.large)
						VStack(alignment: HorizontalAlignment.center, spacing: 0) {
							Text("Blockchain").padding(.bottom, 4)
							Text("(layer 1)").font(.footnote).opacity(0.7)
						}
					}
				}
				.foregroundColor(selectedTab == .blockchain ? Color.appAccent : Color.primary)
				.frame(maxWidth: .infinity)
				
			} // </HStack>
			.padding(.top, 15)
			.background(
				Color.mutedBackground
					.edgesIgnoringSafeArea(.bottom) // background color should extend to bottom of screen
			)
			
		} // </VStack>
		
	}
	
	// --------------------------------------------------
	// MARK: Actions
	// --------------------------------------------------
	
	func onModelChange(model: Receive.Model) -> Void {
		log.trace("onModelChange()")
		
		if let m = model as? Receive.Model_Generated {
			lastDescription = m.desc
			lastAmount = m.amount
		}
	}
	
	func didSelectTab(_ tab: SelectedTab) {
		
		switch tab {
		case .lightning:
			mvi.intent(Receive.IntentAsk(
				amount: lastAmount,
				desc: lastDescription,
				expirySeconds: Prefs.shared.invoiceExpirationSeconds
			))
			
		case .blockchain:
			if swapIn_enabled {
				mvi.intent(Receive.IntentRequestSwapIn())
			} else {
				popoverState.display(dismissable: true) {
					SwapInDisabledPopover()
				}
			}
		}
		
		selectedTab = tab
	}
	
	// --------------------------------------------------
	// MARK: Static Shared
	// --------------------------------------------------
	
	/// Shared logic. Used by:
	/// - ReceiveLightningView
	/// - SwapInView
	///
	static func qrCodeBorderColor(_ colorScheme: ColorScheme) -> Color {
		
		return (colorScheme == .dark) ? Color(UIColor.separator) : Color.appAccent
	}
}

// MARK: -

class ReceiveView_Previews: PreviewProvider {

	static let request = "lntb17u1p0475jgpp5f69ep0f2202rqegjeddjxa3mdre6ke6kchzhzrn4rxzhyqakzqwqdpzxysy2umswfjhxum0yppk76twypgxzmnwvycqp2xqrrss9qy9qsqsp5nhhdgpz3549mll70udxldkg48s36cj05epp2cjjv3rrvs5hptdfqlq6h3tkkaplq4au9tx2k49tcp3gx7azehseq68jums4p0gt6aeu3gprw3r7ewzl42luhc3gyexaq37h3d73wejr70nvcw036cde4ptgpckmmkm"

	static var previews: some View {

		NavigationWrapper {
			ReceiveView().mock(Receive.Model_Awaiting())
		}
		.modifier(GlobalEnvironment())
		.previewDevice("iPhone 11")

		NavigationWrapper {
			ReceiveView().mock(Receive.Model_Generated(
				request: request,
				paymentHash: "foobar",
				amount: Lightning_kmpMilliSatoshi(msat: 170000),
				desc: "1 Espresso Coin Panna"
			))
		}
		.modifier(GlobalEnvironment())
		.previewDevice("iPhone 11")
	}
}<|MERGE_RESOLUTION|>--- conflicted
+++ resolved
@@ -59,28 +59,9 @@
 		
 		VStack(alignment: HorizontalAlignment.center, spacing: 0) {
 			
-<<<<<<< HEAD
-			Color.primaryBackground
-				.edgesIgnoringSafeArea(.all)
-			
-			if BusinessManager.showTestnetBackground {
-				Image("testnet_bg")
-					.resizable(resizingMode: .tile)
-					.edgesIgnoringSafeArea([.horizontal, .bottom]) // not underneath status bar
-					.accessibilityHidden(true)
-			}
-			
-			if mvi.model is Receive.Model_SwapIn {
-				
-				// Receive.Model_SwapIn_Requesting : Receive.Model_SwapIn
-				// Receive.Model_SwapIn_Generated : Receive.Model_SwapIn
-				
-				SwapInView(
-=======
 			switch selectedTab {
 			case .lightning:
 				ReceiveLightningView(
->>>>>>> 7837b264
 					mvi: mvi,
 					toast: toast,
 					didAppear: $receiveLightningView_didAppear
