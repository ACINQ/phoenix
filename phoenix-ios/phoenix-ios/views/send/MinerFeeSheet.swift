import SwiftUI
import PhoenixShared

fileprivate let filename = "MinerFeeSheet"
#if DEBUG && true
fileprivate var log = LoggerFactory.shared.logger(filename, .trace)
#else
fileprivate var log = LoggerFactory.shared.logger(filename, .warning)
#endif

struct MinerFeeSheet: View {
	
	let amount: Bitcoin_kmpSatoshi
	let btcAddress: String
	
	@Binding var minerFeeInfo: MinerFeeInfo?
	@Binding var satsPerByte: String
	@Binding var parsedSatsPerByte: Result<NSNumber, TextFieldNumberStylerError>
	@Binding var mempoolRecommendedResponse: MempoolRecommendedResponse?
	
	@State var explicitlySelectedPriority: MinerFeePriority? = nil
	@State var feeBelowMinimum: Bool = false
	@State var showLowMinerFeeWarning: Bool = false
	
	@Environment(\.colorScheme) var colorScheme: ColorScheme
	@EnvironmentObject var smartModalState: SmartModalState
	@EnvironmentObject var currencyPrefs: CurrencyPrefs
	
	enum Field: Hashable {
		case satsPerByteTextField
	}
	@FocusState private var focusedField: Field?
	
	enum PriorityBoxWidth: Preference {}
	let priorityBoxWidthReader = GeometryPreferenceReader(
		key: AppendValue<PriorityBoxWidth>.self,
		value: { [$0.size.width] }
	)
	@State var priorityBoxWidth: CGFloat? = nil
	
	enum FooterContentHeight: Preference {}
	let footerContentHeightReader = GeometryPreferenceReader(
		key: AppendValue<FooterContentHeight>.self,
		value: { [$0.size.height] }
	)
	@State var footerContentHeight: CGFloat? = nil
	
	// --------------------------------------------------
	// MARK: View Builders
	// --------------------------------------------------
	
	@ViewBuilder
	var body: some View {
		
		if showLowMinerFeeWarning {
			LowMinerFeeWarning(showLowMinerFeeWarning: $showLowMinerFeeWarning)
				.onAppear {
					smartModalState.dismissable = false
				}
		} else {
			VStack(alignment: HorizontalAlignment.center, spacing: 0) {
				header()
				content()
				footer()
			}
			.onChange(of: satsPerByte) { _ in
				satsPerByteChanged()
			}
			.onChange(of: mempoolRecommendedResponse) { _ in
				mempoolRecommendedResponseChanged()
			}
			.onAppear {
				smartModalState.dismissable = true
			}
		}
	}
	
	@ViewBuilder
	func header() -> some View {
		
		HStack(alignment: VerticalAlignment.center, spacing: 0) {
			Text("Miner fee")
				.font(.title3)
				.accessibilityAddTraits(.isHeader)
				.accessibilitySortPriority(100)
			Spacer()
			Button {
				closeButtonTapped()
			} label: {
				Image("ic_cross")
					.resizable()
					.frame(width: 30, height: 30)
			}
			.accessibilityLabel("Close")
			.accessibilityHidden(smartModalState.dismissable)
		}
		.padding(.horizontal)
		.padding(.vertical, 8)
		.background(
			Color(UIColor.secondarySystemBackground)
				.cornerRadius(15, corners: [.topLeft, .topRight])
		)
		.padding(.bottom, 4)
	}
	
	@ViewBuilder
	func content() -> some View {
		
		VStack(alignment: HorizontalAlignment.center, spacing: 0) {
			
			priorityBoxes()
				.padding(.horizontal, 8)
				.padding(.top)
				.padding(.bottom, 30)
			minerFeeFormula()
				.padding(.horizontal)
		}
	}
	
	@ViewBuilder
	func priorityBoxes() -> some View {
		
		if #available(iOS 16.0, *) {
			priorityBoxes_ios16()
		} else {
			priorityBoxes_ios15()
		}
	}
	
	@ViewBuilder
	@available(iOS 16.0, *)
	func priorityBoxes_ios16() -> some View {
		
		ViewThatFits {
			Grid(horizontalSpacing: 8, verticalSpacing: 8) {
				GridRow(alignment: VerticalAlignment.center) {
					priorityBox_economy()
					priorityBox_low()
					priorityBox_medium()
					priorityBox_high()
				}
			} // </Grid>
			Grid(horizontalSpacing: 8, verticalSpacing: 8) {
				GridRow(alignment: VerticalAlignment.center) {
					priorityBox_economy()
					priorityBox_low()
					
				}
				GridRow(alignment: VerticalAlignment.center) {
					priorityBox_medium()
					priorityBox_high()
				}
			} // </Grid>
		}
		.assignMaxPreference(for: priorityBoxWidthReader.key, to: $priorityBoxWidth)
	}
	
	@ViewBuilder
	func priorityBoxes_ios15() -> some View {
		
		VStack(alignment: HorizontalAlignment.center, spacing: 8) {
			HStack(alignment: VerticalAlignment.center, spacing: 8) {
				priorityBox_economy()
				priorityBox_low()
			}
			HStack(alignment: VerticalAlignment.center, spacing: 8) {
				priorityBox_medium()
				priorityBox_high()
			}
		}
		.assignMaxPreference(for: priorityBoxWidthReader.key, to: $priorityBoxWidth)
	}
	
	@ViewBuilder
	func priorityBox_economy() -> some View {
		
		GroupBox {
			VStack(alignment: HorizontalAlignment.center, spacing: 4) {
				Text("\(satsPerByteString(.none)) sats/vByte")
					.font(.subheadline)
					.foregroundColor(.secondary)
				Text("≈ 1+ days")
			}
		} label: {
			Text("No Priority")
		}
		.groupBoxStyle(PriorityBoxStyle(
			width: priorityBoxWidth,
			disabled: isPriorityDisabled(),
			selected: isPrioritySelected(.none),
			tapped: { priorityTapped(.none) }
		))
		.read(priorityBoxWidthReader)
	}
	
	@ViewBuilder
	func priorityBox_low() -> some View {
		
		GroupBox {
			VStack(alignment: HorizontalAlignment.center, spacing: 4) {
				Text("\(satsPerByteString(.low)) sats/vByte")
					.font(.subheadline)
					.foregroundColor(.secondary)
				Text("≈ 1 hour")
			}
		} label: {
			Text("Low Priority")
		}
		.groupBoxStyle(PriorityBoxStyle(
			width: priorityBoxWidth,
			disabled: isPriorityDisabled(),
			selected: isPrioritySelected(.low),
			tapped: { priorityTapped(.low) }
		))
		.read(priorityBoxWidthReader)
	}
	
	@ViewBuilder
	func priorityBox_medium() -> some View {
		
		GroupBox {
			VStack(alignment: HorizontalAlignment.center, spacing: 4) {
				Text("\(satsPerByteString(.medium)) sats/vByte")
					.font(.subheadline)
					.foregroundColor(.secondary)
				Text("≈ 30 minutes")
			}
		} label: {
			Text("Medium Priority")
		}
		.groupBoxStyle(PriorityBoxStyle(
			width: priorityBoxWidth,
			disabled: isPriorityDisabled(),
			selected: isPrioritySelected(.medium),
			tapped: { priorityTapped(.medium) }
		))
		.read(priorityBoxWidthReader)
	}
	
	@ViewBuilder
	func priorityBox_high() -> some View {
		
		GroupBox {
			VStack(alignment: HorizontalAlignment.center, spacing: 4) {
				Text("\(satsPerByteString(.high)) sats/vByte")
					.font(.subheadline)
					.foregroundColor(.secondary)
				Text("≈ 10 minutes")
			}
		} label: {
			Text("High Priority")
		}
		.groupBoxStyle(PriorityBoxStyle(
			width: priorityBoxWidth,
			disabled: isPriorityDisabled(),
			selected: isPrioritySelected(.high),
			tapped: { priorityTapped(.high) }
		))
		.read(priorityBoxWidthReader)
	}
	
	@ViewBuilder
	func minerFeeFormula() -> some View {
		
		HStack(alignment: VerticalAlignment.center, spacing: 12) {
			satsPerByteTextField()
			minerFeeAmounts()
		}
	}
	
	@ViewBuilder
	func satsPerByteTextField() -> some View {
		
		HStack(alignment: VerticalAlignment.firstTextBaseline, spacing: 0) {
			
			HStack(alignment: VerticalAlignment.center, spacing: 0) {
				
				TextField("", text: satsPerByteStyler().amountProxy)
					.keyboardType(.numberPad)
					.focused($focusedField, equals: .satsPerByteTextField)
					.frame(maxWidth: 40)
			}
			.padding(.vertical, 8)
			.padding(.horizontal, 12)
			.overlay(
				RoundedRectangle(cornerRadius: 8)
					.stroke(isInvalidSatsPerByte ? Color.appNegative : Color.textFieldBorder, lineWidth: 1)
			)
			
			Text(verbatim: "sats/vByte")
				.font(.callout)
				.foregroundColor(.secondary)
				.padding(.leading, 4)
		}
	}
	
	@ViewBuilder
	func minerFeeAmounts() -> some View {
		
		VStack(alignment: HorizontalAlignment.leading, spacing: 8) {
			
			let (btc, fiat) = minerFeeStrings()
			
			Text(verbatim: "= \(btc.string)")
			Text(verbatim: "≈ \(fiat.string)")
		}
		.font(.callout)
	}
	
	@ViewBuilder
	func footer() -> some View {
		
		ZStack {
			
			Button {
				reviewTransactionButtonTapped()
			} label: {
				Text("Review Transaction")
			}
			.font(.title3)
			.read(footerContentHeightReader)
			.frame(height: footerContentHeight, alignment: .bottom)
			.disabled(minerFeeInfo == nil)
			.isHidden(feeBelowMinimum)
			
			Group {
				if let mrr = mempoolRecommendedResponse {
					Text("Feerate below minimum allowed by mempool: \(satsPerByteString(mrr.minimumFee)) sats/vByte")
				} else {
					Text("Feerate below minimum allowed by mempool.")
				}
			}
			.font(.callout)
			.foregroundColor(.appNegative)
			.multilineTextAlignment(.center)
			.read(footerContentHeightReader)
			.frame(height: footerContentHeight, alignment: .bottom)
			.isHidden(!feeBelowMinimum)
		}
		.padding()
		.padding(.top)
	}
	
	// --------------------------------------------------
	// MARK: View Helpers
	// --------------------------------------------------
	
	var isInvalidSatsPerByte: Bool {
		switch parsedSatsPerByte {
		case .success(_):
			return false
			
		case .failure(let reason):
			switch reason {
				case .emptyInput   : return false
				case .invalidInput : return true
			}
		}
	}
	
	func satsPerByteStyler() -> TextFieldNumberStyler {
		
		let formatter = NumberFormatter()
		formatter.numberStyle = .decimal
		
		return TextFieldNumberStyler(
			formatter: formatter,
			amount: $satsPerByte,
			parsedAmount: $parsedSatsPerByte,
			userDidEdit: userDidEditSatsPerByteField
		)
	}
	
	func satsPerByte(_ priority: MinerFeePriority) -> (Double, String)? {
		
		guard let mempoolRecommendedResponse else {
			return nil
		}
		
		let doubleValue = mempoolRecommendedResponse.feeForPriority(priority)
		let stringValue = satsPerByteString(doubleValue)
		
		return (doubleValue, stringValue)
	}
	
	func satsPerByteString(_ value: Double) -> String {
		
		let nf = NumberFormatter()
		nf.numberStyle = .decimal
		nf.minimumFractionDigits = 0
		nf.maximumFractionDigits = 1
		
		return nf.string(from: NSNumber(value: value)) ?? "?"
	}
	
	func satsPerByteString(_ priority: MinerFeePriority) -> String {
		
		let tuple = satsPerByte(priority)
		return tuple?.1 ?? "?"
	}
	
	func isPriorityDisabled() -> Bool {
		
		return (mempoolRecommendedResponse == nil)
	}
	
	func isPrioritySelected(_ priority: MinerFeePriority) -> Bool {
		
		guard let mempoolRecommendedResponse else {
			return false
		}
		
		if let explicitlySelectedPriority {
			return explicitlySelectedPriority == priority
		}
			
		guard let amount = try? parsedSatsPerByte.get() else {
			return false
		}
		
		switch priority {
			case .none:
				return amount.doubleValue == mempoolRecommendedResponse.feeForPriority(.none)
			
			case .low:
				return amount.doubleValue == mempoolRecommendedResponse.feeForPriority(.low) &&
				       amount.doubleValue != mempoolRecommendedResponse.feeForPriority(.none)
			
			case .medium:
				return amount.doubleValue == mempoolRecommendedResponse.feeForPriority(.medium) &&
				       amount.doubleValue != mempoolRecommendedResponse.feeForPriority(.high)
			
			case .high:
				return amount.doubleValue == mempoolRecommendedResponse.feeForPriority(.high) &&
				       amount.doubleValue != mempoolRecommendedResponse.feeForPriority(.medium)
		}
	}
	
	func minerFeeStrings() -> (FormattedAmount, FormattedAmount) {
		
		guard let minerFeeInfo else {
			let btc = Utils.unknownBitcoinAmount(bitcoinUnit: currencyPrefs.bitcoinUnit)
			let fiat = Utils.unknownFiatAmount(fiatCurrency: currencyPrefs.fiatCurrency)
			return (btc, fiat)
		}
		
		let btc = Utils.formatBitcoin(currencyPrefs, sat: minerFeeInfo.minerFee)
		let fiat = Utils.formatFiat(currencyPrefs, sat: minerFeeInfo.minerFee)
		return (btc, fiat)
	}
	
	func requiresLowMinerFeeWarning() -> Bool {
		
		guard
			let satsPerByte_number = try? parsedSatsPerByte.get(),
			let mrr = mempoolRecommendedResponse
		else {
			return false
		}
		
		return satsPerByte_number.doubleValue < mrr.economyFee
	}
	
	// --------------------------------------------------
	// MARK: Actions
	// --------------------------------------------------
	
	func priorityTapped(_ priority: MinerFeePriority) {
		log.trace("priorityTapped()")
		
		guard let tuple = satsPerByte(priority) else {
			return
		}
		
		explicitlySelectedPriority = priority
		parsedSatsPerByte = .success(NSNumber(value: tuple.0))
		satsPerByte = tuple.1
	}
	
	func userDidEditSatsPerByteField() {
		log.trace("userDidEditSatsPerByteField()")
		
		explicitlySelectedPriority = nil
	}
	
	func satsPerByteChanged() {
		log.trace("satsPerByteChanged(): \(satsPerByte)")
		
		minerFeeInfo = nil
		guard
			let satsPerByte_number = try? parsedSatsPerByte.get(),
			let peer = Biz.business.peerManager.peerStateValue(),
			let scriptVector = Parser.shared.addressToPublicKeyScriptOrNull(chain: Biz.business.chain, address: btcAddress)
		else {
			return
		}
		
		if let mrr = mempoolRecommendedResponse, mrr.minimumFee > satsPerByte_number.doubleValue {
			feeBelowMinimum = true
			return
		} else {
			feeBelowMinimum = false
		}
		
		let originalSatsPerByte = satsPerByte
		
		let satsPerByte_satoshi = Bitcoin_kmpSatoshi(sat: satsPerByte_number.int64Value)
		let feePerByte = Lightning_kmpFeeratePerByte(feerate: satsPerByte_satoshi)
		let feePerKw = Lightning_kmpFeeratePerKw(feeratePerByte: feePerByte)
		
		Task { @MainActor in
			do {
				let pair = try await peer.estimateFeeForSpliceOut(
					amount: amount,
					scriptPubKey: scriptVector,
					targetFeerate: feePerKw
				)
				
				if let pair = pair,
				   let updatedFeePerKw: Lightning_kmpFeeratePerKw = pair.first,
				   let fees: Lightning_kmpChannelCommand.CommitmentSpliceFees = pair.second
				{
					if self.satsPerByte == originalSatsPerByte {
						self.minerFeeInfo = MinerFeeInfo(
							pubKeyScript: scriptVector,
							feerate: updatedFeePerKw,
							minerFee: fees.miningFee
						)
					}
				} else {
					log.error("Error: peer.estimateFeeForSpliceOut() == nil")
				}
				
			} catch {
				log.error("Error: \(error)")
			}
			
		} // </Task>
	}
	
	func mempoolRecommendedResponseChanged() {
		log.trace("mempoolRecommendedResponseChanged()")
		
		// The UI will change, so we need to reset the geometry measurements
		priorityBoxWidth = nil
		
		// Might need to display an error (if minimumFee increased)
		satsPerByteChanged()
	}
	
	func closeButtonTapped() {
		log.trace("closeButtonTapped()")
		showWarningOrClose()
	}
	
	func reviewTransactionButtonTapped() {
		log.trace("reviewTransactionButtonTapped()")
		showWarningOrClose()
	}
	
	func showWarningOrClose() {
		log.trace("showWarningOrClose()")
		
		if requiresLowMinerFeeWarning() {
			showLowMinerFeeWarning = true
		} else {
			smartModalState.close()
		}
	}
}

// MARK: -

<<<<<<< HEAD
struct LowMinerFeeWarning: View {
	
	@Binding var showLowMinerFeeWarning: Bool
	
	@EnvironmentObject var smartModalState: SmartModalState
	
	@ViewBuilder
	var body: some View {
		
		VStack(alignment: HorizontalAlignment.center, spacing: 0) {
			header()
			content()
			footer()
		}
	}
	
	@ViewBuilder
	func header() -> some View {
		
		HStack(alignment: VerticalAlignment.center, spacing: 0) {
			Text("Low feerate!")
				.font(.title3)
				.accessibilityAddTraits(.isHeader)
				.accessibilitySortPriority(100)
			Spacer()
		}
		.padding(.horizontal)
		.padding(.vertical, 8)
		.background(
			Color(UIColor.secondarySystemBackground)
				.cornerRadius(15, corners: [.topLeft, .topRight])
		)
		.padding(.bottom, 4)
	}
	
	@ViewBuilder
	func content() -> some View {
		
		VStack(alignment: HorizontalAlignment.center, spacing: 0) {
			
			Text(
			"""
			Transactions with insufficient feerate may linger for days or weeks without confirming.
			
			Choosing the feerate is your responsibility. \
			Once sent, this transaction cannot be cancelled, only accelerated with higher fees.
			
			Are you sure you want to proceed?
			"""
			)
		}
		.padding(.horizontal)
		.padding(.top)
	}
	
	@ViewBuilder
	func footer() -> some View {
		
		HStack(alignment: .center, spacing: 0) {
			Spacer()
			
			Button("Back") {
				cancelButtonTapped()
			}
			.padding(.trailing)
				
			Button("I understand") {
				confirmButtonTapped()
			}
		}
		.font(.title3)
		.padding()
		.padding(.top)
	}
	
	func cancelButtonTapped() {
		log.trace("[LowMinerFeeWarning] cancelButtonTapped()")
		showLowMinerFeeWarning = false
	}
	
	func confirmButtonTapped() {
		log.trace("[LowMinerFeeWarning] confirmButtonTapped()")
		smartModalState.close()
	}
}

// MARK: -

=======
>>>>>>> d8710789
struct PriorityBoxStyle: GroupBoxStyle {
	
	let width: CGFloat?
	let disabled: Bool
	let selected: Bool
	let tapped: () -> Void
	
	func makeBody(configuration: GroupBoxStyleConfiguration) -> some View {
		VStack(alignment: HorizontalAlignment.center, spacing: 4) {
			configuration.label
				.font(.headline)
			configuration.content
		}
		.frame(width: width?.advanced(by: -16.0))
		.padding(.all, 8)
		.background(RoundedRectangle(cornerRadius: 8, style: .continuous)
			.fill(Color(UIColor.quaternarySystemFill)))
		.overlay(
			RoundedRectangle(cornerRadius: 8)
				.stroke(selected ? Color.appAccent : Color(UIColor.quaternarySystemFill), lineWidth: 1)
		)
		.onTapGesture {
			tapped()
		}
	}
}<|MERGE_RESOLUTION|>--- conflicted
+++ resolved
@@ -571,97 +571,6 @@
 
 // MARK: -
 
-<<<<<<< HEAD
-struct LowMinerFeeWarning: View {
-	
-	@Binding var showLowMinerFeeWarning: Bool
-	
-	@EnvironmentObject var smartModalState: SmartModalState
-	
-	@ViewBuilder
-	var body: some View {
-		
-		VStack(alignment: HorizontalAlignment.center, spacing: 0) {
-			header()
-			content()
-			footer()
-		}
-	}
-	
-	@ViewBuilder
-	func header() -> some View {
-		
-		HStack(alignment: VerticalAlignment.center, spacing: 0) {
-			Text("Low feerate!")
-				.font(.title3)
-				.accessibilityAddTraits(.isHeader)
-				.accessibilitySortPriority(100)
-			Spacer()
-		}
-		.padding(.horizontal)
-		.padding(.vertical, 8)
-		.background(
-			Color(UIColor.secondarySystemBackground)
-				.cornerRadius(15, corners: [.topLeft, .topRight])
-		)
-		.padding(.bottom, 4)
-	}
-	
-	@ViewBuilder
-	func content() -> some View {
-		
-		VStack(alignment: HorizontalAlignment.center, spacing: 0) {
-			
-			Text(
-			"""
-			Transactions with insufficient feerate may linger for days or weeks without confirming.
-			
-			Choosing the feerate is your responsibility. \
-			Once sent, this transaction cannot be cancelled, only accelerated with higher fees.
-			
-			Are you sure you want to proceed?
-			"""
-			)
-		}
-		.padding(.horizontal)
-		.padding(.top)
-	}
-	
-	@ViewBuilder
-	func footer() -> some View {
-		
-		HStack(alignment: .center, spacing: 0) {
-			Spacer()
-			
-			Button("Back") {
-				cancelButtonTapped()
-			}
-			.padding(.trailing)
-				
-			Button("I understand") {
-				confirmButtonTapped()
-			}
-		}
-		.font(.title3)
-		.padding()
-		.padding(.top)
-	}
-	
-	func cancelButtonTapped() {
-		log.trace("[LowMinerFeeWarning] cancelButtonTapped()")
-		showLowMinerFeeWarning = false
-	}
-	
-	func confirmButtonTapped() {
-		log.trace("[LowMinerFeeWarning] confirmButtonTapped()")
-		smartModalState.close()
-	}
-}
-
-// MARK: -
-
-=======
->>>>>>> d8710789
 struct PriorityBoxStyle: GroupBoxStyle {
 	
 	let width: CGFloat?
