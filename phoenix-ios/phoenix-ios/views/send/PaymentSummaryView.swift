--- conflicted
+++ resolved
@@ -96,11 +96,7 @@
 					.foregroundColor(labelColor)
 					.fontWeight(.thin)
 					.read(maxLabelWidthReader)
-<<<<<<< HEAD
-					.accessibilityLabel(baseAmountLabel(info))
-=======
 					.accessibilityLabel(accessibilityLabel_baseAmount(info))
->>>>>>> 7837b264
 					.accessibilityHidden(info.isEmpty)
 				Text(verbatim: "")
 					.padding(.bottom, 4)
@@ -111,9 +107,6 @@
 						.foregroundColor(labelColor)
 						.fontWeight(.thin)
 						.read(maxLabelWidthReader)
-<<<<<<< HEAD
-						.accessibilityLabel(tipAmountLabel(info))
-=======
 						.accessibilityLabel(accessibilityLabel_tipAmount(info))
 						.accessibilityHidden(info.isEmpty)
 					Text(verbatim: "")
@@ -127,7 +120,6 @@
 						.fontWeight(.thin)
 						.read(maxLabelWidthReader)
 						.accessibilityLabel(accessibilityLabel_lightningFeeAmount(info))
->>>>>>> 7837b264
 						.accessibilityHidden(info.isEmpty)
 					Text(verbatim: "")
 						.padding(.bottom, 4)
@@ -139,11 +131,7 @@
 						.foregroundColor(labelColor)
 						.fontWeight(.thin)
 						.read(maxLabelWidthReader)
-<<<<<<< HEAD
-						.accessibilityLabel(minerFeeAmountLabel(info))
-=======
 						.accessibilityLabel(accessibilityLabel_minerFeeAmount(info))
->>>>>>> 7837b264
 						.accessibilityHidden(info.isEmpty)
 					Text(verbatim: "")
 						.padding(.bottom, 4)
@@ -157,11 +145,7 @@
 					.fontWeight(.thin)
 					.foregroundColor(labelColor)
 					.read(maxLabelWidthReader)
-<<<<<<< HEAD
-					.accessibilityLabel(totalAmountLabel(info))
-=======
 					.accessibilityLabel(accessibilityLabel_totalAmount(info))
->>>>>>> 7837b264
 					.accessibilityHidden(info.isEmpty)
 				Text(verbatim: "")
 					.accessibilityHidden(true)
@@ -187,8 +171,6 @@
 						.padding(.bottom, 4)
 				}
 				
-<<<<<<< HEAD
-=======
 				if info.hasLightningFee {
 					Text(verbatim: info.bitcoin_lightningFee.string)
 						.foregroundColor(bitcoinColor)
@@ -199,7 +181,6 @@
 						.padding(.bottom, 4)
 				}
 				
->>>>>>> 7837b264
 				if info.hasMinerFee {
 					Text(verbatim: info.bitcoin_minerFee.string)
 						.foregroundColor(bitcoinColor)
@@ -237,21 +218,14 @@
 						.padding(.bottom, 4)
 				}
 				
-<<<<<<< HEAD
-				if info.hasMinerFee {
-					Text(verbatim: info.percent_minerFee)
-=======
 				if info.hasLightningFee {
 					Text(verbatim: info.percent_lightningFee)
->>>>>>> 7837b264
 						.foregroundColor(percentColor)
 						.frame(minWidth: maxLabelWidth, alignment: .leading)
 					Text(verbatim: "")
 						.padding(.bottom, 4)
 				}
 				
-<<<<<<< HEAD
-=======
 				if info.hasMinerFee {
 					HStack(alignment: VerticalAlignment.top, spacing: 4) {
 						VStack(alignment: HorizontalAlignment.leading, spacing: 8) {
@@ -269,7 +243,6 @@
 					.frame(minWidth: maxLabelWidth, alignment: .leading)
 				}
 				
->>>>>>> 7837b264
 				Divider()
 					.frame(width: 0, height: 1)
 				
@@ -334,25 +307,6 @@
 			)
 		} // </guard>
 		
-<<<<<<< HEAD
-		let bitcoin_base = Utils.formatBitcoin(
-			msat: nums.baseMsat,
-			bitcoinUnit: currencyPrefs.bitcoinUnit
-		)
-		let bitcoin_tip = Utils.formatBitcoin(
-			msat: nums.tipMsat,
-			bitcoinUnit: currencyPrefs.bitcoinUnit,
-			policy: .showMsatsIfZeroSats // tip can be small if amount is small
-		)
-		let bitcoin_minerFee = Utils.formatBitcoin(
-			msat: nums.minerFeeMsat,
-			bitcoinUnit: currencyPrefs.bitcoinUnit
-		)
-		let bitcoin_total = Utils.formatBitcoin(
-			msat: nums.totalMsat,
-			bitcoinUnit: currencyPrefs.bitcoinUnit
-		)
-=======
 		let bitcoin_base = Utils.formatBitcoin(msat: nums.baseMsat, bitcoinUnit: bitcoinUnit)
 		let bitcoin_tip = Utils.formatBitcoin(
 			msat: nums.tipMsat,
@@ -366,7 +320,6 @@
 		)
 		let bitcoin_minerFee = Utils.formatBitcoin(msat: nums.minerFeeMsat, bitcoinUnit: bitcoinUnit)
 		let bitcoin_total = Utils.formatBitcoin(msat: nums.totalMsat, bitcoinUnit: bitcoinUnit)
->>>>>>> 7837b264
 		
 		let fiat_base: FormattedAmount
 		let fiat_tip: FormattedAmount
@@ -487,50 +440,4 @@
 			comment: "VoiceOver label: PaymentSummaryView"
 		)
 	}
-	
-	func baseAmountLabel(_ info: PaymentSummaryStrings) -> String {
-		
-		let amountBitcoin = info.bitcoin_base.string
-		let amountFiat    = info.fiat_base.string
-		
-		return NSLocalizedString(
-			"Base amount: \(amountBitcoin), ≈\(amountFiat)",
-			comment: "VoiceOver label: PaymentSummaryView"
-		)
-	}
-	
-	func tipAmountLabel(_ info: PaymentSummaryStrings) -> String {
-
-		let percent       = info.percent_tip
-		let amountBitcoin = info.bitcoin_tip.string
-		let amountFiat    = info.fiat_tip.string
-		
-		return NSLocalizedString(
-			"Tip amount: \(percent), \(amountBitcoin), ≈\(amountFiat)",
-			comment: "VoiceOver label: PaymentSummaryView"
-		)
-	}
-	
-	func minerFeeAmountLabel(_ info: PaymentSummaryStrings) -> String {
-		
-		let percent       = info.percent_minerFee
-		let amountBitcoin = info.bitcoin_minerFee.string
-		let amountFiat    = info.fiat_minerFee.string
-		
-		return NSLocalizedString(
-			"Miner fee amount: \(percent), \(amountBitcoin), ≈\(amountFiat)",
-			comment: "VoiceOver label: PaymentSummaryView"
-		)
-	}
-	
-	func totalAmountLabel(_ info: PaymentSummaryStrings) -> String {
-		
-		let amountBitcoin = info.bitcoin_total.string
-		let amountFiat    = info.fiat_total.string
-		
-		return NSLocalizedString(
-			"Total amount: \(amountBitcoin), ≈\(amountFiat)",
-			comment: "VoiceOver label: PaymentSummaryView"
-		)
-	}
 }