--- conflicted
+++ resolved
@@ -66,7 +66,7 @@
 	// --------------------------------------------------
 	// MARK: View Builders
 	// --------------------------------------------------
-	
+
 	@ViewBuilder
 	var body: some View {
 		
@@ -241,7 +241,7 @@
 	
 	@ViewBuilder
 	func menuOption_paste() -> some View {
-		
+
 		if #available(iOS 16.0, *) {
 		//	menuOption_paste_ios16() // this looks horrible; thanks apple :(
 			menuOption_paste_pre16()
@@ -249,11 +249,11 @@
 			menuOption_paste_pre16()
 		}
 	}
-	
+
 	@ViewBuilder
 	@available(iOS 16.0, *)
 	func menuOption_paste_ios16() -> some View {
-		
+
 		PasteButton(payloadType: String.self) { strings in
 			if let string = strings.first {
 				pasteFromClipboard_ios16(string)
@@ -261,7 +261,7 @@
 		}
 		.buttonStyle(.borderedProminent)
 		.buttonBorderShape(ButtonBorderShape.capsule)
-		
+
 		// There's not a lot of customization we can do here.
 		// According to the docs:
 		//
@@ -276,7 +276,7 @@
 		// Which means, unless we want the UI to look ugly,
 		// we have to completely re-design the entire button menu...
 	}
-	
+
 	@ViewBuilder
 	func menuOption_paste_pre16() -> some View {
 		
@@ -289,110 +289,27 @@
 				} icon: {
 					Image(systemName: "arrow.right.doc.on.clipboard")
 				}
-<<<<<<< HEAD
-				
+
 				menuOption_paste_clipboardPreview()
-=======
-				if clipboardContent != nil {
-					Group {
-						if let content = clipboardContent as? Scan.ClipboardContent_InvoiceRequest {
-						
-							let desc = content.paymentRequest.description_?.trimmingCharacters(in: .whitespaces) ?? ""
-							
-							if let msat = content.paymentRequest.amount {
-								let amt = Utils.format(currencyPrefs, msat: msat)
-							
-								if desc.isEmpty {
-									Text("Pay \(amt.string)")
-								} else {
-									Text("Pay \(amt.string) ") +
-									Text(Image(systemName: "arrow.forward")) +
-									Text(verbatim: " \(desc)")
-								}
-							} else if !desc.isEmpty {
-								Text("Pay ") +
-								Text(Image(systemName: "arrow.forward")) +
-								Text(verbatim: " \(desc)")
-							} else {
-								Text("Pay Invoice")
-							}
-						
-						} else if let content = clipboardContent as? Scan.ClipboardContent_BitcoinRequest {
-							
-							let addrInfo: BitcoinAddressInfo = content.address
-							
-							let desc: String = {
-								return addrInfo.label ?? addrInfo.message
-							}()?.trimmingCharacters(in: .whitespaces) ?? ""
-							
-							if let sat = addrInfo.amount {
-								let amt = Utils.format(currencyPrefs, sat: sat)
-							
-								if desc.isEmpty {
-									Text("Pay \(amt.string)")
-								} else {
-									Text("Pay \(amt.string) ") +
-									Text(Image(systemName: "arrow.forward")) +
-									Text(verbatim: " \(desc)")
-								}
-							} else if !desc.isEmpty {
-								Text("Pay ") +
-								Text(Image(systemName: "arrow.forward")) +
-								Text(verbatim: " \(desc)")
-							} else {
-								let addr = addrInfo.address.prefix(6) + "..." + addrInfo.address.suffix(6)
-								
-								Text("Pay ") +
-								Text(Image(systemName: "arrow.forward")) +
-								Text(verbatim: " \(addr)")
-							}
-							
-						} else if let content = clipboardContent as? Scan.ClipboardContent_LoginRequest {
-							
-							let title = content.auth.actionPromptTitle
-							let domain = content.auth.initialUrl.host
-							
-							Text(verbatim: "\(title) ") +
-							Text(Image(systemName: "arrow.forward")) +
-							Text(verbatim: " \(domain)")
-						
-						} else if let content = clipboardContent as? Scan.ClipboardContent_LnurlRequest {
-							
-							let domain = content.url.host
-							
-							Text(verbatim: "LnUrl ") +
-							Text(Image(systemName: "bolt.fill")) +
-							Text(verbatim: " \(domain)")
-						}
-						
-					} // </Group>
-					.font(.footnote)
-					.foregroundColor(.secondary)
-					.lineLimit(1)
-					.truncationMode(.tail)
-					.padding(.top, 4)
-					
-				} // </if clipboardContent != nil>
->>>>>>> 71326130
 			} // </VStack>
-			
+
 		} // </Button>
 		.font(.title3)
 		.disabled(!clipboardHasString)
 	}
-	
+
 	@ViewBuilder
 	func menuOption_paste_clipboardPreview() -> some View {
-		
+
 		if clipboardContent != nil {
 			Group {
 				if let content = clipboardContent as? Scan.ClipboardContent_InvoiceRequest {
-				
+
 					let desc = content.paymentRequest.description_?.trimmingCharacters(in: .whitespaces) ?? ""
-					
+
 					if let msat = content.paymentRequest.amount {
 						let amt = Utils.format(currencyPrefs, msat: msat)
-					
+
 						if desc.isEmpty {
 							Text("Pay \(amt.string)")
 						} else {
@@ -407,18 +324,18 @@
 					} else {
 						Text("Pay Invoice")
 					}
-				
+
 				} else if let content = clipboardContent as? Scan.ClipboardContent_BitcoinRequest {
-					
+
 					let addrInfo: BitcoinAddressInfo = content.address
-					
+
 					let desc: String = {
 						return addrInfo.label ?? addrInfo.message
 					}()?.trimmingCharacters(in: .whitespaces) ?? ""
-					
+
 					if let sat = addrInfo.amount {
 						let amt = Utils.format(currencyPrefs, sat: sat)
-					
+
 						if desc.isEmpty {
 							Text("Pay \(amt.string)")
 						} else {
@@ -432,37 +349,37 @@
 						Text(verbatim: " \(desc)")
 					} else {
 						let addr = addrInfo.address.prefix(6) + "..." + addrInfo.address.suffix(6)
-						
+
 						Text("Pay ") +
 						Text(Image(systemName: "arrow.forward")) +
 						Text(verbatim: " \(addr)")
 					}
-					
+
 				} else if let content = clipboardContent as? Scan.ClipboardContent_LoginRequest {
-					
+
 					let title = content.auth.actionPromptTitle
-					let domain = content.auth.url.host
-					
+					let domain = content.auth.initialUrl.host
+
 					Text(verbatim: "\(title) ") +
 					Text(Image(systemName: "arrow.forward")) +
 					Text(verbatim: " \(domain)")
-				
+
 				} else if let content = clipboardContent as? Scan.ClipboardContent_LnurlRequest {
-					
+
 					let domain = content.url.host
-					
+
 					Text(verbatim: "LnUrl ") +
 					Text(Image(systemName: "bolt.fill")) +
 					Text(verbatim: " \(domain)")
 				}
-				
+
 			} // </Group>
 			.font(.footnote)
 			.foregroundColor(.secondary)
 			.lineLimit(1)
 			.truncationMode(.tail)
 			.padding(.top, 4)
-			
+
 		} // </if clipboardContent != nil>
 	}
 	
@@ -502,7 +419,7 @@
 	// --------------------------------------------------
 	// MARK: Notifications
 	// --------------------------------------------------
-	
+
 	func onAppear() {
 		log.trace("onAppear()")
 		
@@ -524,7 +441,7 @@
 		
 		voiceOverEnabled = UIAccessibility.isVoiceOverRunning
 	}
-	
+
 	func modelDidChange(_ newModel: Scan.Model) {
 		log.trace("modelDidChange()")
 		
@@ -570,45 +487,45 @@
 	// --------------------------------------------------
 	// MARK: Utilities
 	// --------------------------------------------------
-	
+
 	func checkClipboard() {
 		if UIPasteboard.general.hasStrings {
 			clipboardHasString = true
-			
+
 			guard let string = UIPasteboard.general.string else {
 				// iOS lied to us ?!?
 				clipboardHasString = false
 				clipboardContent = nil
 				return
 			}
-			
+
 			let controller = mvi.controller as! AppScanController
 			self.clipboardContent = controller.inspectClipboard(data: string)
-			
+
 		} else {
 			clipboardHasString = false
 			clipboardContent = nil
 		}
 	}
-	
+
 	// --------------------------------------------------
 	// MARK: Actions
 	// --------------------------------------------------
-	
+
 	func pasteFromClipboard_ios16(_ string: String) {
 		log.trace("pasteFromClipboard_ios16()")
-		
+
 		mvi.intent(Scan.Intent_Parse(request: string))
 	}
-	
+
 	func pasteFromClipboard_pre16() {
 		log.trace("pasteFromClipboard_pre16()")
-		
+
 		if let request = UIPasteboard.general.string {
 			mvi.intent(Scan.Intent_Parse(request: request))
 		}
 	}
-	
+
 	func manualInput() {
 		log.trace("manualInput()")
 		
@@ -618,7 +535,7 @@
 			ManualInput(mvi: mvi, ignoreScanner: $ignoreScanner)
 		}
 	}
-	
+
 	func showWarning() {
 		log.trace("showWarning()")
 		
