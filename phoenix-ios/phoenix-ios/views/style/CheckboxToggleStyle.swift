/// Inspiration for this code came from this wonderful blog:
/// https://swiftuirecipes.com/blog/custom-toggle-checkbox-in-swiftui

import Foundation
import SwiftUI

struct CheckboxToggleStyle<Img1, Img2>: ToggleStyle where Img1: View, Img2: View {
  
	let onImage: Img1
	let offImage: Img2
	let action: (() -> Void)?
	
	init(onImage: Img1, offImage: Img2, action: (() -> Void)? = nil) {
		self.onImage = onImage
		self.offImage = offImage
		self.action = action
	}
	
	@Environment(\.isEnabled) var isEnabled
	
	func makeBody(configuration: Configuration) -> some View {
		Button(action: {
			configuration.isOn.toggle()
<<<<<<< HEAD
=======
			if let action = action {
				action()
			}
>>>>>>> 7837b264
		}, label: {
			Label {
				configuration.label
			} icon: {
				if configuration.isOn {
					onImage
				} else {
					offImage
				}
			}
		})
		.buttonStyle(PlainButtonStyle()) // remove any implicit styling from the button
		.disabled(!isEnabled)
	}
}<|MERGE_RESOLUTION|>--- conflicted
+++ resolved
@@ -21,12 +21,9 @@
 	func makeBody(configuration: Configuration) -> some View {
 		Button(action: {
 			configuration.isOn.toggle()
-<<<<<<< HEAD
-=======
 			if let action = action {
 				action()
 			}
->>>>>>> 7837b264
 		}, label: {
 			Label {
 				configuration.label
