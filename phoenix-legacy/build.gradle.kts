--- conflicted
+++ resolved
@@ -28,15 +28,9 @@
   defaultConfig {
     applicationId = "fr.acinq.phoenix.mainnet"
     minSdk = 24
-<<<<<<< HEAD
-    targetSdk = 31
-    versionCode = 39
-    versionName = "1.4.24"
-=======
     targetSdk = 33
     versionCode = 40
     versionName = gitCommitHash()
->>>>>>> a98f0e03
     testInstrumentationRunner = "androidx.test.runner.AndroidJUnitRunner"
   }
   buildTypes {
