--- conflicted
+++ resolved
@@ -171,11 +171,7 @@
     notificationBuilder.setSmallIcon(R.drawable.ic_phoenix_outline)
       .setOnlyAlertOnce(true)
       .setContentTitle(getString(R.string.notif__headless_title__default))
-<<<<<<< HEAD
-      .setContentIntent(PendingIntent.getActivity(this, Constants.NOTIF_ID__HEADLESS, intent, PendingIntent.FLAG_IMMUTABLE))
-=======
       .setContentIntent(PendingIntent.getActivity(this, Constants.NOTIF_ID__HEADLESS, intent, PendingIntent.FLAG_IMMUTABLE or PendingIntent.FLAG_ONE_SHOT))
->>>>>>> 067ac6c4
     log.info("service created")
   }
 
