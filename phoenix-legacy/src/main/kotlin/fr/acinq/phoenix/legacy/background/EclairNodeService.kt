--- conflicted
+++ resolved
@@ -184,11 +184,7 @@
     val intent = Intent(this, MainActivity::class.java).apply { addFlags(Intent.FLAG_ACTIVITY_CLEAR_TOP) }
     notificationBuilder.setSmallIcon(R.drawable.ic_phoenix_outline)
       .setOnlyAlertOnce(true)
-<<<<<<< HEAD
       .setContentTitle(getString(R.string.legacy_notif__headless_title__default))
-=======
-      .setContentTitle(getString(R.string.notif__headless_title__default))
->>>>>>> 0af98c69
       .setContentIntent(PendingIntent.getActivity(this, Constants.NOTIF_ID__HEADLESS, intent, PendingIntent.FLAG_IMMUTABLE or PendingIntent.FLAG_ONE_SHOT))
     log.info("service created")
   }
@@ -748,12 +744,8 @@
   suspend fun getPayments(limit: Int?): List<PaymentWithMeta> = withContext(serviceScope.coroutineContext + Dispatchers.Default) {
     kit?.let {
       val t = System.currentTimeMillis()
-<<<<<<< HEAD
-      JavaConverters.seqAsJavaListConverter(it.nodeParams().db().payments().listPaymentsOverview(Option.apply(50))).asJava().map { p ->
-=======
       val limitOpt: Option<Any> = limit?.let { Option.apply(it) } ?: Option.empty()
       JavaConverters.seqAsJavaListConverter(it.nodeParams().db().payments().listPaymentsOverview(limitOpt)).asJava().map { p ->
->>>>>>> 0af98c69
         val id = when {
           p is PlainOutgoingPayment && p.parentId().isDefined -> p.parentId().get().toString()
           else -> p.paymentHash().toString()
@@ -942,28 +934,21 @@
     val message = getString(R.string.legacy_notif__pay_to_open_missed_too_small_message)
     notificationManager.notify(
       Constants.NOTIF_ID__MISSED_PAY_TO_OPEN, NotificationCompat.Builder(applicationContext, Constants.NOTIF_CHANNEL_ID__MISSED_PAY_TO_OPEN)
-<<<<<<< HEAD
         .setSmallIcon(R.drawable.ic_phoenix_outline)
         .setContentTitle(getString(R.string.legacy_notif__pay_to_open_missed_too_small_title, Converter.printAmountPretty(event.amount(), applicationContext, withUnit = true)))
         .setContentText(message)
         .setStyle(NotificationCompat.BigTextStyle().bigText(message))
-        .setContentIntent(PendingIntent.getActivity(applicationContext, Constants.NOTIF_ID__MISSED_PAY_TO_OPEN,
-          Intent(applicationContext, MainActivity::class.java).apply { Intent.FLAG_ACTIVITY_NEW_TASK or Intent.FLAG_ACTIVITY_SINGLE_TOP }, PendingIntent.FLAG_IMMUTABLE or PendingIntent.FLAG_UPDATE_CURRENT
-        )
+        .setContentIntent(
+          PendingIntent.getActivity(
+            applicationContext,
+            Constants.NOTIF_ID__MISSED_PAY_TO_OPEN,
+            Intent(applicationContext, MainActivity::class.java).apply { Intent.FLAG_ACTIVITY_NEW_TASK or Intent.FLAG_ACTIVITY_SINGLE_TOP },
+            PendingIntent.FLAG_IMMUTABLE or PendingIntent.FLAG_UPDATE_CURRENT
+          )
         )
         .setAutoCancel(true)
         .build()
     )
-=======
-      .setSmallIcon(R.drawable.ic_phoenix_outline)
-      .setContentTitle(getString(R.string.notif__pay_to_open_missed_too_small_title, Converter.printAmountPretty(event.amount(), applicationContext, withUnit = true)))
-      .setContentText(message)
-      .setStyle(NotificationCompat.BigTextStyle().bigText(message))
-      .setContentIntent(PendingIntent.getActivity(applicationContext, Constants.NOTIF_ID__MISSED_PAY_TO_OPEN,
-        Intent(applicationContext, MainActivity::class.java).apply { Intent.FLAG_ACTIVITY_NEW_TASK or Intent.FLAG_ACTIVITY_SINGLE_TOP }, PendingIntent.FLAG_IMMUTABLE or PendingIntent.FLAG_UPDATE_CURRENT))
-      .setAutoCancel(true)
-      .build())
->>>>>>> 0af98c69
   }
 
   @Subscribe(threadMode = ThreadMode.BACKGROUND)
