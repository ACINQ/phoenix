/*
 * Copyright 2020 ACINQ SAS
 *
 * Licensed under the Apache License, Version 2.0 (the "License");
 * you may not use this file except in compliance with the License.
 * You may obtain a copy of the License at
 *
 *     http://www.apache.org/licenses/LICENSE-2.0
 *
 * Unless required by applicable law or agreed to in writing, software
 * distributed under the License is distributed on an "AS IS" BASIS,
 * WITHOUT WARRANTIES OR CONDITIONS OF ANY KIND, either express or implied.
 * See the License for the specific language governing permissions and
 * limitations under the License.
 */

package fr.acinq.phoenix.legacy.lnurl

import android.os.Bundle
import android.os.Handler
import android.view.LayoutInflater
import android.view.View
import android.view.ViewGroup
import androidx.annotation.UiThread
import androidx.lifecycle.MutableLiveData
import androidx.lifecycle.ViewModel
import androidx.lifecycle.ViewModelProvider
import androidx.lifecycle.lifecycleScope
import androidx.navigation.fragment.findNavController
import androidx.navigation.fragment.navArgs
import fr.acinq.bitcoin.scala.ByteVector32
import fr.acinq.bitcoin.scala.Crypto
import fr.acinq.bitcoin.scala.DeterministicWallet
import fr.acinq.bitcoin.scala.Protocol
import fr.acinq.eclair.crypto.KeyManager
import fr.acinq.eclair.crypto.`Mac32$`
import fr.acinq.phoenix.legacy.BaseFragment
import fr.acinq.phoenix.legacy.R
import fr.acinq.phoenix.legacy.background.KitState
import fr.acinq.phoenix.legacy.databinding.FragmentLnurlAuthBinding
import fr.acinq.phoenix.legacy.utils.Converter
import fr.acinq.phoenix.legacy.utils.KitNotInitialized
import fr.acinq.phoenix.legacy.utils.LangExtensions.findNavControllerSafe
import kotlinx.coroutines.CoroutineExceptionHandler
import kotlinx.coroutines.Dispatchers
import kotlinx.coroutines.delay
import kotlinx.coroutines.launch
import okhttp3.HttpUrl
import okhttp3.Request
import org.slf4j.Logger
import org.slf4j.LoggerFactory
import scodec.bits.ByteVector
import java.io.ByteArrayInputStream
import java.io.IOException
import java.nio.ByteOrder
import java.util.*

class LNUrlAuthFragment : BaseFragment() {
  override val log: Logger = LoggerFactory.getLogger(this::class.java)

  private lateinit var mBinding: FragmentLnurlAuthBinding
  private val args: LNUrlAuthFragmentArgs by navArgs()
  private lateinit var model: LNUrlAuthViewModel

  override fun onCreateView(inflater: LayoutInflater, container: ViewGroup?, savedInstanceState: Bundle?): View {
    mBinding = FragmentLnurlAuthBinding.inflate(inflater, container, false)
    mBinding.lifecycleOwner = this
    return mBinding.root
  }

  override fun onActivityCreated(savedInstanceState: Bundle?) {
    super.onActivityCreated(savedInstanceState)
    val url = try {
      HttpUrl.parse(args.url.url)!!
    } catch (e: Exception) {
      log.error("could not parse url=${args.url.url}: ", e)
      findNavControllerSafe()?.popBackStack()
      return
    }
    model = ViewModelProvider(this, LNUrlAuthViewModel.Factory(url)).get(LNUrlAuthViewModel::class.java)
    model.state.observe(viewLifecycleOwner) { state ->
      when (state) {
        is LNUrlAuthState.Error -> {
          val details = when (state.cause) {
            is LNUrlError.RemoteFailure.CouldNotConnect -> getString(R.string.lnurl_auth_failure_remote_io, model.domainToSignIn)
            is LNUrlError.RemoteFailure.Detailed -> getString(R.string.lnurl_auth_failure_remote_details, state.cause.reason)
            is LNUrlError.RemoteFailure.Code -> getString(R.string.lnurl_auth_failure_remote_details, "HTTP ${state.cause.code}")
            else -> state.cause.localizedMessage ?: state.cause.javaClass.simpleName
          }
          mBinding.errorMessage.text = getString(R.string.lnurl_auth_failure, details)
        }
        is LNUrlAuthState.Done -> Handler().postDelayed({
          if (model.state.value is LNUrlAuthState.Done) {
            findNavControllerSafe()?.popBackStack()
          }
        }, 3000)
        else -> Unit
      }
    }
    mBinding.instructions.text = Converter.html(getString(R.string.lnurl_auth_instructions, model.domainToSignIn))
    mBinding.progress.setText(Converter.html(getString(R.string.lnurl_auth_in_progress, model.domainToSignIn)))
    mBinding.model = model
  }

  override fun onStart() {
    super.onStart()
    mBinding.actionBar.setOnBackAction { findNavController().popBackStack() }
    mBinding.loginButton.setOnClickListener { requestAuth() }
  }

  @UiThread
  private fun requestAuth() {
    lifecycleScope.launch(Dispatchers.IO + CoroutineExceptionHandler { _, e ->
      log.error("error in lnurl auth request to ${args.url.url}: ", e)
      model.state.postValue(LNUrlAuthState.Error(e))
    }) {
      model.state.postValue(LNUrlAuthState.InProgress)
      val appState = app.state.value

      val (signedK1, authKey) = if (appState is KitState.Started) {
        signLnurlAuthK1WithKey(keyManager = appState.kit.nodeParams().keyManager(), k1 = args.url.k1, url = model.url)
      } else {
        throw KitNotInitialized
      }

      val request = Request.Builder().url(
        model.url.newBuilder()
          .addQueryParameter("sig", signedK1)
          .addQueryParameter("key", authKey.publicKey().toString())
          .build()
      )
        .get()
        .build()
      val response = try {
        LNUrl.httpClient.newCall(request).execute()
      } catch (e: IOException) {
        log.error("io error when authenticating with lnurl on domain=${model.domainToSignIn}: ", e)
        throw LNUrlError.RemoteFailure.CouldNotConnect(model.domainToSignIn)
      }
      val json = LNUrl.handleLNUrlRemoteResponse(response)
      // if no failure, let's try to map to a pertinent state, with a fallback to Done.Authed
      delay(500)
      model.state.postValue(
        if (json.has("event")) {
          when (json.getString("event").lowercase(Locale.ROOT)) {
            "registered" -> LNUrlAuthState.Done.Registered
            "loggedin" -> LNUrlAuthState.Done.LoggedIn
            "linked" -> LNUrlAuthState.Done.Linked
            "authed" -> LNUrlAuthState.Done.Authed
            else -> LNUrlAuthState.Done.Authed
          }
        } else {
          LNUrlAuthState.Done.Authed
        }
      )
    }
  }

  companion object {

    /**
     * Domains where we should use a legacy path instead of the regular full domain, for
     * backward compatibility reasons.
     *
     * Those services are listed as using LUD-04 on the lnurl specs:
     * https://github.com/fiatjaf/lnurl-rfc/tree/38d8baa6f8e3b3dfd13649bfa79e2175d6ca42ff#services
     */
    private enum class LegacyDomain(val host: String, val legacyCompatDomain: String) {
      GEYSER("auth.geyser.fund", "geyser.fund"),
      KOLLIDER("api.kollider.xyz", "kollider.xyz"),
      LNMARKETS("api.lnmarkets.com", "lnmarkets.com"),
      // LNBITS("", ""),
      GETALBY("getalby.com", "getalby.com"),
      LIGHTNING_VIDEO("lightning.video", "lightning.video"),
      LOFT("api.loft.trade", "loft.trade"),
      // WHEEL_OF_FORTUNE("", ""),
      // COINOS("", ""),
      LNSHORT("lnshort.it", "lnshort.it"),
      STACKERNEWS("stacker.news", "stacker.news"),
      ;
    }

<<<<<<< HEAD
    /** Get the domain for the given [Url]. If eligible returns a legacy domain, or the full domain name otherwise (i.e. specs compliant). */
=======
    /** Get the domain for the given [HttpUrl]. If eligible returns a legacy domain, or the full domain name otherwise (i.e. specs compliant). */
>>>>>>> 067ac6c4
    private fun isLegacyEligible(url: HttpUrl): Boolean {
      return LegacyDomain.values().any { it.host == url.host() }
    }

<<<<<<< HEAD
    /** Get the domain for the given [Url]. If eligible returns a legacy domain, or the full domain name otherwise (i.e. specs compliant). */
=======
    /** Get the domain for the given [HttpUrl]. If eligible returns a legacy domain, or the full domain name otherwise (i.e. specs compliant). */
>>>>>>> 067ac6c4
    fun filterDomain(url: HttpUrl): String {
      return LegacyDomain.values().firstOrNull { it.host == url.host() }?.legacyCompatDomain ?: url.host()
    }

    fun signLnurlAuthK1WithKey(keyManager: KeyManager, k1: String, url: HttpUrl): Pair<String, Crypto.PrivateKey> {
      val authKey = getAuthLinkingKey(keyManager, url)
      return Crypto.compact2der(Crypto.sign(ByteVector32.fromValidHex(k1).bytes(), authKey)).toHex() to authKey
    }

    private fun getAuthLinkingKey(keyManager: KeyManager, url: HttpUrl): Crypto.PrivateKey {
      // 0 - the LNURL hashing key is the node key on legacy domains, master otherwise
      val hashingKey = DeterministicWallet.derivePrivateKey(
        if (isLegacyEligible(url)) keyManager.nodeKey() else keyManager.master(),
        DeterministicWallet.`KeyPath$`.`MODULE$`.apply("m/138'/0")
      )
      // 1 - get derivation path by hashing the service domain name
      val domain = filterDomain(url)
      val domainHash = `Mac32$`.`MODULE$`.hmac256(hashingKey.privateKey().value().bytes(), ByteVector.view(domain.toByteArray(Charsets.UTF_8)))
      require(domainHash.bytes().size() >= 16) { "domain hash must be at least 16 chars" }
      val stream = ByteArrayInputStream(domainHash.bytes().slice(0, 16).toArray())
      val path1 = Protocol.uint32(stream, ByteOrder.BIG_ENDIAN)
      val path2 = Protocol.uint32(stream, ByteOrder.BIG_ENDIAN)
      val path3 = Protocol.uint32(stream, ByteOrder.BIG_ENDIAN)
      val path4 = Protocol.uint32(stream, ByteOrder.BIG_ENDIAN)
      val path = DeterministicWallet.`KeyPath$`.`MODULE$`.apply("m/138'/$path1/$path2/$path3/$path4")
      // 2 - build key that will be used to link with service
      return DeterministicWallet.derivePrivateKey(if (isLegacyEligible(url)) hashingKey else keyManager.master(), path).privateKey()
    }
  }
}

sealed class LNUrlAuthState {
  object Init : LNUrlAuthState()
  object InProgress : LNUrlAuthState()
  sealed class Done : LNUrlAuthState() {
    object Registered : Done()
    object LoggedIn : Done()
    object Linked : Done()
    object Authed : Done()
  }

  data class Error(val cause: Throwable) : LNUrlAuthState()
}

class LNUrlAuthViewModel(val url: HttpUrl) : ViewModel() {
  private val log = LoggerFactory.getLogger(this::class.java)
  val state = MutableLiveData<LNUrlAuthState>(LNUrlAuthState.Init)

  val domainToSignIn: String = LNUrlAuthFragment.filterDomain(url)

  class Factory(private val url: HttpUrl) : ViewModelProvider.Factory {
    @Suppress("UNCHECKED_CAST")
    override fun <T : ViewModel> create(modelClass: Class<T>): T {
      return LNUrlAuthViewModel(url) as T
    }
  }
}<|MERGE_RESOLUTION|>--- conflicted
+++ resolved
@@ -180,20 +180,12 @@
       ;
     }
 
-<<<<<<< HEAD
-    /** Get the domain for the given [Url]. If eligible returns a legacy domain, or the full domain name otherwise (i.e. specs compliant). */
-=======
     /** Get the domain for the given [HttpUrl]. If eligible returns a legacy domain, or the full domain name otherwise (i.e. specs compliant). */
->>>>>>> 067ac6c4
     private fun isLegacyEligible(url: HttpUrl): Boolean {
       return LegacyDomain.values().any { it.host == url.host() }
     }
 
-<<<<<<< HEAD
-    /** Get the domain for the given [Url]. If eligible returns a legacy domain, or the full domain name otherwise (i.e. specs compliant). */
-=======
     /** Get the domain for the given [HttpUrl]. If eligible returns a legacy domain, or the full domain name otherwise (i.e. specs compliant). */
->>>>>>> 067ac6c4
     fun filterDomain(url: HttpUrl): String {
       return LegacyDomain.values().firstOrNull { it.host == url.host() }?.legacyCompatDomain ?: url.host()
     }
