/*
 * Copyright 2020 ACINQ SAS
 *
 * Licensed under the Apache License, Version 2.0 (the "License");
 * you may not use this file except in compliance with the License.
 * You may obtain a copy of the License at
 *
 *     http://www.apache.org/licenses/LICENSE-2.0
 *
 * Unless required by applicable law or agreed to in writing, software
 * distributed under the License is distributed on an "AS IS" BASIS,
 * WITHOUT WARRANTIES OR CONDITIONS OF ANY KIND, either express or implied.
 * See the License for the specific language governing permissions and
 * limitations under the License.
 */

package fr.acinq.phoenix.legacy.main

import android.content.Context
import android.os.Bundle
import android.view.LayoutInflater
import android.view.View
import android.view.ViewGroup
import androidx.fragment.app.DialogFragment
import androidx.lifecycle.MutableLiveData
import androidx.lifecycle.ViewModel
import androidx.lifecycle.ViewModelProvider
<<<<<<< HEAD
import androidx.lifecycle.lifecycleScope
import fr.acinq.eclair.db.Databases.FileBackup
=======
import androidx.lifecycle.viewModelScope
import fr.acinq.bitcoin.scala.ByteVector32
import fr.acinq.eclair.MilliSatoshi
import fr.acinq.eclair.channel.*
>>>>>>> 7837b264
import fr.acinq.phoenix.legacy.AppViewModel
import fr.acinq.phoenix.legacy.R
import fr.acinq.phoenix.legacy.background.EclairNodeService
import fr.acinq.phoenix.legacy.background.KitState.Bootstrap.Init.getKmpSwapInAddress
import fr.acinq.phoenix.legacy.databinding.FragmentMigrationBinding
import fr.acinq.phoenix.legacy.utils.LegacyAppStatus
<<<<<<< HEAD
import fr.acinq.phoenix.legacy.utils.MigrationResult
import fr.acinq.phoenix.legacy.utils.PrefsDatastore
import fr.acinq.phoenix.legacy.utils.Wallet
=======
import fr.acinq.phoenix.legacy.utils.LegacyPrefsDatastore
>>>>>>> 7837b264
import kotlinx.coroutines.CoroutineExceptionHandler
import kotlinx.coroutines.delay
import kotlinx.coroutines.launch
import org.slf4j.Logger
import org.slf4j.LoggerFactory
<<<<<<< HEAD
import java.io.File
=======
import scala.collection.JavaConverters
>>>>>>> 7837b264

class MigrationFragmentDialog : DialogFragment() {
  val log: Logger = LoggerFactory.getLogger(this::class.java)
  private lateinit var mBinding: FragmentMigrationBinding
  private lateinit var app: AppViewModel
  private lateinit var model: MigrationDialogViewModel

  override fun onCreateView(inflater: LayoutInflater, container: ViewGroup?, savedInstanceState: Bundle?): View {
    mBinding = FragmentMigrationBinding.inflate(inflater, container, true)
    mBinding.lifecycleOwner = this
    return mBinding.root
  }

  override fun onViewCreated(view: View, savedInstanceState: Bundle?) {
    super.onViewCreated(view, savedInstanceState)
    model = ViewModelProvider(this)[MigrationDialogViewModel::class.java]
    activity?.let { activity ->
      app = ViewModelProvider(activity)[AppViewModel::class.java]
    } ?: dismiss()

    val context = requireContext()
    isCancelable = false

<<<<<<< HEAD
    model.state.observe(viewLifecycleOwner) {
      when (it) {
        is MigrationScreenState.ReadyToClose -> {
          lifecycleScope.launch(CoroutineExceptionHandler { _, exception ->
            log.error("migration failed, error in mutal close: ", exception)
            model.state.value = MigrationScreenState.Failure.ClosingError
          }) {
            delay(500)
            val state = model.state.value
            if (state is MigrationScreenState.ReadyToClose) {
              model.state.value = MigrationScreenState.ClosingChannels(state.address)
              delay(500)
              log.info("(migration) closing channels to ${state.address}")
              app.requireService.mutualCloseAllChannels(it.address)
              log.info("(migration) channels successfully closed to ${state.address}")
              model.state.value = MigrationScreenState.ClosingChannels(state.address)
              // force db backup that will be used later for the the payments data migration
              val db = app.service?.state?.value?.kit()?.nodeParams()?.db()
              (db as? FileBackup)?.backup(File(Wallet.getChainDatadir(context), "eclair.sqlite.back"))
              PrefsDatastore.saveDataMigrationExpected(context, true)
              PrefsDatastore.saveMigrationResult(
                context, MigrationResult(
                  legacyNodeId = app.state.value?.getNodeId()?.toString()!!,
                  newNodeId = app.state.value?.getKmpNodeId().toString(),
                  address = state.address
                )
              )
              PrefsDatastore.saveStartLegacyApp(context, LegacyAppStatus.NotRequired)
            }
          }
        }
        else -> {
          log.info("migration state=$it")
=======
    app.networkInfo.observe(viewLifecycleOwner) {
      model.isConnected.value = it != null && it.lightningConnected && it.electrumServer != null
    }

    app.pendingSwapIns.observe(viewLifecycleOwner) {
      log.info("(migration) ${it.size} pending swap-ins...")
      model.hasPendingSwapIn.value = it.isNotEmpty()
    }

    model.state.observe(viewLifecycleOwner) { migrationState ->
      val context = requireContext()
      when (migrationState) {
        is MigrationScreenState.ConfirmMigration -> {
          mBinding.confirmDetails.text = context.getString(R.string.legacy_migration_confirm_dust, migrationState.dustChannels.size, migrationState.allChannels.size)
        }
        is MigrationScreenState.Processing.RequestingKmpSwapInAddress -> {
          mBinding.processingDetails.text = context.getString(R.string.legacy_migration_swap_address)
        }
        is MigrationScreenState.Processing.ListingChannelsToClose -> {
          mBinding.processingDetails.text = context.getString(R.string.legacy_migration_listing_channels)
        }
        is MigrationScreenState.Processing.ClosingChannels -> {
          mBinding.processingDetails.text = context.getString(R.string.legacy_migration_closing_channels, migrationState.channelsClosed.size, migrationState.allChannels.size)
        }
        is MigrationScreenState.Processing.MonitoringChannelsPublication -> {
          mBinding.processingDetails.text = context.getString(R.string.legacy_migration_monitoring_channels_publish, migrationState.channelsPublished.size, migrationState.channels.size)
>>>>>>> 7837b264
        }
      }
      log.info("(migration) state=$migrationState")
    }

    mBinding.model = model
  }

  override fun onStart() {
    super.onStart()
<<<<<<< HEAD
=======
    mBinding.pausedButton.setOnClickListener { dismiss() }
    mBinding.failureDismissButton.setOnClickListener { dismiss() }
>>>>>>> 7837b264
    mBinding.dismissButton.setOnClickListener { dismiss() }
    mBinding.cancelConfirmButton.setOnClickListener { dismiss() }
    mBinding.upgradeButton.setOnClickListener {
<<<<<<< HEAD
      if (model.state.value is MigrationScreenState.Ready) {
        model.state.value = MigrationScreenState.RequestingKmpSwapInAddress
        val swapInAddress = app.service?.state?.value?.getKmpSwapInAddress()
        if (swapInAddress == null) {
          model.state.value = MigrationScreenState.Failure.SwapInError
        } else {
          model.state.value = MigrationScreenState.ReadyToClose(swapInAddress)
        }
      }
    }
  }
}

sealed class MigrationScreenState {
  object Ready : MigrationScreenState()
  object RequestingKmpSwapInAddress: MigrationScreenState()
  data class ReadyToClose(val address: String): MigrationScreenState()
  data class ClosingChannels(val address: String) : MigrationScreenState()
  data class ChannelsClosed(val address: String) : MigrationScreenState()
=======
      if (model.isConnected.value == true) {
        model.startMigration(
          context = requireContext(),
          service = app.requireService,
          ignoreDust = false
        )
      }
    }
    mBinding.confirmButton.setOnClickListener {
      if (model.isConnected.value == true) {
        model.state.value = MigrationScreenState.Ready
        model.startMigration(
          context = requireContext(),
          service = app.requireService,
          ignoreDust = true
        )
      }
    }
  }
}

sealed class MigrationScreenState {
  object Ready : MigrationScreenState()

  data class ConfirmMigration(val allChannels: Map<ByteVector32, MilliSatoshi>, val dustChannels: Map<ByteVector32, MilliSatoshi>): MigrationScreenState()

  sealed class Processing : MigrationScreenState() {
    object RequestingKmpSwapInAddress: Processing()
    data class ListingChannelsToClose(val address: String): Processing()
    data class ClosingChannels(val address: String, val allChannels: Set<ByteVector32>, val channelsClosed: Set<ByteVector32>) : Processing()
    data class MonitoringChannelsPublication(val address: String, val channels: Set<ByteVector32>, val channelsPublished: Set<ByteVector32>) : Processing()
  }

  data class Complete(val address: String, val channels: Set<ByteVector32>) : MigrationScreenState()

  sealed class Paused : MigrationScreenState() {
    object PendingSwapIn: Paused()
    object Disconnected: Paused()
    object ChannelsInForceClose: Paused()
    object ChannelsBeingCreated: Paused()
  }

>>>>>>> 7837b264
  sealed class Failure : MigrationScreenState() {
    object GenericError: Failure()
    data class ClosingError(val channelsRemainingCount: Int) : Failure()
    object CannotGetSwapInAddress : Failure()
  }
}

class MigrationDialogViewModel : ViewModel() {
  private val log = LoggerFactory.getLogger(this::class.java)
  val state = MutableLiveData<MigrationScreenState>(MigrationScreenState.Ready)
<<<<<<< HEAD
=======

  val isConnected = MutableLiveData(false)
  val hasPendingSwapIn = MutableLiveData(false)

  private inner class MigrationException(val channelsRemainingCount: Int) : RuntimeException("$channelsRemainingCount channels remaining")

  fun startMigration(
    context: Context,
    service: EclairNodeService,
    ignoreDust: Boolean,
  ) {
    val migrationState = state.value
    if (migrationState !is MigrationScreenState.Ready) {
      log.info("(migration) ignore start migration request in state=$migrationState")
    } else {
      state.value = MigrationScreenState.Processing.RequestingKmpSwapInAddress
      viewModelScope.launch(CoroutineExceptionHandler { _, exception ->
        log.error("(migration) migration failed: ", exception)
        state.value = when (exception) {
          is MigrationException -> MigrationScreenState.Failure.ClosingError(exception.channelsRemainingCount)
          else -> MigrationScreenState.Failure.GenericError
        }
      }) {

        // compute the multi-sig swap-in address used by the new application
        val swapInAddress = service.state.value?.kit()?.getKmpSwapInAddress()
        if (swapInAddress == null) {
          state.value = MigrationScreenState.Failure.CannotGetSwapInAddress
        } else {
          state.value = MigrationScreenState.Processing.ListingChannelsToClose(swapInAddress)
          delay(1_200)

          // list all the channels and check their state
          val allChannels = service.getChannels().toList()
          if (hasPendingSwapIn.value == true) {
            state.value = MigrationScreenState.Paused.PendingSwapIn
            return@launch
          } else if (hasChannelsBeingCreated(allChannels)) {
            state.value = MigrationScreenState.Paused.ChannelsBeingCreated
            return@launch
          } else if (hasChannelsInForceClose(allChannels)) {
            state.value = MigrationScreenState.Paused.ChannelsInForceClose
            return@launch
          }

          // only close the channels in normal state
          val channels = allChannels.filter {
            it.state() is `NORMAL$`
          }.map {
            it.channelId() to (it.data() as DATA_NORMAL).commitments().availableBalanceForSend()
          }.toMap()

          // checking dust
          val dustChannels = channelsBelowDust(channels)
          if (!ignoreDust) {
            if (dustChannels.isNotEmpty()) {
              state.value = MigrationScreenState.ConfirmMigration(channels, dustChannels)
              return@launch
            }
          } else {
            log.info("(migration) ${dustChannels.size}/${channels.size} dust channels are ignored by user.")
          }

          log.info("(migration) closing channels to $swapInAddress")
          state.value = MigrationScreenState.Processing.ClosingChannels(swapInAddress, channels.keys, emptySet())

          // loop closing the channels one by one to prevent herd effect
          val channelsClosingStatusMap = channels.keys.associateWith { false }.toMutableMap()
          channels.keys.forEachIndexed { index, channelId ->
            val res = service.migrateChannels(swapInAddress, listOf(channelId))
             val successfullyMigrated = res.filter { (_, result) -> result.isRight }
            val failedToMigrate = res.filter { (_, result) -> result.isLeft }
            if (failedToMigrate.isNotEmpty()) {
              log.info("(migration) failed to close channel=$channelId: ${res.values}")
              throw MigrationException(channelsRemainingCount = channelsClosingStatusMap.filter { !it.value }.size)
            } else {
              log.info("(migration) successfully closed channel=$channelId")
              successfullyMigrated.forEach {
                channelsClosingStatusMap[it.key.left().get()] = true
                state.value = MigrationScreenState.Processing.ClosingChannels(swapInAddress, channels.keys, channelsClosingStatusMap.filter { it.value }.keys)
              }
            }
            delay(200)
          }

          // check that all channels were correctly closed
          val channelsClosed = channelsClosingStatusMap.filter { it.value }.keys
          if (channelsClosed.size != channels.size) {
            val remainingNotClosed = channelsClosingStatusMap.filter { !it.value }
            throw MigrationException(channelsRemainingCount = remainingNotClosed.size)
          } else {
            state.value = MigrationScreenState.Processing.MonitoringChannelsPublication(swapInAddress, channelsClosed, emptySet())
          }

          // wait for the closing transaction to be published for each channel
          // the verification is done every 3 seconds
          val channelsPublicationStatusMap = channelsClosed.associateWith { false }.toMutableMap()
          val mutualClosePublishedTxs = mutableSetOf<String>()
          while (channelsPublicationStatusMap.any { !it.value }) {
            val notClosedChannels = channelsPublicationStatusMap.filter { !it.value }.keys
            log.info("(migration) checking mutual-close-publish status for ${notClosedChannels.size} channels...")
            notClosedChannels.forEach {
              val channelDetails = service.getChannel(it)
              val data = channelDetails?.data()
              when {
                data == null -> {
                  log.debug("(migration) could not get publication status for channel=$it")
                }
                data is DATA_CLOSING && !data.mutualClosePublished().isEmpty -> {
                  val mutualCloseTxs = JavaConverters.asJavaCollectionConverter(data.mutualClosePublished()).asJavaCollection().map {
                    it.txid().toString()
                  }
                  mutualClosePublishedTxs.addAll(mutualCloseTxs)
                  log.info("(migration) mutual-close published for channel=$it")
                  channelsPublicationStatusMap[it] = true
                  state.value = MigrationScreenState.Processing.MonitoringChannelsPublication(swapInAddress, channelsClosed, channelsPublicationStatusMap.filter { it.value }.keys)
                }
                else -> {
                  log.debug("(migration) mutual-close NOT published yet for channel=$it in state=${channelDetails.state()}")
                }
              }
            }
            log.info("(migration) ${channelsPublicationStatusMap.filter { it.value }.size}/${channelsPublicationStatusMap.keys.size} closing published")
            delay(3000)
          }

          // migration is successful, update state
          log.info("(migration) ${channelsPublicationStatusMap.size} channels have been closed to $swapInAddress, txs=${mutualClosePublishedTxs}")
          state.value = MigrationScreenState.Complete(swapInAddress, channelsPublicationStatusMap.keys)

          // pause then update preferences to switch to the new app
          delay(3_000)
          LegacyPrefsDatastore.saveDataMigrationExpected(context, true)
          LegacyPrefsDatastore.saveHasMigratedFromLegacy(context, true)
          LegacyPrefsDatastore.saveMigrationTrustedSwapInTxs(context, mutualClosePublishedTxs)
          LegacyPrefsDatastore.saveStartLegacyApp(context, LegacyAppStatus.NotRequired)
        }
      }
    }
  }

  private fun hasChannelsInForceClose(channels: List<RES_GETINFO>): Boolean {
    return channels.any {
      when (val data = it.data()) {
        is DATA_CLOSING -> {
          data.remoteCommitPublished().isDefined
            || !data.revokedCommitPublished().isEmpty
            || !data.customRemoteCommitPublished().isEmpty
            || data.futureRemoteCommitPublished().isDefined
            || data.localCommitPublished().isDefined
            || data.nextRemoteCommitPublished().isDefined
        }
        else -> false
      }
    }
  }

  private fun hasChannelsBeingCreated(channels: List<RES_GETINFO>): Boolean {
    return channels.any {
      when (it.state()) {
        is `WAIT_FOR_ACCEPT_CHANNEL$`, is `WAIT_FOR_FUNDING_CONFIRMED$`,
        is `WAIT_FOR_FUNDING_CREATED$`,  is `WAIT_FOR_FUNDING_INTERNAL$`,
        is `WAIT_FOR_FUNDING_LOCKED$`, is `WAIT_FOR_FUNDING_SIGNED$`,
        is `WAIT_FOR_INIT_INTERNAL$`, is `WAIT_FOR_OPEN_CHANNEL$`,
        is `WAIT_FOR_REMOTE_PUBLISH_FUTURE_COMMITMENT$` -> true
        else -> false
      }
    }
  }

  private fun channelsBelowDust(channels: Map<ByteVector32, MilliSatoshi>): Map<ByteVector32, MilliSatoshi> {
    val dustChannels = channels.mapNotNull { (channelId, balance) ->
      if (balance < MilliSatoshi(546_000)) {
        channelId to balance
      } else {
        null
      }
    }.toMap()
    log.info("(migration) found ${dustChannels.size} dust channels=$dustChannels")
    return dustChannels
  }
>>>>>>> 7837b264
}<|MERGE_RESOLUTION|>--- conflicted
+++ resolved
@@ -25,38 +25,23 @@
 import androidx.lifecycle.MutableLiveData
 import androidx.lifecycle.ViewModel
 import androidx.lifecycle.ViewModelProvider
-<<<<<<< HEAD
-import androidx.lifecycle.lifecycleScope
-import fr.acinq.eclair.db.Databases.FileBackup
-=======
 import androidx.lifecycle.viewModelScope
 import fr.acinq.bitcoin.scala.ByteVector32
 import fr.acinq.eclair.MilliSatoshi
 import fr.acinq.eclair.channel.*
->>>>>>> 7837b264
 import fr.acinq.phoenix.legacy.AppViewModel
 import fr.acinq.phoenix.legacy.R
 import fr.acinq.phoenix.legacy.background.EclairNodeService
 import fr.acinq.phoenix.legacy.background.KitState.Bootstrap.Init.getKmpSwapInAddress
 import fr.acinq.phoenix.legacy.databinding.FragmentMigrationBinding
 import fr.acinq.phoenix.legacy.utils.LegacyAppStatus
-<<<<<<< HEAD
-import fr.acinq.phoenix.legacy.utils.MigrationResult
-import fr.acinq.phoenix.legacy.utils.PrefsDatastore
-import fr.acinq.phoenix.legacy.utils.Wallet
-=======
 import fr.acinq.phoenix.legacy.utils.LegacyPrefsDatastore
->>>>>>> 7837b264
 import kotlinx.coroutines.CoroutineExceptionHandler
 import kotlinx.coroutines.delay
 import kotlinx.coroutines.launch
 import org.slf4j.Logger
 import org.slf4j.LoggerFactory
-<<<<<<< HEAD
-import java.io.File
-=======
 import scala.collection.JavaConverters
->>>>>>> 7837b264
 
 class MigrationFragmentDialog : DialogFragment() {
   val log: Logger = LoggerFactory.getLogger(this::class.java)
@@ -80,41 +65,6 @@
     val context = requireContext()
     isCancelable = false
 
-<<<<<<< HEAD
-    model.state.observe(viewLifecycleOwner) {
-      when (it) {
-        is MigrationScreenState.ReadyToClose -> {
-          lifecycleScope.launch(CoroutineExceptionHandler { _, exception ->
-            log.error("migration failed, error in mutal close: ", exception)
-            model.state.value = MigrationScreenState.Failure.ClosingError
-          }) {
-            delay(500)
-            val state = model.state.value
-            if (state is MigrationScreenState.ReadyToClose) {
-              model.state.value = MigrationScreenState.ClosingChannels(state.address)
-              delay(500)
-              log.info("(migration) closing channels to ${state.address}")
-              app.requireService.mutualCloseAllChannels(it.address)
-              log.info("(migration) channels successfully closed to ${state.address}")
-              model.state.value = MigrationScreenState.ClosingChannels(state.address)
-              // force db backup that will be used later for the the payments data migration
-              val db = app.service?.state?.value?.kit()?.nodeParams()?.db()
-              (db as? FileBackup)?.backup(File(Wallet.getChainDatadir(context), "eclair.sqlite.back"))
-              PrefsDatastore.saveDataMigrationExpected(context, true)
-              PrefsDatastore.saveMigrationResult(
-                context, MigrationResult(
-                  legacyNodeId = app.state.value?.getNodeId()?.toString()!!,
-                  newNodeId = app.state.value?.getKmpNodeId().toString(),
-                  address = state.address
-                )
-              )
-              PrefsDatastore.saveStartLegacyApp(context, LegacyAppStatus.NotRequired)
-            }
-          }
-        }
-        else -> {
-          log.info("migration state=$it")
-=======
     app.networkInfo.observe(viewLifecycleOwner) {
       model.isConnected.value = it != null && it.lightningConnected && it.electrumServer != null
     }
@@ -141,8 +91,8 @@
         }
         is MigrationScreenState.Processing.MonitoringChannelsPublication -> {
           mBinding.processingDetails.text = context.getString(R.string.legacy_migration_monitoring_channels_publish, migrationState.channelsPublished.size, migrationState.channels.size)
->>>>>>> 7837b264
-        }
+        }
+        else -> {}
       }
       log.info("(migration) state=$migrationState")
     }
@@ -152,35 +102,11 @@
 
   override fun onStart() {
     super.onStart()
-<<<<<<< HEAD
-=======
     mBinding.pausedButton.setOnClickListener { dismiss() }
     mBinding.failureDismissButton.setOnClickListener { dismiss() }
->>>>>>> 7837b264
     mBinding.dismissButton.setOnClickListener { dismiss() }
     mBinding.cancelConfirmButton.setOnClickListener { dismiss() }
     mBinding.upgradeButton.setOnClickListener {
-<<<<<<< HEAD
-      if (model.state.value is MigrationScreenState.Ready) {
-        model.state.value = MigrationScreenState.RequestingKmpSwapInAddress
-        val swapInAddress = app.service?.state?.value?.getKmpSwapInAddress()
-        if (swapInAddress == null) {
-          model.state.value = MigrationScreenState.Failure.SwapInError
-        } else {
-          model.state.value = MigrationScreenState.ReadyToClose(swapInAddress)
-        }
-      }
-    }
-  }
-}
-
-sealed class MigrationScreenState {
-  object Ready : MigrationScreenState()
-  object RequestingKmpSwapInAddress: MigrationScreenState()
-  data class ReadyToClose(val address: String): MigrationScreenState()
-  data class ClosingChannels(val address: String) : MigrationScreenState()
-  data class ChannelsClosed(val address: String) : MigrationScreenState()
-=======
       if (model.isConnected.value == true) {
         model.startMigration(
           context = requireContext(),
@@ -223,7 +149,6 @@
     object ChannelsBeingCreated: Paused()
   }
 
->>>>>>> 7837b264
   sealed class Failure : MigrationScreenState() {
     object GenericError: Failure()
     data class ClosingError(val channelsRemainingCount: Int) : Failure()
@@ -234,8 +159,6 @@
 class MigrationDialogViewModel : ViewModel() {
   private val log = LoggerFactory.getLogger(this::class.java)
   val state = MutableLiveData<MigrationScreenState>(MigrationScreenState.Ready)
-<<<<<<< HEAD
-=======
 
   val isConnected = MutableLiveData(false)
   val hasPendingSwapIn = MutableLiveData(false)
@@ -417,5 +340,4 @@
     log.info("(migration) found ${dustChannels.size} dust channels=$dustChannels")
     return dustChannels
   }
->>>>>>> 7837b264
 }