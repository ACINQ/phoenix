<?xml version="1.0" encoding="utf-8"?><!--
  ~ Copyright 2019 ACINQ SAS
  ~
  ~ Licensed under the Apache License, Version 2.0 (the "License");
  ~ you may not use this file except in compliance with the License.
  ~ You may obtain a copy of the License at
  ~
  ~     http://www.apache.org/licenses/LICENSE-2.0
  ~
  ~ Unless required by applicable law or agreed to in writing, software
  ~ distributed under the License is distributed on an "AS IS" BASIS,
  ~ WITHOUT WARRANTIES OR CONDITIONS OF ANY KIND, either express or implied.
  ~ See the License for the specific language governing permissions and
  ~ limitations under the License.
  -->

<layout xmlns:android="http://schemas.android.com/apk/res/android"
  xmlns:app="http://schemas.android.com/apk/res-auto"
  xmlns:tools="http://schemas.android.com/tools">

  <data>

    <import type="fr.acinq.phoenix.legacy.send.ReadInputState" />

    <variable
      name="model"
      type="fr.acinq.phoenix.legacy.send.ReadInputViewModel" />
  </data>

  <androidx.constraintlayout.widget.ConstraintLayout
    android:layout_width="match_parent"
    android:layout_height="match_parent">

    <androidx.constraintlayout.widget.ConstraintLayout
      android:id="@+id/actions_layout"
      android:layout_width="match_parent"
      android:layout_height="wrap_content"
      android:background="?attr/bgColor"
      app:layout_constraintBottom_toBottomOf="parent"
      app:layout_constraintEnd_toEndOf="parent"
      app:layout_constraintStart_toStartOf="parent">

      <fr.acinq.phoenix.legacy.utils.customviews.ButtonView
        android:id="@+id/input_button"
        android:layout_width="0dp"
        android:layout_height="wrap_content"
        android:background="@drawable/button_bg_square"
        android:padding="@dimen/space_md"
        app:enableOrFade="@{model.inputState instanceof ReadInputState.Scanning}"
        app:icon="@drawable/ic_edit"
<<<<<<< HEAD
        app:text="@string/legacy_readinput_manualinput" />

      <View
        android:id="@+id/sep_browse"
        style="@style/HLineSeparator"
=======
        app:layout_constraintEnd_toEndOf="parent"
>>>>>>> 0af98c69
        app:layout_constraintStart_toStartOf="parent"
        app:layout_constraintTop_toTopOf="parent"
        app:text="@string/readinput_manualinput" />

      <fr.acinq.phoenix.legacy.utils.customviews.ButtonView
        android:id="@+id/paste_button"
        android:layout_width="0dp"
        android:layout_height="wrap_content"
        android:background="@drawable/button_bg_square"
        android:padding="@dimen/space_md"
        app:enableOrFade="@{model.inputState instanceof ReadInputState.Scanning}"
        app:icon="@drawable/ic_clipboard"
<<<<<<< HEAD
        app:layout_constraintTop_toBottomOf="@id/sep_browse"
        app:text="@string/legacy_readinput_paste" />

      <View
        android:id="@+id/sep_paste"
        style="@style/HLineSeparator"
=======
        app:layout_constraintEnd_toEndOf="parent"
>>>>>>> 0af98c69
        app:layout_constraintStart_toStartOf="parent"
        app:layout_constraintTop_toBottomOf="@id/input_button"
        app:text="@string/readinput_paste" />

      <fr.acinq.phoenix.legacy.utils.customviews.ButtonView
        android:id="@+id/browse_button"
        android:layout_width="0dp"
        android:layout_height="wrap_content"
        android:background="@drawable/button_bg_square"
        android:padding="@dimen/space_md"
        app:enableOrFade="@{model.inputState instanceof ReadInputState.Scanning}"
        app:icon="@drawable/ic_image"
<<<<<<< HEAD
        app:layout_constraintTop_toBottomOf="@id/sep_paste"
        app:text="@string/legacy_readinput_browse" />
=======
        app:layout_constraintEnd_toEndOf="parent"
        app:layout_constraintStart_toStartOf="parent"
        app:layout_constraintTop_toBottomOf="@id/paste_button"
        app:text="@string/readinput_browse" />
>>>>>>> 0af98c69

    </androidx.constraintlayout.widget.ConstraintLayout>

    <com.journeyapps.barcodescanner.DecoratedBarcodeView
      android:id="@+id/scan_view"
      android:layout_width="match_parent"
      android:layout_height="0dp"
      app:layout_constrainedHeight="true"
      app:layout_constraintBottom_toTopOf="@id/actions_layout"
      app:layout_constraintTop_toTopOf="parent"
      app:zxing_preview_scaling_strategy="centerCrop"
      app:zxing_scanner_layout="@layout/custom_barcode_scanner"
      app:zxing_use_texture_view="false"
      tools:ignore="RtlHardcoded" />

    <View
      android:id="@+id/scan_crosshairs"
      android:layout_width="@dimen/scanner_size"
      android:layout_height="@dimen/scanner_size"
      android:background="@drawable/rounded_white_low_op"
      android:visibility="@{model.hasCameraAccess}"
      app:layout_constraintBottom_toBottomOf="@id/scan_view"
      app:layout_constraintEnd_toEndOf="@id/scan_view"
      app:layout_constraintStart_toStartOf="@id/scan_view"
      app:layout_constraintTop_toTopOf="@id/scan_view" />

    <TextView
      android:id="@+id/instructions"
      style="@style/default_textAppearance"
      android:layout_width="match_parent"
      android:layout_height="wrap_content"
      android:paddingHorizontal="@dimen/space_lg"
<<<<<<< HEAD
      android:text="@string/legacy_scan_instructions"
=======
      android:paddingVertical="@dimen/space_sm"
      android:text="@string/scan_instructions"
>>>>>>> 0af98c69
      android:textAlignment="center"
      android:textColor="@color/white_mid_op"
      android:textSize="@dimen/text_sm"
      android:visibility="@{model.hasCameraAccess}"
      app:layout_constraintBottom_toBottomOf="@id/scan_view" />

    <fr.acinq.phoenix.legacy.utils.customviews.ButtonView
      android:id="@+id/camera_access_button"
      android:layout_width="match_parent"
      android:layout_height="wrap_content"
      android:layout_margin="@dimen/space_lg"
      android:visibility="@{!model.hasCameraAccess}"
      app:background="@drawable/rounded"
      app:icon="@drawable/ic_photo_camera"
      app:layout_constraintBottom_toBottomOf="@id/scan_view"
      app:layout_constraintTop_toTopOf="@id/scan_view"
      app:text="@string/legacy_scan_request_camera_access"
      app:text_size="@dimen/text_lg" />

    <androidx.constraintlayout.widget.ConstraintLayout
      android:id="@+id/error_layout"
      android:layout_width="wrap_content"
      android:layout_height="wrap_content"
      android:layout_margin="@dimen/space_lg"
      android:background="@drawable/rounded"
      android:paddingTop="@dimen/space_md_p"
      android:paddingBottom="@dimen/space_xs"
      android:visibility="@{model.inputState instanceof ReadInputState.Error}"
      app:layout_constrainedWidth="true"
      app:layout_constraintBottom_toBottomOf="@id/scan_view"
      app:layout_constraintEnd_toEndOf="parent"
      app:layout_constraintStart_toStartOf="parent"
      app:layout_constraintTop_toTopOf="@id/scan_view">

      <ImageView
        android:id="@+id/error_icon"
        android:layout_width="20dp"
        android:layout_height="20dp"
        android:layout_marginStart="@dimen/space_md_p"
        android:contentDescription="@null"
        android:src="@drawable/ic_alert_triangle"
        app:layout_constraintBaseline_toBaselineOf="@id/error_message"
        app:layout_constraintStart_toStartOf="parent"
        app:tint="?attr/negativeColor" />

      <TextView
        android:id="@+id/error_message"
        android:layout_width="wrap_content"
        android:layout_height="wrap_content"
        android:layout_marginStart="@dimen/space_sm"
        android:layout_marginEnd="@dimen/space_md_p"
        android:text="@string/legacy_scan_error_invalid_scan"
        app:layout_constrainedWidth="true"
        app:layout_constraintEnd_toEndOf="parent"
        app:layout_constraintStart_toEndOf="@id/error_icon"
        app:layout_constraintTop_toTopOf="parent" />

      <fr.acinq.phoenix.legacy.utils.customviews.ButtonView
        android:id="@+id/error_button"
        android:layout_width="wrap_content"
        android:layout_height="wrap_content"
        android:layout_marginTop="@dimen/space_md"
        android:layout_marginEnd="@dimen/space_xs"
        android:background="@drawable/button_bg_square"
        app:layout_constraintEnd_toEndOf="parent"
        app:layout_constraintTop_toBottomOf="@id/error_message"
<<<<<<< HEAD
        app:text="@string/legacy_btn_ok" />
=======
        app:text="@string/btn_ok"
        tools:ignore="TouchTargetSizeCheck" />
>>>>>>> 0af98c69

    </androidx.constraintlayout.widget.ConstraintLayout>

    <fr.acinq.phoenix.legacy.utils.customviews.ProgressTextView
      android:layout_width="wrap_content"
      android:layout_height="wrap_content"
      android:background="@drawable/rounded"
      android:padding="@dimen/space_md"
      android:visibility="@{model.inputState instanceof ReadInputState.Reading}"
      app:layout_constrainedWidth="true"
      app:layout_constraintBottom_toBottomOf="@id/scan_view"
      app:layout_constraintEnd_toEndOf="parent"
      app:layout_constraintStart_toStartOf="parent"
      app:layout_constraintTop_toTopOf="@id/scan_view"
      app:text="@string/legacy_readinput_extracting" />

    <fr.acinq.phoenix.legacy.utils.customviews.ActionBarView
      android:id="@+id/action_bar"
      android:layout_width="wrap_content"
      android:layout_height="wrap_content"
      android:background="@null"
      app:arrow_color="@color/white"
      app:layout_constraintStart_toStartOf="parent"
      app:layout_constraintTop_toTopOf="parent" />

  </androidx.constraintlayout.widget.ConstraintLayout>
</layout><|MERGE_RESOLUTION|>--- conflicted
+++ resolved
@@ -48,18 +48,10 @@
         android:padding="@dimen/space_md"
         app:enableOrFade="@{model.inputState instanceof ReadInputState.Scanning}"
         app:icon="@drawable/ic_edit"
-<<<<<<< HEAD
+        app:layout_constraintEnd_toEndOf="parent"
+        app:layout_constraintStart_toStartOf="parent"
+        app:layout_constraintTop_toTopOf="parent"
         app:text="@string/legacy_readinput_manualinput" />
-
-      <View
-        android:id="@+id/sep_browse"
-        style="@style/HLineSeparator"
-=======
-        app:layout_constraintEnd_toEndOf="parent"
->>>>>>> 0af98c69
-        app:layout_constraintStart_toStartOf="parent"
-        app:layout_constraintTop_toTopOf="parent"
-        app:text="@string/readinput_manualinput" />
 
       <fr.acinq.phoenix.legacy.utils.customviews.ButtonView
         android:id="@+id/paste_button"
@@ -69,19 +61,10 @@
         android:padding="@dimen/space_md"
         app:enableOrFade="@{model.inputState instanceof ReadInputState.Scanning}"
         app:icon="@drawable/ic_clipboard"
-<<<<<<< HEAD
-        app:layout_constraintTop_toBottomOf="@id/sep_browse"
+        app:layout_constraintEnd_toEndOf="parent"
+        app:layout_constraintStart_toStartOf="parent"
+        app:layout_constraintTop_toBottomOf="@id/input_button"
         app:text="@string/legacy_readinput_paste" />
-
-      <View
-        android:id="@+id/sep_paste"
-        style="@style/HLineSeparator"
-=======
-        app:layout_constraintEnd_toEndOf="parent"
->>>>>>> 0af98c69
-        app:layout_constraintStart_toStartOf="parent"
-        app:layout_constraintTop_toBottomOf="@id/input_button"
-        app:text="@string/readinput_paste" />
 
       <fr.acinq.phoenix.legacy.utils.customviews.ButtonView
         android:id="@+id/browse_button"
@@ -91,15 +74,10 @@
         android:padding="@dimen/space_md"
         app:enableOrFade="@{model.inputState instanceof ReadInputState.Scanning}"
         app:icon="@drawable/ic_image"
-<<<<<<< HEAD
-        app:layout_constraintTop_toBottomOf="@id/sep_paste"
+        app:layout_constraintEnd_toEndOf="parent"
+        app:layout_constraintStart_toStartOf="parent"
+        app:layout_constraintTop_toBottomOf="@id/paste_button"
         app:text="@string/legacy_readinput_browse" />
-=======
-        app:layout_constraintEnd_toEndOf="parent"
-        app:layout_constraintStart_toStartOf="parent"
-        app:layout_constraintTop_toBottomOf="@id/paste_button"
-        app:text="@string/readinput_browse" />
->>>>>>> 0af98c69
 
     </androidx.constraintlayout.widget.ConstraintLayout>
 
@@ -132,12 +110,8 @@
       android:layout_width="match_parent"
       android:layout_height="wrap_content"
       android:paddingHorizontal="@dimen/space_lg"
-<<<<<<< HEAD
+      android:paddingVertical="@dimen/space_sm"
       android:text="@string/legacy_scan_instructions"
-=======
-      android:paddingVertical="@dimen/space_sm"
-      android:text="@string/scan_instructions"
->>>>>>> 0af98c69
       android:textAlignment="center"
       android:textColor="@color/white_mid_op"
       android:textSize="@dimen/text_sm"
@@ -204,12 +178,8 @@
         android:background="@drawable/button_bg_square"
         app:layout_constraintEnd_toEndOf="parent"
         app:layout_constraintTop_toBottomOf="@id/error_message"
-<<<<<<< HEAD
-        app:text="@string/legacy_btn_ok" />
-=======
-        app:text="@string/btn_ok"
+        app:text="@string/legacy_btn_ok"
         tools:ignore="TouchTargetSizeCheck" />
->>>>>>> 0af98c69
 
     </androidx.constraintlayout.widget.ConstraintLayout>
 
