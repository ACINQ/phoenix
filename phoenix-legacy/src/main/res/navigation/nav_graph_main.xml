<?xml version="1.0" encoding="utf-8"?><!--
  ~ Copyright 2019 ACINQ SAS
  ~
  ~ Licensed under the Apache License, Version 2.0 (the "License");
  ~ you may not use this file except in compliance with the License.
  ~ You may obtain a copy of the License at
  ~
  ~     http://www.apache.org/licenses/LICENSE-2.0
  ~
  ~ Unless required by applicable law or agreed to in writing, software
  ~ distributed under the License is distributed on an "AS IS" BASIS,
  ~ WITHOUT WARRANTIES OR CONDITIONS OF ANY KIND, either express or implied.
  ~ See the License for the specific language governing permissions and
  ~ limitations under the License.
  -->

<navigation xmlns:android="http://schemas.android.com/apk/res/android"
  xmlns:app="http://schemas.android.com/apk/res-auto"
  android:id="@+id/nav_graph_main"
  app:startDestination="@id/main_fragment">

  <!-- global to main -->
  <action
    android:id="@+id/global_action_any_to_main"
    app:destination="@id/main_fragment" />
  <!-- global to startup -->
  <action
    android:id="@+id/global_action_any_to_startup"
    app:destination="@id/startup_fragment"
    app:enterAnim="@anim/fade_in"
    app:exitAnim="@anim/fade_out"
    app:launchSingleTop="true" />
  <!-- global to wallet initialization -->
  <action
    android:id="@+id/global_action_any_to_init_wallet"
    app:destination="@id/init_wallet_fragment"
    app:enterAnim="@anim/slide_up"
    app:exitAnim="@anim/fade_out"
    app:launchSingleTop="true" />
  <!-- global to send -->
  <action
    android:id="@+id/global_action_any_to_send"
    app:destination="@id/send_fragment"
    app:launchSingleTop="true"
    app:popUpTo="@id/main_fragment" />
  <!-- global to read input -->
  <action
    android:id="@+id/global_action_any_to_read_input"
    app:destination="@id/read_input"
    app:launchSingleTop="true"
    app:popUpTo="@id/main_fragment" />
  <!-- global to payment details page -->
  <action
    android:id="@+id/global_action_any_to_payment_details"
    app:destination="@id/nav_graph_payment_details"
    app:launchSingleTop="true"
    app:popUpTo="@id/main_fragment">
    <argument
      android:name="direction"
      app:argType="string" />
    <argument
      android:name="identifier"
      app:argType="string" />
    <argument
      android:name="fromEvent"
      android:defaultValue="false"
      app:argType="boolean" />
  </action>
  <!-- global to electrum server -->
  <action
    android:id="@+id/global_action_any_to_electrum"
    app:destination="@id/electrum_fragment"
    app:launchSingleTop="true"
    app:popUpTo="@id/main_fragment" />
  <!-- global to tor settings -->
  <action
    android:id="@+id/global_action_any_to_tor"
    app:destination="@id/tor_fragment"
    app:launchSingleTop="true"
    app:popUpTo="@id/main_fragment" />
  <!-- global to payments settings -->
  <action
    android:id="@+id/global_action_any_to_payments_setting"
    app:destination="@id/payment_settings_fragment"
    app:launchSingleTop="true"
    app:popUpTo="@id/main_fragment" />
  <!-- global to global settings -->
  <action
    android:id="@+id/global_action_any_to_settings"
    app:destination="@id/settings_fragment"
    app:launchSingleTop="true"
    app:popUpTo="@id/main_fragment" />

  <!-- main fragment -->
  <fragment
    android:id="@+id/main_fragment"
    android:name="fr.acinq.phoenix.legacy.main.MainFragment"
    android:label="MainFragment">
    <action
      android:id="@+id/action_main_to_receive"
      app:destination="@id/receive_fragment"
      app:enterAnim="@anim/slide_in_left"
      app:exitAnim="@anim/slide_out_right" />
    <action
      android:id="@+id/action_main_to_read_input"
      app:destination="@id/read_input"
      app:launchSingleTop="true" />
    <action
      android:id="@+id/action_main_to_settings"
      app:destination="@id/settings_fragment" />
    <action
      android:id="@+id/action_main_to_display_seed"
      app:destination="@id/display_seed" />
    <action
      android:id="@+id/action_main_to_access_control"
      app:destination="@id/access_control" />
    <action
      android:id="@+id/action_main_to_connectivity"
      app:destination="@id/connectivity_dialog" />
    <action
<<<<<<< HEAD
      android:id="@+id/action_main_to_migration"
      app:destination="@id/migration_fragment" />
=======
      android:id="@+id/action_main_payments_history"
      app:destination="@id/payments_history_fragment" />
>>>>>>> 0af98c69
  </fragment>

  <!-- init wallet -->
  <fragment
    android:id="@+id/init_wallet_fragment"
    android:name="fr.acinq.phoenix.legacy.initwallet.InitWalletFragment"
    android:label="InitSeedFragment">
    <action
      android:id="@+id/action_init_wallet_to_ftue"
      app:destination="@id/ftue_fragment"
      app:enterAnim="@anim/slide_in_right"
      app:exitAnim="@anim/slide_out_left" />
    <action
      android:id="@+id/action_init_wallet_to_restore"
      app:destination="@id/restore_seed_fragment"
      app:enterAnim="@anim/slide_in_right"
      app:exitAnim="@anim/slide_out_left" />
    <action
      android:id="@+id/action_init_wallet_to_auto_create"
      app:destination="@id/auto_create_fragment"
      app:enterAnim="@anim/slide_in_right"
      app:exitAnim="@anim/slide_out_left" />
  </fragment>

  <!-- init wallet: restore seed -->
  <fragment
    android:id="@+id/restore_seed_fragment"
    android:name="fr.acinq.phoenix.legacy.initwallet.RestoreSeedFragment"
    android:label="RestoreSeedFragment" />

  <!-- init wallet: automated seed creation -->
  <fragment
    android:id="@+id/auto_create_fragment"
    android:name="fr.acinq.phoenix.legacy.initwallet.AutoCreateFragment"
    android:label="AutoCreateFragment" />

  <!-- startup node -->
  <fragment
    android:id="@+id/startup_fragment"
    android:name="fr.acinq.phoenix.legacy.startup.StartupFragment"
    android:label="StartupFragment">
    <action
      android:id="@+id/action_startup_to_main"
      app:destination="@id/main_fragment"
      app:enterAnim="@anim/slide_up"
      app:exitAnim="@anim/fade_out"
      app:launchSingleTop="true"
      app:popUpTo="@id/main_fragment" />
    <action
      android:id="@+id/action_startup_to_patch_note"
      app:destination="@id/patch_notes"
      app:enterAnim="@anim/slide_up"
      app:exitAnim="@anim/slide_down" />
  </fragment>

  <!-- receive money -->
  <fragment
    android:id="@+id/receive_fragment"
    android:name="fr.acinq.phoenix.legacy.receive.ReceiveFragment"
    android:label="ReceiveFragment">
    <action
      android:id="@+id/action_receive_to_main"
      app:destination="@id/main_fragment"
      app:enterAnim="@anim/slide_in_right"
      app:exitAnim="@anim/slide_out_left"
      app:popEnterAnim="@anim/slide_in_right"
      app:popExitAnim="@anim/slide_out_left"
      app:popUpTo="@id/main_fragment"
      app:popUpToInclusive="true" />
  </fragment>

  <!-- send money -->
  <fragment
    android:id="@+id/send_fragment"
    android:name="fr.acinq.phoenix.legacy.send.SendFragment"
    android:label="SendFragment">
    <action
      android:id="@+id/action_send_to_main"
      app:destination="@id/main_fragment"
      app:popUpTo="@id/main_fragment"
      app:popUpToInclusive="true" />
    <argument
      android:name="payload"
      app:argType="string" />
  </fragment>

  <!-- prepare send money (scan/paste invoice) -->
  <fragment
    android:id="@+id/read_input"
    android:name="fr.acinq.phoenix.legacy.send.ReadInputFragment"
    android:label="ReadInputFragment">
    <argument
      android:name="payload"
      android:defaultValue="@null"
      app:argType="string"
      app:nullable="true" />
    <action
      android:id="@+id/action_read_input_to_lnurl_auth"
      app:destination="@id/lnurl_auth"
      app:launchSingleTop="true"
      app:popUpTo="@id/main_fragment" />
    <action
      android:id="@+id/action_read_input_to_lnurl_pay"
      app:destination="@+id/lnurl_pay" />
    <action
      android:id="@+id/action_read_input_to_lnurl_withdraw"
      app:destination="@+id/lnurl_withdraw"
      app:launchSingleTop="true"
      app:popUpTo="@id/main_fragment" />
  </fragment>

  <!-- nested graph with shared view model for payment details -->
  <navigation
    android:id="@+id/nav_graph_payment_details"
    app:startDestination="@id/payment_details">

    <!-- payment details overview -->
    <fragment
      android:id="@+id/payment_details"
      android:name="fr.acinq.phoenix.legacy.paymentdetails.PaymentDetailsFragment"
      android:label="PaymentDetailsFragment">
      <action
        android:id="@+id/action_payment_details_to_payment_details_technicals"
        app:destination="@id/payment_details_technicals"
        app:enterAnim="@anim/slide_in_right"
        app:exitAnim="@anim/slide_out_left"
        app:popEnterAnim="@anim/slide_in_left"
        app:popExitAnim="@anim/slide_out_right" />
      <argument
        android:name="identifier"
        app:argType="string" />
      <argument
        android:name="direction"
        app:argType="string" />
      <argument
        android:name="fromEvent"
        android:defaultValue="false"
        app:argType="boolean" />
    </fragment>

    <!-- payment details technical data -->
    <fragment
      android:id="@+id/payment_details_technicals"
      android:name="fr.acinq.phoenix.legacy.paymentdetails.PaymentDetailsTechnicalsFragment"
      android:label="PaymentDetailsTechnicalsFragment" />

    <!-- navigate to payment settings -->
    <action
      android:id="@+id/global_payment_details_to_payment_settings_fragment"
      app:destination="@id/payment_settings_fragment"
      app:popUpTo="@id/main_fragment" />
  </navigation>

  <!-- LNURL: auth -->
  <fragment
    android:id="@+id/lnurl_auth"
    android:name="fr.acinq.phoenix.legacy.lnurl.LNUrlAuthFragment"
    android:label="LNUrlAuth">
    <argument
      android:name="url"
      app:argType="fr.acinq.phoenix.legacy.lnurl.LNUrlAuth" />
    <action
      android:id="@+id/action_lnurl_auth_to_main"
      app:destination="@id/main_fragment"
      app:popUpTo="@id/main_fragment"
      app:popUpToInclusive="true" />
  </fragment>

  <!-- LNURL: pay -->
  <fragment
    android:id="@+id/lnurl_pay"
    android:name="fr.acinq.phoenix.legacy.lnurl.LNUrlPayFragment"
    android:label="LNUrlPayFragment">
    <argument
      android:name="url"
      app:argType="fr.acinq.phoenix.legacy.lnurl.LNUrlPay" />
    <action
      android:id="@+id/action_lnurl_pay_to_main"
      app:destination="@id/main_fragment"
      app:popUpTo="@id/main_fragment"
      app:popUpToInclusive="true" />
  </fragment>

  <!-- LNURL: withdraw -->
  <fragment
    android:id="@+id/lnurl_withdraw"
    android:name="fr.acinq.phoenix.legacy.lnurl.LNUrlWithdrawFragment"
    android:label="LNUrlWithdrawFragment">
    <argument
      android:name="url"
      app:argType="fr.acinq.phoenix.legacy.lnurl.LNUrlWithdraw" />
    <action
      android:id="@+id/action_lnurl_withdraw_to_main"
      app:destination="@id/main_fragment"
      app:popUpTo="@id/main_fragment"
      app:popUpToInclusive="true" />
  </fragment>

  <!-- settings: root -->
  <fragment
    android:id="@+id/settings_fragment"
    android:name="fr.acinq.phoenix.legacy.settings.SettingsFragment"
    android:label="SettingsFragment">
    <action
      android:id="@+id/action_settings_to_mutual_close"
      app:destination="@id/mutual_close_fragment" />
    <action
      android:id="@+id/action_settings_to_force_close"
      app:destination="@id/force_close_fragment" />
    <action
      android:id="@+id/action_settings_to_list_channels"
      app:destination="@id/channels_list_fragment" />
    <action
      android:id="@+id/action_settings_to_display_seed"
      app:destination="@id/display_seed" />
    <action
      android:id="@+id/action_settings_to_logs"
      app:destination="@id/logs_fragment" />
    <action
      android:id="@+id/action_settings_to_access_control"
      app:destination="@id/access_control" />
    <action
      android:id="@+id/action_settings_to_prefs_display"
      app:destination="@id/prefs_display" />
    <action
      android:id="@+id/action_settings_to_electrum"
      app:destination="@id/electrum_fragment" />
    <action
      android:id="@+id/action_settings_to_tor"
      app:destination="@id/tor_fragment" />
    <action
      android:id="@+id/action_settings_to_about"
      app:destination="@id/about_fragment" />
    <action
      android:id="@+id/action_settings_to_payment_settings"
      app:destination="@id/payment_settings_fragment" />
  </fragment>

  <!-- settings: mutual close all channels -->
  <fragment
    android:id="@+id/mutual_close_fragment"
    android:name="fr.acinq.phoenix.legacy.settings.MutualCloseFragment"
    android:label="MutualCloseFragment" />

  <!-- settings: force close all channels -->
  <fragment
    android:id="@+id/force_close_fragment"
    android:name="fr.acinq.phoenix.legacy.settings.ForceCloseFragment"
    android:label="ForceCloseFragment" />

  <!-- settings: list all channels -->
  <fragment
    android:id="@+id/channels_list_fragment"
    android:name="fr.acinq.phoenix.legacy.settings.ListChannelsFragment"
    android:label="ListChannelsFragment">
    <action
      android:id="@+id/action_list_channels_to_channel_details"
      app:destination="@id/channel_details" />
    <action
      android:id="@+id/action_list_channels_to_channels_import"
      app:destination="@id/channels_import" />
  </fragment>

  <!-- settings: channel details dialog -->
  <dialog
    android:id="@+id/channel_details"
    android:name="fr.acinq.phoenix.legacy.settings.ChannelDetailsDialog"
    android:label="channel_details">
    <argument
      android:name="channel_id"
      app:argType="string" />
  </dialog>

  <!-- settings: share logs -->
  <fragment
    android:id="@+id/logs_fragment"
    android:name="fr.acinq.phoenix.legacy.settings.LogsSettingsFragment"
    android:label="LogsSettingsFragment" />

  <!-- settings: change electrum server -->
  <fragment
    android:id="@+id/electrum_fragment"
    android:name="fr.acinq.phoenix.legacy.settings.ElectrumServerFragment"
    android:label="ElectrumServerFragment" />

  <!-- settings: display wallet seed -->
  <fragment
    android:id="@+id/display_seed"
    android:name="fr.acinq.phoenix.legacy.settings.DisplaySeedFragment"
    android:label="DisplaySeedFragment" />

  <!-- settings: wallet access control (screen lock,...) -->
  <fragment
    android:id="@+id/access_control"
    android:name="fr.acinq.phoenix.legacy.settings.AccessControlFragment"
    android:label="access_control">
    <action
      android:id="@+id/action_access_control_to_display_seed"
      app:destination="@id/display_seed" />
  </fragment>

  <!-- settings: change display settings (theme, currency...) -->
  <fragment
    android:id="@+id/prefs_display"
    android:name="fr.acinq.phoenix.legacy.settings.DisplayPrefsFragment"
    android:label="DisplayPrefsFragment" />

  <!-- settings: TOR -->
  <fragment
    android:id="@+id/tor_fragment"
    android:name="fr.acinq.phoenix.legacy.settings.TorSettingFragment"
    android:label="TorSettingFragment" />

  <!-- main: connectivity feedback dialog -->
  <dialog
    android:id="@+id/connectivity_dialog"
    android:name="fr.acinq.phoenix.legacy.main.ConnectivityFragmentDialog"
    android:label="connectivity_dialog" />

  <!-- settings: about -->
  <fragment
    android:id="@+id/about_fragment"
    android:name="fr.acinq.phoenix.legacy.settings.AboutFragment"
    android:label="AboutFragment" />

  <!-- settings: payment -->
  <fragment
    android:id="@+id/payment_settings_fragment"
    android:name="fr.acinq.phoenix.legacy.settings.PaymentSettingsFragment"
    android:label="PaymentSettingsFragment" />

  <!-- prepare migration -->
  <dialog
    android:id="@+id/migration_fragment"
    android:name="fr.acinq.phoenix.legacy.main.MigrationFragmentDialog"
    android:label="MigrationDialog" />

  <!-- first time user exp -->
  <fragment
    android:id="@+id/ftue_fragment"
    android:name="fr.acinq.phoenix.legacy.initwallet.FtueFragment"
    android:label="FtueFragment">
    <action
      android:id="@+id/action_ftue_to_initwallet"
      app:destination="@id/init_wallet_fragment"
      app:enterAnim="@anim/slide_in_right"
      app:exitAnim="@anim/slide_out_left"
      app:popUpTo="@id/init_wallet_fragment" />
  </fragment>

  <!-- prepare send money (scan/paste invoice) -->
  <fragment
    android:id="@+id/patch_notes"
    android:name="fr.acinq.phoenix.legacy.startup.PatchNotesFragment"
    android:label="PatchNotesFragment">
    <argument
      android:name="version"
      app:argType="long" />
  </fragment>

<<<<<<< HEAD
  <!-- settings: channels import dialog -->
  <dialog
    android:id="@+id/channels_import"
    android:name="fr.acinq.phoenix.legacy.settings.ChannelsImportDialog"
    android:label="channels_import">
  </dialog>
=======
  <!-- full payments history fragment, reachable from main fragment -->
  <fragment
    android:id="@+id/payments_history_fragment"
    android:name="fr.acinq.phoenix.legacy.main.PaymentsHistoryFragment"
    android:label="PaymentsHistoryFragment">
  </fragment>
>>>>>>> 0af98c69

</navigation><|MERGE_RESOLUTION|>--- conflicted
+++ resolved
@@ -118,13 +118,11 @@
       android:id="@+id/action_main_to_connectivity"
       app:destination="@id/connectivity_dialog" />
     <action
-<<<<<<< HEAD
       android:id="@+id/action_main_to_migration"
       app:destination="@id/migration_fragment" />
-=======
+    <action
       android:id="@+id/action_main_payments_history"
       app:destination="@id/payments_history_fragment" />
->>>>>>> 0af98c69
   </fragment>
 
   <!-- init wallet -->
@@ -485,20 +483,18 @@
       app:argType="long" />
   </fragment>
 
-<<<<<<< HEAD
+  <!-- full payments history fragment, reachable from main fragment -->
+  <fragment
+    android:id="@+id/payments_history_fragment"
+    android:name="fr.acinq.phoenix.legacy.main.PaymentsHistoryFragment"
+    android:label="PaymentsHistoryFragment">
+  </fragment>
+
   <!-- settings: channels import dialog -->
   <dialog
     android:id="@+id/channels_import"
     android:name="fr.acinq.phoenix.legacy.settings.ChannelsImportDialog"
     android:label="channels_import">
   </dialog>
-=======
-  <!-- full payments history fragment, reachable from main fragment -->
-  <fragment
-    android:id="@+id/payments_history_fragment"
-    android:name="fr.acinq.phoenix.legacy.main.PaymentsHistoryFragment"
-    android:label="PaymentsHistoryFragment">
-  </fragment>
->>>>>>> 0af98c69
 
 </navigation>