<!--
  ~ Copyright 2019 ACINQ SAS
  ~
  ~ Licensed under the Apache License, Version 2.0 (the "License");
  ~ you may not use this file except in compliance with the License.
  ~ You may obtain a copy of the License at
  ~
  ~     http://www.apache.org/licenses/LICENSE-2.0
  ~
  ~ Unless required by applicable law or agreed to in writing, software
  ~ distributed under the License is distributed on an "AS IS" BASIS,
  ~ WITHOUT WARRANTIES OR CONDITIONS OF ANY KIND, either express or implied.
  ~ See the License for the specific language governing permissions and
  ~ limitations under the License.
  -->

<resources>
<<<<<<< HEAD
  <string name="app_name">Phoenix</string>

=======
  <string name="legacy_app_name">Phoenix (Testnet)</string>
>>>>>>> 7837b264
  <!-- //////////////// system notification channels //////////////// -->
  <string name="legacy_notification_channels_watcher_title">مراقب الخلفية</string>
  <string name="legacy_notification_channels_watcher_desc">ينبهك إذا كنت بحاجة لتشغيل التطبيق. يجب أن يكون ذو أولوية عالية.</string>
  <string name="legacy_notification_pay_to_open_missed_title">تنبيهات الدفع الفائتة</string>
  <string name="legacy_notification_pay_to_open_missed_desc">ينبهك عند فشل استقبال دفعة بسبب ان خاصية إنشاء قناة سريعة تلقائية معطلة.</string>
  <string name="legacy_notification_headless_title">Phoenix يعمل في الخلفية</string>
  <string name="legacy_notification_headless_desc">ينبهك أن Phoenix يعمل في الخلفية. يحدث هذا عندما يرسل لك شخص ما أموالًا ولم يتم تشغيل التطبيق بالفعل.</string>
  <!-- //////////////// init wallet / automated wallet creation //////////////// -->
  <string name="legacy_autocreate_generating">جار إنشاء محفظتك...</string>
  <string name="legacy_autocreate_error">لم نتمكن من إنشاء محفظتك.\nالسبب: %1$s</string>
  <!-- //////////////// init wallet / automated wallet creation //////////////// -->
  <string name="legacy_restore_disclaimer_message">لا تقم باستيراد عبارة استرداد لم يتم إنشاؤها بواسطة هذا التطبيق.\n\nوأيضًا، تأكد من عدم وجود محفظة Phoenix أخرى تعمل بنفس عبارة الاسترداد.</string>
  <string name="legacy_restore_disclaimer_checkbox">فهمت.</string>
  <string name="legacy_restore_disclaimer_next">التالي</string>
  <string name="legacy_restore_instructions">عبارة الاسترداد عبارة عن قائمة من 12 كلمة إنجليزية.</string>
  <string name="legacy_restore_mnemonics_label">استخدم لوحة المفاتيح أدناه لإدخال عبارة الاسترداد:</string>
  <string name="legacy_restore_in_progress">استعادة محفظتك...</string>
  <string name="legacy_restore_import_button">استيراد</string>
  <string name="legacy_restore_error">عبارة الاسترداد هذه غير صالحة ولا يمكن استيرادها.\n\nالرجاء المحاولة مرة أخرى</string>
  <!-- //////////////// Auth prompt (v2) //////////////////// -->
  <string name="legacy_authprompt_title">إلغاء القفل للمتابعة</string>
  <string name="legacy_authprompt_hard_negative">الغاء</string>
  <string name="legacy_authprompt_error_unsecure">الجهاز غير آمن (الرمز: %1$d)</string>
  <!-- //////////////// Pin dialog //////////////////// -->
  <string name="legacy_pindialog_title_default">الرجاء إدخال PIN الخاص بك</string>
  <string name="legacy_pindialog_error">يجب أن يتكون رمز PIN من 6 أرقام.</string>
  <string name="legacy_pindialog_error_donotmatch">رموز PIN غير متطابقة.</string>
  <!-- //////////////// Biometric dialog //////////////////// -->
  <string name="legacy_biometricprompt_title">المحفظة مقفلة</string>
  <string name="legacy_biometricprompt_negative">افتح مع PIN</string>
  <!-- //////////////// Startup //////////////////// -->
  <string name="legacy_startup_unlock_required">Phoenix مقفلة.\nيرجى المصادقة للمتابعة.</string>
  <string name="legacy_startup_unlock_button">الغاء القفل</string>
  <string name="legacy_startup_binding_service">ربط الخدمة...</string>
  <string name="legacy_startup_wait">تحميل…</string>
  <string name="legacy_startup_wait_tor">جار بدء Tor...</string>
  <string name="legacy_startup_start_button">اعاده التشغيل</string>
  <string name="legacy_startup_settings_button">الإعدادات</string>
  <string name="legacy_startup_error_generic">لا يمكن بدء التطبيق. \n \n تفاصيل الخطأ: %1$s</string>
  <string name="legacy_startup_error_electrum_address">لا يمكن بدء التطبيق. عنوان خادم Electrum المخصص غير صالح. \n \n انتقل إلى الإعدادات &gt; Electrum لإصلاح إعداداتك.</string>
  <string name="legacy_startup_error_tor">تعذر بدء خدمة Tor. تحقق من أن اتصالك يعمل وحاول مرة أخرى. \n \n تفاصيل الخطأ: %1$s</string>
  <string name="legacy_startup_error_unreadable">تعذر قراءة بيانات المحفظة، يرجى إعادة تشغيل التطبيق</string>
  <string name="legacy_startup_error_network">اتصالك بالإنترنت لا يعمل. يرجى التحقق من شبكة WiFi أو الشبكة الخلوية.</string>
  <string name="legacy_startup_error_wrong_pwd">رقم التعريف الشخصي غير صحيح</string>
  <string name="legacy_startup_error_biometrics">فشلت المصادقة البيومترية.</string>
  <string name="legacy_startup_error_no_biometrics_or_key_invalidated">قم بتسجيل بصمة الإصبع في Android أولاً لفتح المحفظة. \n \n او قم باستعادة محفظتك باستخدام العبارة الاحتياطية المكونة من 12 كلمة.</string>
  <string name="legacy_startup_error_auth_failed">فشلت المصادقة.</string>
  <string name="legacy_startup_error_auth_failed_with_details">فشلت المصادقة. \n — \n %1$s</string>
  <!-- //////////////// payment holder //////////////// -->
  <string name="legacy_paymentholder_sending">إرسال…</string>
  <string name="legacy_paymentholder_processing">معالجة…</string>
  <string name="legacy_paymentholder_waiting">انتظار…</string>
  <string name="legacy_paymentholder_failed">فشل</string>
  <string name="legacy_paymentholder_sent_prefix">-</string>
  <string name="legacy_paymentholder_received_prefix">+</string>
  <string name="legacy_paymentholder_no_desc">بدون وصف</string>
  <string name="legacy_paymentholder_closing_desc">إغلاق # %1$s</string>
  <string name="legacy_paymentholder_swap_in_desc">الدفع عبر السلسلة الرئيسية إلى %1$s</string>
  <!-- //////////////// receive //////////////// -->
  <string name="legacy_receive_edit_title">تحرير فاتورتي</string>
  <string name="legacy_receive_edit_subtitle">يمكنك تغيير المبلغ المطلوب ووصف الفاتورة.</string>
  <string name="legacy_receive_in_progress_message">انتظر من فضلك…</string>
  <string name="legacy_receive_error_message">حدث خطأ أثناء إنشاء الفاتورة… \n \n الرجاء المحاولة مرة أخرى.</string>
  <string name="legacy_receive_amount_label">المبلغ (اختياري)</string>
  <string name="legacy_receive_desc_label">وصف الدفعة (اختياري):</string>
  <string name="legacy_receive_default_desc">دفعة Phoenix</string>
  <string name="legacy_receive_generate_button">إنشاء فاتورة</string>
  <string name="legacy_receive_share_subject">مطلوب الدفع</string>
  <string name="legacy_receive_share_title">شارك طلب الدفع هذا مع...</string>
  <string name="legacy_receive_share_button">المشاركة…</string>
  <string name="legacy_receive_min_amount_pay_to_open"><![CDATA[محفظتك فارغة. يجب أن تكون الدفعة الأولى التي تتلقاها <b>%1$s</b> على الأقل.]]></string>
  <string name="legacy_receive_paytoopen_disabled">تم تعطيل إنشاء القناة مؤقتًا. قد لا تتمكن من تلقي بعض المدفوعات.</string>
  <string name="legacy_receive_paytoopen_disabled_nochannels">تم تعطيل إنشاء القناة مؤقتًا. لن تتمكن من تلقي أي مدفوعات.</string>
  <string name="legacy_receive_address_label">العنوان</string>
  <string name="legacy_receive_withdraw_button">استخدم رابط LNURL</string>
  <string name="legacy_receive_swap_in_button">أظهر عنوان بيتكوين</string>
  <string name="legacy_receive_swap_in_info"><![CDATA[\nهذا عنوان استبدال. لا يتم التحكم به من قبل محفظتك. سيتم تحويل الايداعات المرسلة إلى هذا العنوان عبر السلسلة الرئيسية إلى قنوات برق.\n <br /> <br />\n يجب أن تكون الإيداعات على الأقل <b>%1$s</b>. الرسوم <b>%2$s%%</b> (بحد أدنى <b>%3$s</b>)\n]]></string>
  <string name="legacy_receive_swap_in_error_message">تعذر الحصول على عنوان بيتكوين من خدمة المبادلة.\n\nحاول مرة أخرى لاحقا.</string>
  <string name="legacy_receive_swap_in_unknown"><![CDATA[\n<b>غير متوفر</b>\n <br /> <br />\n الرجاء معاودة المحاولة في وقت لاحق.\n]]></string>
  <string name="legacy_receive_swap_in_disabled"><![CDATA[\n<b>تم تعطيل الخدمة</b>\n <br /> <br />\nتم تعطيل خدمة مبادلة الايداعات على السلسلة الرئيسية مؤقتًا.\n <br /> <br />\n كرر المحاولة لاحقاّ.\n]]></string>
  <string name="legacy_receive_swap_in_disabled_mempool"><![CDATA[\n<b> الخدمة معطلة </b>\n <br /> <br />\n الـ mempool (العمليات المعلقة) الخاصة بالبيتكوين مزدحمة حالياً والرسوم مرتفعة للغاية. تم تعطيل خدمة مبادلة الايداعات على السلسلة الرئيسية مؤقتًا.\n <br /> <br />\n كرر المحاولة لاحقاّ.\n]]></string>
  <string name="legacy_receive_swap_in_progress_message">طلب عنوان بيتكوين...</string>
  <string name="legacy_receive_swap_in_disclaimer_title">الاستقبال بعنوان بيتكوين</string>
  <string name="legacy_receive_swap_in_disclaimer_message"><![CDATA[\nسيتم عرض عنوان بيتكوين عادي بعد ذلك.\n <br /> <br />\n ستظهر الأموال المرسلة إلى هذا العنوان في محفظتك بعد تأكيد واحد.\n <br /> <br />\n سيتم تطبيق رسوم قدرها <b>%1$s%%</b> (بحد أدنى <b> %2$s </b>).\n]]></string>
  <!-- //////////////// send //////////////// -->
  <string name="legacy_send_balance_prefix">الرصيد:</string>
  <string name="legacy_send_use_all_balance">إرسال الكل</string>
  <string name="legacy_send_loading">جار التحقق من الدفع...</string>
  <string name="legacy_send_invalid_pr_generic">هذه الدفعة غير صالحة. ربما قمت بمسح فاتورة غير صحيحة.\n\nمحاولة مرة أخرى.</string>
  <string name="legacy_send_invalid_pr_already_paid">تم دفع هذه الدفعة بالفعل.</string>
  <string name="legacy_send_invalid_pr_already_paid_button">فتح الدفعة</string>
  <string name="legacy_send_amount_error">يرجى إدخال مبلغ صالح.</string>
  <string name="legacy_send_amount_error_balance">المبلغ يتجاوز رصيدك.</string>
  <string name="legacy_send_amount_error_swap_out_too_small">الحد الأدنى %1$s للدفع عبر السلسة الرئيسية.</string>
  <string name="legacy_send_amount_error_swap_out_above_max">الحد الأقصى %1$s للدفع عبر السلسة الرئيسية.</string>
  <string name="legacy_send_destination_label">ارسل إلى</string>
  <string name="legacy_send_description_label">الوصف</string>
  <string name="legacy_send_mining_fee_info_title">ما هي هذه الرسوم؟</string>
  <string name="legacy_send_mining_fee_info_message"><![CDATA[\nيتطلب الإرسال على السلسلة الرئيسية عملية مبادلة التي تحتوي رسوم للمعدنين. معدل الرسوم المفتروضة هي معدل ثابت مفروض من الخدمة المقدمة لعملية المبادلة.\n <br /> <br />\n <a href=\"https://phoenix.acinq.co/faq#why-dont-you-let-me-set-the-feerate-myself-when-sending-on-chain\">مزيد من المعلومات هنا.</a>\n]]></string>
  <string name="legacy_send_error_sending">حدث خطأ داخلي عند محاولة إرسال هذه الدفعة. لم يتم إرسال أي أموال.</string>
  <string name="legacy_send_pay_button">دفع</string>
  <string name="legacy_send_swap_in_progress">تجهيز المعاملة</string>
  <string name="legacy_send_swap_error">فشل التبديل إلى السلسلة. حاول مرة اخرى.</string>
  <string name="legacy_send_swap_required_button">إعداد المعاملة</string>
  <string name="legacy_send_swap_complete_recap_amount">المبلغ</string>
  <string name="legacy_send_swap_complete_recap_fee">رسوم المعدنين</string>
  <string name="legacy_send_swap_complete_recap_total">المجموع</string>
  <string name="legacy_send_swap_complete_cannot_afford">الإجمالي مع الرسوم اعلى من رصيدك.</string>
  <!-- //////////////// scan //////////////// -->
  <string name="legacy_readinput_manualinput">إدخال يدوي</string>
  <!-- //////////////// scan //////////////// -->
  <string name="legacy_readinput_paste">لصق البيانات من الحافظة</string>
  <string name="legacy_readinput_browse">تحميل صورة من الجهاز</string>
  <string name="legacy_readinput_extracting">قراءة المسح...</string>
  <string name="legacy_send_input_dialog_title">إدخال يدوي</string>
  <string name="legacy_send_input_dialog_message">أدخل عنوان بيتكوين أو فاتورة برق أو LNUrl أو Lightning Address الذي تريد إرسال الأموال إليه.</string>
  <string name="legacy_send_input_dialog_hint">أدخل طلب الدفع هنا</string>
  <string name="legacy_scan_request_camera_access">منح إذن الكاميرا</string>
  <string name="legacy_scan_instructions">امسح رمز QR الذي يحتوي على طلب دفع أو عنوان بيتكوين أو LNURL</string>
  <string name="legacy_scan_state_reading">قراءة البيانات</string>
  <string name="legacy_scan_error_expired">انتهت مدة الدفع.</string>
  <string name="legacy_scan_error_pay_to_self">لا يمكنك أن تدفع لنفسك.</string>
  <string name="legacy_scan_error_invalid_chain">لا تستخدم هذه الدفعة نفس سلسلة الكتل المشابهة لمحفظتك.</string>
  <string name="legacy_scan_error_lnurl_unsupported">هذا النوع من عناوين البرق غير مدعوم حتى الآن!</string>
  <string name="legacy_scan_error_lnurl_failure_generic"><![CDATA[عرضت خدمة LNURL <b> %1$s </b> خطأ.]]></string>
  <string name="legacy_scan_error_lnurl_failure_code_404"><![CDATA[الخدمة <b>%1$s</b> اظهرت خطأ HTTP برقم %2$d. لا تكون الخدمة لاتدعم هذا النوع من LNUrl.]]></string>
  <string name="legacy_scan_error_lnurl_failure_code"><![CDATA[عرضت خدمة LNURL <b> %1$s </b> خطأ HTTP برقم %2$d]]></string>
  <string name="legacy_scan_error_lnurl_failure_detailed"><![CDATA[\nعرضت خدمة LNURL <b> %1$s </b> خطأ:\n <br/> <br/>\n <em> %2$s </em>\n]]></string>
  <string name="legacy_scan_error_lnurl_failure_unreadable"><![CDATA[عرضت خدمة LNURL <b> %1$s </b> رسالة غير صالحة.]]></string>
  <string name="legacy_scan_error_invalid_scan">بيانات غير صالحة. \n الرجاء المحاولة مرة أخرى.</string>
  <string name="legacy_scan_amountless_legacy_title">تحذير</string>
  <string name="legacy_scan_amountless_legacy_message"><![CDATA[\nلا تتضمن هذه الفاتورة مبلغًا. قد يكون هذا أمرًا خطيرًا: فقد تتمكن العقد الخبيثة من سرقة مبلغك. لكي تبقى آمنًا، يجب أن <b>تطلب من المدفوع له تحديد مبلغ</b> في طلب الدفع.\n<br /> <br />\n هل أنت متأكد أنك تريد دفع هذه الفاتورة؟\n]]></string>
  <string name="legacy_scan_amountless_legacy_confirm_button">تأكيد</string>
  <string name="legacy_scan_amountless_legacy_cancel_button">الغاء</string>
  <!-- //////////////// utilities strings //////////////// -->
  <!--#1: sign / #2: integer part / #3: decimal part / #4: unit-->
  <string name="legacy_utils_converted_amount">≈ %1$s</string>
  <string name="legacy_utils_pretty_amount"><![CDATA[%1$s%2$s<small>%3$s<small>]]></string>
  <string name="legacy_utils_pretty_amount_with_unit"><![CDATA[%1$s%2$s<small>%3$s<small> %4$s]]></string>
  <string name="legacy_utils_ok">حسنا</string>
  <string name="legacy_utils_proceed">المتابعة</string>
  <string name="legacy_utils_next">التالي</string>
  <string name="legacy_utils_cancel">الغاء</string>
  <string name="legacy_utils_date_just_now">الآن</string>
  <string name="legacy_utils_unknown">غير متاح</string>
  <string name="legacy_utils_unavailable">غير متوفر</string>
  <string name="legacy_utils_copied">تم النسخ إلى الحافظة!</string>
  <string name="legacy_btn_back">الرجوع للخلف</string>
  <string name="legacy_btn_ok">حسنا</string>
  <string name="legacy_btn_confirm">تأكيد</string>
  <string name="legacy_btn_cancel">الغاء</string>
  <string name="legacy_btn_close">اغلاق</string>
  <string name="legacy_btn_pause_connecting">جارٍ الاتصال بالنظير...</string>
  <string name="legacy_btn_pause_connecting_electrum">جارٍ الاتصال بـ Electrum...</string>
  <!-- //////////////// settings //////////////// -->
  <string name="legacy_settings_general_title">عام</string>
  <string name="legacy_settings_display_prefs">العرض</string>
  <string name="legacy_settings_security_title">الحماية</string>
  <string name="legacy_settings_display_seed">عبارة الاسترداد</string>
  <string name="legacy_settings_access_control">إعدادات الوصول إلى التطبيق</string>
  <string name="legacy_settings_advanced_title">متقدم</string>
  <string name="legacy_settings_fees">إعدادات الرسوم</string>
  <string name="legacy_settings_list_channels">قائمة القنوات</string>
  <string name="legacy_settings_logs">السجلات</string>
  <string name="legacy_settings_electrum">خادم Electrum</string>
  <string name="legacy_settings_mutual_close">أغلق كل القنوات</string>
  <string name="legacy_settings_force_close">المنطقة الخطرة</string>
  <string name="legacy_settings_tor">Tor</string>
  <string name="legacy_settings_about">حول</string>
  <string name="legacy_settings_payment_settings">خيارات الدفع والرسوم</string>
  <!-- //////////////// notification - watcher //////////////// -->
  <string name="legacy_notif_watcher_cheating_title">الرجاء بدء Phoenix</string>
  <string name="legacy_notif_watcher_cheating_message">تم الكشف عن محاولة غش.</string>
  <string name="legacy_notif_watcher_connection_title">يحتاج Phoenix الوصول إلى الشبكة</string>
  <string name="legacy_notif_watcher_connection_message">يجب توفر انترنت ليعمل مراقب العمليات في الخلفية.</string>
  <string name="legacy_notif__headless_title__default">محفظة Phoenix تعمل في الخلفية</string>
  <string name="legacy_notif__headless_title__missed_incoming">دفعة واردة فائتة</string>
  <string name="legacy_notif__headless_title__missed_fulfill">تم تسديد الدفعة المعلقة</string>
  <string name="legacy_notif__headless_title__received">تم استلام الدفعة</string>
  <string name="legacy_notif__headless_message__app_locked">التطبيق مقفل</string>
  <string name="legacy_notif__headless_message__pending_fulfill">انقر لبدء التطبيق</string>
  <string name="legacy_notif__headless_message__manual_pay_to_open">إنشاء القناة يتطلب موافقة يدوية</string>
  <string name="legacy_notif__headless_message__received_payment">تم استلام %1$s (%2$s)</string>
  <string name="legacy_notif_pay_to_open_missed_title">فاتت الدفعة</string>
  <string name="legacy_notif_pay_to_open_missed_message">كان من اللازم انشاء قناة جديدة لتلقي هذه الدفعة. انقر هنا لتمكين الإنشاء التلقائي للقناة.</string>
  <string name="legacy_notif__pay_to_open_missed_too_small_title">الدفعات الفائتة (%1$s)</string>
  <string name="legacy_notif__pay_to_open_missed_too_small_message">كان المبلغ الوارد صغيرًا جدًا لإنشاء قناة دفع جديدة.</string>
  <!-- //////////////// close all channels //////////////// -->
  <string name="legacy_closechannels_title">إغلاق القنوات</string>
  <string name="legacy_closechannels_checking_channels">جار التحقق من القنوات، الرجاء الضغط مع الاستمرار...</string>
  <string name="legacy_closechannels_channels_recap">لديك حاليًا %1$d قنوات برق برصيد إجمالي %2$s.</string>
  <string name="legacy_closechannels_channels_none">ليس لديك حاليًا أي قنوات يمكن إفراغها. \n \n انتقل إلى صفحة \"قائمة القنوات\" لمعرفة حالة القنوات الخاصة بك.</string>
  <string name="legacy_closechannels_mutual_title">افرغ المحفظة</string>
  <string name="legacy_closechannels_mutual_instructions"><![CDATA[\nاستخدم هذه الميزة لافراغ رصيد محفظتك إلى عنوان بيتكوين.\n]]></string>
  <string name="legacy_closechannels_mutual_input_instructions">يمكن إرسال الأموال إلى محفظة بيتكوين. تأكد من صحة العنوان قبل الإرسال.</string>
  <string name="legacy_closechannels_mutual_input_hint">أدخل عنوان بيتكوين</string>
  <string name="legacy_closechannels_mutual_button">أفرغ محفظتي</string>
  <string name="legacy_closechannels_force_title">فرض الإغلاق</string>
  <string name="legacy_closechannels_force_instructions"><![CDATA[\nيسمح لك الإغلاق بالقوة إغلاق قنواتك من جانب واحد.\n <br/> <br/>\n هذه الميزة ليست \"الزر السحري لإصلاح كل شيء\"؛ يعتبر وجودها إجراء أمان و<b>يجب استخدامه فقط في الحالات الصعبة</b>. على سبيل المثال، إذا اختفى نظيرك (ACINQ) بشكل دائم، مما يمنعك من إنفاق أموالك. اما في جميع الحالات الأخرى، <b>إذا كنت تواجه مشكلات مع Phoenix، فعليك الاتصال بالدعم</b>.\n <br/> <br/>\n سيكلفك الإغلاق بالقوة أموالًا (لتغطية رسوم الارسال عبر السلسلة الرئيسية) وسيؤدي ذلك إلى حجز أموالك لعدة أيام. <b> لا تقم بإلغاء تثبيت التطبيق حتى يتم إغلاق قنواتك بالكامل وإلا ستخسر الأموال.</b>\n <br/> <br/>\n <b>لا تستخدم هذه الميزة إذا كنت لا تفهم تمامًا ماذا تفعل.</b>\n]]></string>
  <string name="legacy_closechannels_force_destination">سيتم إرسال الأموال في النهاية إلى:</string>
  <string name="legacy_closechannels_force_destination_desc">هذا العنوان مشتق من عبارة الاسترداد الخاصة بك وهو ملك لك.</string>
  <string name="legacy_closechannels_force_button">فرض إغلاق القنوات</string>
  <string name="legacy_closechannels_confirm_dialog_message">هل ترغب في المتابعة؟</string>
  <string name="legacy_closechannels_message_error">حدثت مشكلة، يرجى تكرار المحاولة لاحقًا</string>
  <string name="legacy_closechannels_message_done">تم إرسال الأموال.</string>
  <string name="legacy_closechannels_message_in_progress">يرجى الانتظار…</string>
  <!-- //////////////// list all channels //////////////// -->
  <string name="legacy_listallchannels_title">قائمة القنوات</string>
  <string name="legacy_listallchannels_in_progress">انتظر من فضلك…</string>
  <string name="legacy_listallchannels_error">حدث خطأ عند استرداد قائمة القنوات. الرجاء المحاولة مرة أخرى.</string>
  <string name="legacy_listallchannels_node_id">معرّف العقدة: %1$s</string>
  <string name="legacy_listallchannels_no_channels">ليس لديك أي قنوات حتى الآن.</string>
  <plurals name="legacy_listallchannels_channels_header">
    <item quantity="zero"></item>
    <item quantity="one">لديك %1$d قناة.</item>
    <item quantity="two"></item>
    <item quantity="few"></item>
    <item quantity="many"></item>
    <item quantity="other">لديك %1$d قنوات.</item>
  </plurals>
  <string name="legacy_listallchannels_copy">نسخ</string>
  <string name="legacy_listallchannels_share_all">مشاركة كل القنوات...</string>
  <string name="legacy_listallchannels_share">المشاركة</string>
  <string name="legacy_listallchannels_funding_tx">TX</string>
  <string name="legacy_listallchannels_funding_tx_desc">انظر معاملة التمويل</string>
  <string name="legacy_listallchannels_close">اغلاق</string>
  <string name="legacy_listallchannels_share_subject">بيانات القنوات</string>
  <string name="legacy_listallchannels_share_title">مشاركة بيانات القناة</string>
  <string name="legacy_listallchannels_serialization_error">تعذر استرداد بيانات القناة</string>
  <!-- //////////////// channel details //////////////// -->
  <string name="legacy_channel_loading">جار استرداد بيانات القناة...</string>
  <string name="legacy_channel_error">تعذر استرداد تفاصيل هذه القناة. الرجاء معاودة المحاولة في وقت لاحق.</string>
  <string name="legacy_channel_balance">الرصيد</string>
  <string name="legacy_channel_capacity">السعة</string>
  <!-- //////////////// menu //////////////// -->
  <string name="legacy_menu_settings">الإعدادات</string>
  <string name="legacy_menu_send">ارسال</string>
  <string name="legacy_menu_receive">استلام</string>
  <!-- //////////////// init wallet //////////////// -->
  <string name="legacy_initwallet_terms"><![CDATA[لقد قرأت وأوافق على <br/> <a href=\"https://phoenix.acinq.co/terms\"> شروط الاستخدام </a>.]]></string>
  <string name="legacy_initwallet_create">إنشاء محفظة جديدة</string>
  <string name="legacy_initwallet_restore">استعادة محفظتي</string>
  <!-- //////////////// main //////////////////// -->
  <string name="legacy_main_swapin_incoming">+ %1$s وارد</string>
  <string name="legacy_main_faq_button">الأسئلة الشائعة</string>
  <string name="legacy_main_connectivity_button">الاتصال...</string>
  <string name="legacy_main_tor_connected_button">تم تمكين Tor</string>
  <string name="legacy_main_stores_button">المتاجر</string>
  <!-- //////////////// notifications //////////////////// -->
  <string name="legacy_inappnotif_mnemonics_never_seen">شكرا لاستخدامك Phoenix. يرجى الاحتفاظ بنسخة احتياطية من محفظتك حتى لا تفقد عملات البيتكوين الخاصة بك.</string>
  <string name="legacy_inappnotif_mnemonics_never_seen_action">النسخ الاحتياطي لمحفظتي</string>
  <string name="legacy_inappnotif_background_worker_cannot_run">يحتاج Phoenix إلى أن يكون قادرًا على العمل في الخلفية من وقت لآخر. تأكد من أن جهازك لا يوقف هذا التطبيق بالقوة لتوفير البطارية.</string>
  <string name="legacy_inappnotif_upgrade">يتوفر تحديث لهذا التطبيق.</string>
  <string name="legacy_inappnotif_upgrade_critical">تحديث هام متاح. قد تتعطل المحفظة إذا لم يتم تحديثها.</string>
  <string name="legacy_inappnotif_mempool_high_usage">الـ mempool (المعاملات المعلقة) الخاص بالبيتكوين ممتلئ والرسوم مرتفعة.</string>
  <string name="legacy_inappnotif_mempool_high_usage_action">شاهد كيف يؤثر ذلك على Phoenix</string>
  <!-- //////////////// display seed //////////////// -->
  <string name="legacy_displayseed_title">عبارة استرداد المحفظة</string>
  <string name="legacy_displayseed_authenticate_button">عرض عبارة الاسترداد</string>
  <string name="legacy_displayseed_loading">جار فتح عبارة الاسترداد...</string>
  <string name="legacy_displayseed_error_generic">تعذر فتح عبارة الاسترداد ، يرجى المحاولة مرة أخرى.</string>
  <string name="legacy_displayseed_error_wrong_password">رقم التعريف الشخصي غير صحيح.</string>
  <string name="legacy_displayseed_instructions"><![CDATA[\nالعبارة الاحتياطية، المعروفة باسم seed او عبارة الاسترداد، هي قائمة من 12 كلمة إنجليزية. تسمح لك باستعادة الوصول الكامل إلى أموالك إذا لزم الأمر.\n <br /><br />\n <strong> أنت وحدك تمتلك هذه العبارة. إبقها خاصة. </strong>\n <br /><br />\n <strong> لا تشارك هذه العبارة مع أي شخص </strong> .\n <br />\n احذر من التصيد الاحتيالي والصفحات المزورة. لن يطلب مطورو Phoenix مطلقًا عبارتك.\n <br /><br />\n <strong>لا تفقد هذه العبارة</strong>.\n <br />\n احفظه في مكان آمن (ليس على هذا الهاتف). إذا فقدت عبارتك وهاتفك، فقد فقدت جميع أموالك.\n]]></string>
  <string name="legacy_displayseed_derivation_path">BIP39 seed with standard BIP84 derivation path</string>
  <string name="legacy_displayseed_words_td"><![CDATA[<td> <font color=\"rgba(100,100,100,.3)\"> <small> # %1$d </small> </font> <b> %2$s </b> </td>]]></string>
  <string name="legacy_displayseed_has_saved_seed_checkbox">لقد قمت بعمل نسخة احتياطية من عبارة الاسترداد الخاصة بي، على سبيل المثال على قطعة من الورق.</string>
  <string name="legacy_displayseed_dialog_header">حافظ على أمان عبارة الاسترداد هذه.\nلا تشاركها مع احد.</string>
  <!-- //////////////// logs settings //////////////// -->
  <string name="legacy_logs_title">سجلات التطبيق</string>
  <string name="legacy_logs_subtitle">يمكنك هنا استخراج ومشاركة سجلات التطبيق.</string>
  <string name="legacy_logs_view_button">عرض السجلات…</string>
  <string name="legacy_logs_view_with">عرض السجلات باستخدام...</string>
  <string name="legacy_logs_share_button">مشاركة السجلات...</string>
  <string name="legacy_logs_share_subject">سجلات تطبيق Phoenix</string>
  <string name="legacy_logs_share_title">مشاركة سجلات Phoenix...</string>
  <!-- //////////////// payment details //////////////// -->
  <string name="legacy_paymentdetails_loading">جارٍ استرداد تفاصيل الدفع...</string>
  <string name="legacy_paymentdetails_error">حدث خطأ عند استرداد تفاصيل هذه الدفعة.\n\nحاول مرة أخرى.</string>
  <string name="legacy_paymentdetails_status_sent_successful"><![CDATA[<b>تم الارسال</b> %1$s]]></string>
  <string name="legacy_paymentdetails_status_sent_pending"><![CDATA[<b> معلقة... </b>]]></string>
  <string name="legacy_paymentdetails_status_sent_failed"><![CDATA[<b>فشلت</b> عملية الدفع.<br />لم يتم إرسال أي أموال.]]></string>
  <string name="legacy_paymentdetails_status_received_pending">لم يتم استلام الدفعة بعد.</string>
  <string name="legacy_paymentdetails_status_received_successful"><![CDATA[<b>تم الاستلام</b> %1$s]]></string>
  <string name="legacy_paymentdetails_desc_label">الوصف</string>
  <string name="legacy_paymentdetails_desc_custom_title">اضف ملاحظة</string>
  <string name="legacy_paymentdetails_desc_custom_info">يمكنك إرفاق ملاحظة لهذه الدفعة.</string>
  <string name="legacy_paymentdetails_destination_label">تم إرساله إلى</string>
  <string name="legacy_paymentdetails_relayer_label">مرحل بواسطة</string>
  <string name="legacy_paymentdetails_fees_label">الرسوم</string>
  <string name="legacy_paymentdetails_pay_to_open_label">الرسوم</string>
  <string name="legacy_paymentdetails_pay_to_open_desc">تغطي هذه الرسوم تكلفة فتح قناة دفع جديدة.</string>
  <string name="legacy_paymentdetails_error_label">خطأ</string>
  <string name="legacy_paymentdetails_closing_desc">الدفع لإغلاق القناة %1$s...</string>
  <string name="legacy_paymentdetails_swap_out_desc">الدفع إلى عنوان على السلسلة الرئيسية</string>
  <string name="legacy_paymentdetails_no_description">بدون وصف</string>
  <string name="legacy_paymentdetails_address_label">العنوان</string>
  <string name="legacy_paymentdetails_address_open_explorer">إظهار في المستكشف</string>
  <string name="legacy_paymentdetails_info_uniclose"><![CDATA[\nحدثت هذه الدفعة بعد تعارض في إحدى القنوات. سيتم إرسال الأموال إلى عنوانك على السلسلة: %1$s .\n <br /> <br />\n لاسترداد أموالك، راجع <a href=\"https://phoenix.acinq.co/faq#my-channels-got-force-closed-how-do-i-recover-my-money\">تعليمات الأسئلة الشائعة</a> .\n]]></string>
  <string name="legacy_paymentdetails_lnurlpay_service_label">خدمة</string>
  <string name="legacy_paymentdetails_lnurlpay_success_action_label">رسالة</string>
  <string name="legacy_paymentdetails_lnurlpay_success_action_url"><![CDATA[\n%1$s\n <br /> <br />\n <a href=\"%2$s\"> فتح الرابط </a>\n]]></string>
  <string name="legacy_paymentdetails_technicals_button">اظهر التفاصيل</string>
  <string name="legacy_paymentdetails_failure_recipient_unknown_or_liquidity">لا يمكن الوصول إلى المستلم، أو انه لا يمتلك سيولة استقبال كافية.</string>
  <string name="legacy_paymentdetails_failure_invalid_details">تم رفض الدفع من قبل المستلم.\nيحدث هذا عادة عندما يتم يكون تم دفع الفاتورة بالفعل أو عندما تحتوي على تاريخ  صلاحية وتحاول إرسال المبلغ بعد انتهاء صلاحيتها.</string>
  <string name="legacy_paymentdetails_failure_trampoline_fees">لم يتم العثور على مسار يتناسب مع إعدادات الرسوم الحالية. جرب برسوم أعلى.</string>
  <string name="legacy_paymentdetails_failure_trampoline_fees_action">تحرير إعداد الرسوم الخاصة بي</string>
  <!-- //////////////// payment details: technicals data //////////////// -->
  <string name="legacy_paymentdetails_technicals_title">بيانات الدفع</string>
  <string name="legacy_paymentdetails_swap_out_feerate_label">سعر رسوم المبادلة</string>
  <string name="legacy_paymentdetails_closing_type_label">نوع الإغلاق</string>
  <string name="legacy_paymentdetails_closing_type_mutual">إغلاق متبادل</string>
  <string name="legacy_paymentdetails_closing_type_local">محلي</string>
  <string name="legacy_paymentdetails_closing_type_remote">بعيد</string>
  <string name="legacy_paymentdetails_closing_type_other">آخر</string>
  <string name="legacy_paymentdetails_closing_channel_label">قناة مغلقة</string>
  <string name="legacy_paymentdetails_closing_spending_txs_label">المعاملات الاقفال</string>
  <string name="legacy_paymentdetails_pubkey_label">استهدف المفتاح العام</string>
  <string name="legacy_paymentdetails_payment_hash_label">معرف الدفع</string>
  <string name="legacy_paymentdetails_payment_request_label">طلب الدفع</string>
  <string name="legacy_paymentdetails_preimage_label">الصورة الأصلية</string>
  <string name="legacy_paymentdetails_created_at_label">أنشئت في</string>
  <string name="legacy_paymentdetails_completed_at_label">اكتمل في</string>
  <!-- //////////////// channel state state //////////////// -->
  <string name="legacy_state_wait_confirmed">يتم تأكيد تمويل الـ tx</string>
  <string name="legacy_state_closing">يتم إغلاق القناة</string>
  <string name="legacy_state_closed">تم إغلاق القناة</string>
  <string name="legacy_state_normal">يعمل</string>
  <string name="legacy_state_sync">المزامنة مع النظير</string>
  <string name="legacy_state_offline">النظير غير متصل بالإنترنت</string>
  <string name="legacy_state_shutdown">ايقاف التشغيل</string>
  <!-- //////////////// access control //////////////// -->
  <string name="legacy_accessctrl_title">الحماية</string>
  <string name="legacy_accessctrl_subtitle">نوصي بتمكين قفل الشاشة لمنع الاستخدام غير المرغوب به لمحفظتك.</string>
  <string name="legacy_accessctrl_auth_no_hw">جهازك لا يدعم مصادقة المستخدم المدعومة من الأجهزة.</string>
  <string name="legacy_accessctrl_auth_hw_unavailable">جهاز المقاييس الحيوية الخاص بك غير متوفر.</string>
  <string name="legacy_accessctrl_auth_none_enrolled">يرجى تسجيل PIN / المخطط / بصمة الإصبع في Android أولاً.</string>
  <string name="legacy_accessctrl_auth_update_required">مطلوب تحديث أمان Android.</string>
  <string name="legacy_accessctrl_auth_unsupported">لا يدعم إصدار Android الخاص بك هذه الميزة.</string>
  <string name="legacy_accessctrl_auth_lockout">لقد قمت بمحاولات كثيرة، حاول لاحقا.</string>
  <string name="legacy_accessctrl_error_cipher">تعذر الحصول على التشفير: %1$s</string>
  <string name="legacy_accessctrl_error_auth">فشلت المصادقة.</string>
  <string name="legacy_accessctrl_screen_lock_switch">قفل الشاشة</string>
  <string name="legacy_accessctrl_screen_lock_switch_desc">قفل الوصول إلى التطبيق بقفل شاشة Android / بصمة الإصبع</string>
  <string name="legacy_accessctrl_full_lock_switch_unavailable">قم بتسجيل بصمة إصبع في Android للحصول على ميزات أمان إضافية.</string>
  <string name="legacy_accessctrl_full_lock_switch_backup_required">تأكد من قيامك بعمل نسخة احتياطية من عبارة الاسترداد الخاصة بك للحصول على ميزات أمان إضافية.</string>
  <string name="legacy_accessctrl_full_lock_switch_backup_required_button">الوصول إلى عبارة الاسترداد الخاصة بي</string>
  <string name="legacy_accessctrl_full_lock_switch">منع التنفيذ في الخلفية</string>
  <string name="legacy_accessctrl_full_lock_switch_desc">يتطلب التطبيق فتح المستخدم اليدوي ليعمل. لذلك لا يمكن استلام المدفوعات في الخلفية. \n \n يتم دعم مصادقة بصمات الأصابع فقط.</string>
  <string name="legacy_accessctrl_full_lock_confirm_title">لاحظ</string>
  <string name="legacy_accessctrl_full_lock_confirm_message">سيتم تعطيل ميزات الخلفية. لتلقي المدفوعات، يجب فك قفل التطبيق.</string>
  <!-- //////////////// ln url login //////////////// -->
  <string name="legacy_lnurl_auth_instructions"><![CDATA[يمكنك استخدام محفظتك للتوقيع بشكل مجهول وتفويض إجراء على: <br/> <br/> <b> %1$s </b> <br/> <br/> لن تتم مشاركة أي بيانات شخصية مع هذه الخدمة .]]></string>
  <string name="legacy_lnurl_auth_button">تسجيل الدخول</string>
  <string name="legacy_lnurl_auth_in_progress"><![CDATA[تسجيل الدخول إلى \n <b> %1$s </b>]]></string>
  <string name="legacy_lnurl_auth_success">نجحت المصادقة.</string>
  <string name="legacy_lnurl_auth_failure">فشل المصادقة. \n \n التفاصيل: %1$s</string>
  <string name="legacy_lnurl_auth_failure_remote_io">تعذر الاتصال بـ %1$s</string>
  <string name="legacy_lnurl_auth_failure_remote_details">استجابت الخدمة بـ %1$s</string>
  <!-- //////////////// ln url pay //////////////// -->
  <string name="legacy_lnurl_pay_domain"><![CDATA[تم طلب الدفع بواسطة <br/> <b> %1$s </b>]]></string>
  <string name="legacy_lnurl_pay_meta_description">وصف</string>
  <string name="legacy_lnurl_pay_comment_title">إضافة تعليق اختياري</string>
  <string name="legacy_lnurl_pay_comment_message">يمكنك إرفاق تعليقًا مع الدفع (بحد أقصى %1$d حرفًا). سيتم إرسالها إلى المستلم.</string>
  <string name="legacy_lnurl_pay_comment_hint">بلا تعليق</string>
  <string name="legacy_lnurl_pay_pay_button">دفع</string>
  <string name="legacy_lnurl_pay_requesting_invoice">يتم الآن طلب الفاتورة...</string>
  <string name="legacy_lnurl_pay_checking_invoice">جاري التحقق من الفاتورة...</string>
  <string name="legacy_lnurl_pay_sending_payment">جارٍ إرسال المبلغ...</string>
  <string name="legacy_lnurl_pay_amount_empty">يجب ألا يكون المبلغ فارغًا</string>
  <string name="legacy_lnurl_pay_amount_below_min">يجب ألا يقل المبلغ عن %1$s</string>
  <string name="legacy_lnurl_pay_amount_above_max">يجب ألا يتجاوز المبلغ %1$s</string>
  <string name="legacy_lnurl_pay_amount_above_balance">المبلغ يتجاوز رصيدك</string>
  <string name="legacy_lnurl_pay_amount_invalid">مبلغ غير صحيح</string>
  <string name="legacy_lnurl_pay_error_header">لم يتم إرسال أي دفعة.</string>
  <string name="legacy_lnurl_pay_error_unreachable">لا يمكن الوصول إلى الخدمة \' %1$s \'، يرجى التحقق من اتصالك.</string>
  <string name="legacy_lnurl_pay_error_invalid_invoice">قدمت الخدمة \' %1$s \' فاتورة غير صالحة ( %2$s ).</string>
  <string name="legacy_lnurl_pay_error_remote_error">اظهرت الخدمة \' %1$s \' خطأً ( %2$s ).</string>
  <string name="legacy_lnurl_pay_error_try_again_button">حاول مجددا.</string>
  <!-- //////////////// ln url withdraw //////////////// -->
  <string name="legacy_lnurl_withdraw_amount_label">المبلغ المطلوب استلامه</string>
  <string name="legacy_lnurl_withdraw_description_label">التفاصيل</string>
  <string name="legacy_lnurl_withdraw_service_host_label"><![CDATA[أنت تسترد أموالاً من <br/> <b> %1$s </b>.]]></string>
  <string name="legacy_lnurl_withdraw_confirm_button">استرداد</string>
  <string name="legacy_lnurl_withdraw_wait">استرداد الأموال...</string>
  <string name="legacy_lnurl_withdraw_success">سيرسل %1$s لك الأموال، وقد يستغرق الأمر بعض الوقت.\n\nأبق التطبيق متصلاً بالإنترنت.</string>
  <string name="legacy_lnurl_withdraw_error_internal">لا يمكن استرداد الدفع. حاول مرة اخرى.</string>
  <string name="legacy_lnurl_withdraw_error_invalid">هذا الطلب لاسترداد الدفع غير صالح. حاول مرة اخرى.</string>
  <string name="legacy_lnurl_withdraw_error_amount">المبلغ غير صالح.</string>
  <string name="legacy_lnurl_withdraw_error_amount_min">يجب ألا يقل المبلغ عن %1$s .</string>
  <string name="legacy_lnurl_withdraw_error_amount_max">لا يمكن أن يتجاوز المبلغ %1$s .</string>
  <string name="legacy_lnurl_withdraw_error_remote_generic"><![CDATA[\nاظهر <b>%1$s</b> خطًأ أو استجابة غير صالحة.\n <br/> <br/>\n كرر المحاوله لاحقًا، أو اتصل بالدعم الخاص بهم.\n]]></string>
  <string name="legacy_lnurl_withdraw_error_remote_unreadable"><![CDATA[\nربما يكون قد فشل السحب. قام <b>%1$s</b> بارسال ردًا غير قابل للقراءة.\n <br/> <br/>\n كرر المحاوله لاحقًا، أو اتصل بالدعم الخاص بهم.\n]]></string>
  <string name="legacy_lnurl_withdraw_error_remote_code"><![CDATA[\nفشل السحب. قام <b>%1$s</b> بإظهر خطأ HTTP برقم  %2$d\n <br/> <br/>\n كرر المحاوله لاحقًا، أو اتصل بالدعم الخاص بهم.\n]]></string>
  <string name="legacy_lnurl_withdraw_error_remote_detailed"><![CDATA[\nلقد فشل السحب. قام <b>%1$s</b> بإظهار الخطأ التالي:\n <br/> <br/>\n <em> %2$s </em>\n <br/> <br/> - <br/>\n كرر المحاوله لاحقًا، أو اتصل بالدعم الخاص بهم.\n]]></string>
  <!-- //////////////// display preferences //////////////// -->
  <string name="legacy_prefs_display_title">خيارات العرض</string>
  <string name="legacy_prefs_display_coin_label">وحدة البيتكوين</string>
  <string name="legacy_prefs_display_fiat_label">العملة الورقية</string>
  <string name="legacy_prefs_display_theme_label">سمة التطبيق</string>
  <string name="legacy_prefs_display_explorer_label">مستكشف الشبكة الرئيسية</string>
  <string name="legacy_prefs_display_balance_display">إظهار الرصيد في الصفحة الرئيسية</string>
  <string name="legacy_prefs_display_balance_display_desc">يساعد إخفاء الرصيد التخفي من أعين المتطفلين</string>
  <!-- //////////////// electrum server //////////////// -->
  <string name="legacy_electrum_title">خادم Electrum</string>
  <string name="legacy_electrum_subtitle">بشكل افتراضي، يتصل Phoenix بخوادم Electrum عشوائية لأجل الوصول إلى سلسلة كتل البيتكوين. يمكنك أيضًا اختيار الاتصال بخادم Electrum الخاص بك.</string>
  <string name="legacy_electrum_change_button">تعيين الخادم ...</string>
  <string name="legacy_electrum_block_height_label">ارتفاع الكتلة</string>
  <string name="legacy_electrum_tip_label">تلميح الطابع الزمني</string>
  <string name="legacy_electrum_fee_rate_label">معدل الرسوم</string>
  <string name="legacy_electrum_xpub_label">المفتاح العام الرئيسي</string>
  <string name="legacy_electrum_xpub_value">%1$s \n \n المسار: %2$s</string>
  <string name="legacy_electrum_fee_rate">%1$s ساتوشي/بايت</string>
  <string name="legacy_electrum_connection_label">الخادم</string>
  <string name="legacy_electrum_not_connected">غير متصل</string>
  <string name="legacy_electrum_not_connected_to_custom"><![CDATA[سوف تتصل بـ<b> %1$s </b>]]></string>
  <string name="legacy_electrum_connecting">اجراء اتصال…</string>
  <string name="legacy_electrum_connecting_to_custom"><![CDATA[يتم الآن الإتصال بـ<b> %1$s … </b>]]></string>
  <string name="legacy_electrum_connected"><![CDATA[متصل بـ: <b> %1$s </b>]]></string>
  <string name="legacy_electrum_dialog_checkbox">استخدم خادمًا مخصصًا</string>
  <string name="legacy_electrum_dialog_ssl">يجب أن يمتلك الخادم شهادة صالحة</string>
  <string name="legacy_electrum_dialog_ssl_tor">تحقق أيضًا من شهادة عنوان Onion هذا</string>
  <string name="legacy_electrum_dialog_input">عنوان الخادم (host:port).</string>
  <string name="legacy_electrum_empty_custom_address">الرجاء إدخال عنوان خادم Electrum</string>
  <!-- ////////////// virtual keyboard hints //////////////// -->
  <string name="legacy_key_space_desc">أضف مسافة بيضاء</string>
  <string name="legacy_key_delete_desc">حذف الحرف الأخير</string>
  <!-- //////////////// Tor setting //////////////// -->
  <string name="legacy_tor_settings_title">إعدادات Tor</string>
  <string name="legacy_tor_settings_subtitle">يمكنك تحسين خصوصيتك فقط باستخدام Tor عند الاتصال بخادم Electrum أو بنظير شبكة البرق الخاص بك. سيؤدي هذا إلى إبطاء بدء تشغيل التطبيق قليلًا</string>
  <string name="legacy_tor_settings_enabled">تم تمكين Tor</string>
  <string name="legacy_tor_settings_disabled">تم تعطيل Tor</string>
  <string name="legacy_tor_settings_confirm_disable_title">هل أنت متأكد أنك تريد تعطيل Tor؟</string>
  <string name="legacy_tor_settings_confirm_enable_title">هل أنت متأكد أنك تريد تمكين Tor؟ لاحظ أنه للحصول على أفضل نتيجة، يوصى بإنشاء محفظة جديدة أيضًا.</string>
  <!-- ////////////// connection issues dialog //////////////// -->
  <string name="legacy_conndialog_title">حالة الاتصال</string>
  <string name="legacy_conndialog_summary_not_ok">لديك بعض المشاكل في الاتصال. التطبيق لن يعمل بشكل صحيح.</string>
  <string name="legacy_conndialog_network">الإنترنت</string>
  <string name="legacy_conndialog_electrum">Electrum</string>
  <string name="legacy_conndialog_tor">Tor</string>
  <string name="legacy_conndialog_lightning">نظير البرق</string>
  <string name="legacy_conndialog_ok">تم الاتصال</string>
  <string name="legacy_conndialog_not_ok">جار الاتصال...</string>
  <!-- //////////////// about screen //////////////// -->
  <string name="legacy_about_title">حول</string>
  <string name="legacy_about_version">الإصدار: %1$s ( %2$d )</string>
  <string name="legacy_about_general"><![CDATA[\nمحفظة Phoenix هي محفظة بيتكوين تستخدم شبكة البرق لإرسال واستقبال المدفوعات.\n <br/> <br/>\n البرنامج مجاني ومفتوح المصدر، تم تطويره بواسطة <a href=\"https://phoenix.acinq.co\"> ACINQ </a> ضمن <a href=\"https://www.apache.org/licenses/LICENSE-2.0.txt\"> ترخيص Apache 2.0 </a> .\n <br/> <br/>\n لاحظ أن هذه المحفظة ليست محفظة مركزية: <strong>لديك الوصاية الوحيدة على أصل المحفظة المكون من 12 كلمة</strong>. لا تعطي هذه الكلمات لأي شخص، واحذر من التصيد الاحتيالي والصفحات المزورة.\n <br/> <br/>\n إذا كانت لديك أسئلة، فراجع <a href=\"https://phoenix.acinq.co/faq\">الأسئلة الشائعة</a>. يمكنك أيضًا الاتصال <a href=\"https://phoenix.acinq.co/support\">بالدعم</a> للحصول على المساعدة.\n]]></string>
  <string name="legacy_about_fiat_rates"><![CDATA[\nيتم تحديد سعر صرف البيتكوين والعملات الورقية باستخدام الواجهة البرمجية للتطبيقات المتنوعة التابعة لأطراف خارجية:\n <br /> - Blockchain.info\n <br /> - Bitso\n <br /> - <a href=\"https://www.coindesk.com/price/bitcoin\"> مدعوم من Coindesk </a>\n]]></string>
  <string name="legacy_about_terms">شروط الاستخدام</string>
  <string name="legacy_about_privacy">الخصوصية</string>
  <!-- //////////////// background node service //////////////// -->
  <string name="legacy_nodeservice_desc">الخدمة التي تحتوي على عقدة المحفظة.</string>
  <!-- //////////////// settings: options for payments //////////////// -->
  <string name="legacy_paymentsettings_title">خيارات الدفع والرسوم</string>
  <string name="legacy_paymentsettings_subtitle">حدد خيارات ورسومًا مختلفة للدفعات التي ترسلها أو تتلقاها.</string>
  <string name="legacy_paymentsettings_defaultdesc_title">وصف الدفع الافتراضي</string>
  <string name="legacy_paymentsettings_defaultdesc_none">لم يتم تعيين وصف...</string>
  <string name="legacy_paymentsettings_defaultdesc_dialog_title">الوصف الافتراضي</string>
  <string name="legacy_paymentsettings_defaultdesc_dialog_description">ستستخدم طلبات الدفع التي تقوم بإنشائها هذا الوصف. ويمكنك تغييره لكل معاملة على حدة.</string>
  <string name="legacy_paymentsettings_defaultdesc_dialog_hint">أدخل وصفًا</string>
  <string name="legacy_paymentsettings_trampoline_fees_title">الحد الأقصى لرسوم مدفوعات شبكة البرق الصادرة</string>
  <string name="legacy_paymentsettings_trampoline_fees_desc">%1$s + %2$s %%</string>
  <string name="legacy_paymentsettings_trampoline_fees_dialog_override_default_checkbox">تجاوز الرسوم الافتراضية للمدفوعات الصادرة</string>
  <string name="legacy_paymentsettings_trampoline_fees_dialog_base_fee_label">الرسوم الأساسية (ساتوشي)</string>
  <string name="legacy_paymentsettings_trampoline_fees_dialog_base_fee_hint">أدخل الرسوم الأساسية بالساتوشي</string>
  <string name="legacy_paymentsettings_trampoline_fees_dialog_proportional_fee_label">الرسوم المناسبة (%)</string>
  <string name="legacy_paymentsettings_trampoline_fees_dialog_proportional_fee_hint">أدخل رسومًا مناسبة بـ %</string>
  <string name="legacy_paymentsettings_paytoopen_auto_switch_title">إنشاء قناة سريعة بشكل تلقائي/تلقائياّ</string>
  <string name="legacy_paymentsettings_paytoopen_auto_switch_enabled">سيتم فتح قناة جديدة عند الحاجة، سيتم تطبيق رسوم (انظر أدناه)</string>
  <string name="legacy_paymentsettings_paytoopen_auto_switch_disabled">سيتم رفض المدفوعات الواردة التي تتطلب قناة جديدة وستفشل</string>
  <string name="legacy_paymentsettings_paytoopen_fees_title">رسوم إنشاء قناة سريعة</string>
  <string name="legacy_paymentsettings_paytoopen_fees_desc">%1$s %% ( %2$s كحد أدنى)</string>
  <string name="legacy_paymentsettings_paytoopen_fees_dialog_title">القنوات السريعة</string>
  <string name="legacy_paymentsettings_paytoopen_fees_dialog_message"><![CDATA[\nيتم تطبيق هذه الرسوم عندما تتلقى دفعة عبر شبكة البرق ويلزم لإستلامها إنشاء قناة جديدة.\n <br /> <br />\n راجع <a href=\"https://phoenix.acinq.co/faq#what-are-the-fees\">الأسئلة الشائعة</a> لمزيد من المعلومات.\n]]></string>
  <!-- ftue -->
  <string name="legacy_ftue__welcome__header">أهلا بك!</string>
  <string name="legacy_ftue__welcome__body">مع Phoenix، يكون استلام عملات البيتكوين وإرسالها آمنًا وسهلاً وسريعًا.</string>
  <string name="legacy_ftue__pay_to_open__header">إنشاء قناة بشكل تلقائي/تلقائياّ</string>
  <string name="legacy_ftue__pay_to_open__body"><![CDATA[\nيتم إنشاء قنوات الدفع تلقائيًا عند الحاجة.\n <br /> <br />\n الرسوم <b>%1$s%%</b><br/> بحد أدنى: لا تقل عن <b>%2$s</b>.\n <br /> <br />\n على سبيل المثال، لاستقبال 250000 ساتوشي، ستكون رسوم إنشاء القناة %2$s.\n]]></string>
  <string name="legacy_ftue__pay_to_open__button">فهمت</string>
  <string name="legacy_ftue__backup_seed__header">ابقى متحكمًا</string>
  <string name="legacy_ftue__backup_seed__body">يتم إنشاء عبارة احتياطية، حيث يتم تخزين جميع المعلومات اللازمة لاسترداد مبالغ البيتكوين الخاصة بك. \n \n احتفظ بها في مكان آمن وسري!</string>
  <string name="legacy_ftue__backup_seed__button">البدء</string>
  <!-- patch notes -->
  <string name="legacy_patchnotes_title">تم تحديث Phoenix!</string>
  <string name="legacy_patchnotes_v15"><![CDATA[\n<h4> استقبال الدفع في الخلفية </h4>\n <p> أصبح بإمكان Phoenix الآن تلقي المدفوعات حتى إذا لم يتم تشغيل التطبيق. </p>\n\n <h4> إنشاء تلقائي للقناة </h4>\n <p> سيتم إنشاء قنوات الدفع تلقائيًا لك إذا لزم الأمر. </p>\n <p> هذه الميزة مطلوبة حتى يعمل استقبال الدفع في الخلفية بشكل صحيح ، ولكن يمكنك تعطيلها إذا أردت (في الإعدادات > إعدادات الدفع). </p>\n <p> لا تزال تكلفة إنشاء القناة سارية ( %1$s %% ). </p>\n\n <h4> قفل المحفظة المحسن </h4>\n <p> يستخدم قفل التطبيق الآن قفل النظام. لا داعي لتذكر رقم تعريف شخصي آخر! </p>\n <p> انتقل إلى الإعدادات > الأمان للتسجيل في ميزة قفل الشاشة الجديدة. </p>\n]]></string>
  <string name="legacy_patchnotes_v23"><![CDATA[\n<h4> زيادة رسوم القنوات الجديدة </h4>\n <p> يظل معدل الرسوم للقنوات الجديدة كما هو ( %1$s %% ) ، ولكن يوجد الآن حد أدنى للرسوم <b> %2$s </b> </p>\n]]></string>
  <string name="legacy_paymentmode_onchain">الدفع عبر الشبكة الرئيسية</string>
  <string name="legacy_paymentmode_onchain_desc">عادةً ما تكون حوالات الشبكة الرئيسية أبطأ وأغلى</string>
  <string name="legacy_paymentmode_lightning">ادفع باستخدام البرق</string>
  <string name="legacy_paymentmode_lightning_desc">هذا هو الخيار الموصى به</string>
</resources><|MERGE_RESOLUTION|>--- conflicted
+++ resolved
@@ -15,12 +15,7 @@
   -->
 
 <resources>
-<<<<<<< HEAD
-  <string name="app_name">Phoenix</string>
-
-=======
-  <string name="legacy_app_name">Phoenix (Testnet)</string>
->>>>>>> 7837b264
+  <string name="legacy_app_name">Phoenix</string>
   <!-- //////////////// system notification channels //////////////// -->
   <string name="legacy_notification_channels_watcher_title">مراقب الخلفية</string>
   <string name="legacy_notification_channels_watcher_desc">ينبهك إذا كنت بحاجة لتشغيل التطبيق. يجب أن يكون ذو أولوية عالية.</string>
