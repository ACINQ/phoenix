--- conflicted
+++ resolved
@@ -15,12 +15,8 @@
   -->
 
 <resources>
-<<<<<<< HEAD
   <string name="app_name">Phoenix</string>
 
-=======
-  <string name="app_name">Phoenix (Testnet)</string>
->>>>>>> 691ab82e
   <!-- //////////////// system notification channels //////////////// -->
   <string name="notification_channels_watcher_title">مراقب الخلفية</string>
   <string name="notification_channels_watcher_desc">ينبهك إذا كنت بحاجة لتشغيل التطبيق. يجب أن يكون ذو أولوية عالية.</string>
