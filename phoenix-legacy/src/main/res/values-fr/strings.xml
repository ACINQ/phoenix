--- conflicted
+++ resolved
@@ -15,13 +15,8 @@
   ~ limitations under the License.
   -->
 
-<<<<<<< HEAD
-<resources>
-  <string name="app_name">Phoenix</string>
-=======
 <resources xmlns:tools="http://schemas.android.com/tools">
-  <string name="legacy_app_name">Phoenix (Testnet)</string>
->>>>>>> 7837b264
+  <string name="legacy_app_name">Phoenix</string>
 
   <!-- //////////////// system notification channels //////////////// -->
 
