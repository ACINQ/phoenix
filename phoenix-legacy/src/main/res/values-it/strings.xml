<!--
  ~ Copyright 2019 ACINQ SAS
  ~
  ~ Licensed under the Apache License, Version 2.0 (the "License");
  ~ you may not use this file except in compliance with the License.
  ~ You may obtain a copy of the License at
  ~
  ~     http://www.apache.org/licenses/LICENSE-2.0
  ~
  ~ Unless required by applicable law or agreed to in writing, software
  ~ distributed under the License is distributed on an "AS IS" BASIS,
  ~ WITHOUT WARRANTIES OR CONDITIONS OF ANY KIND, either express or implied.
  ~ See the License for the specific language governing permissions and
  ~ limitations under the License.
  -->

<resources>
<<<<<<< HEAD
  <string name="app_name">Phoenix</string>
=======
  <string name="legacy_app_name">Phoenix (Testnet)</string>
>>>>>>> 7837b264

  <!-- //////////////// system notification channels //////////////// -->

  <string name="legacy_notification_channels_watcher_title">Verifica on-chain dei canali</string>
  <string name="legacy_notification_channels_watcher_desc">Notifica se devi aprire l\'app. Dovrebbe avere alta priorità.</string>

  <!-- //////////////// init wallet / automated wallet creation //////////////// -->

  <string name="legacy_autocreate_generating">Creazione del wallet…</string>
  <string name="legacy_autocreate_error">Non è stato possibile creare il tuo wallet.\nMotivo: %1$s</string>

  <!-- //////////////// init wallet / automated wallet creation //////////////// -->

  <string name="legacy_restore_disclaimer_message">Non importare un seed che non è stato creato da quest\'app.\n\nInoltre, assicurati di non avere un altra app Phoenix aperta con lo stesso seed.</string>
  <string name="legacy_restore_disclaimer_checkbox">Ho capito.</string>
  <string name="legacy_restore_disclaimer_next">Avanti</string>
  <string name="legacy_restore_instructions">Il seed del tuo wallet è una lista di 12 parole inglesi.</string>
  <string name="legacy_restore_mnemonics_label">Usa la seguente tastiera per inserire il tuo seed:</string>
  <string name="legacy_restore_in_progress">Ripristino del wallet…</string>
  <string name="legacy_restore_import_button">Importa</string>
  <string name="legacy_restore_error">Seed invalido.\n\nPer favore prova di nuovo</string>

  <!-- //////////////// Pin dialog //////////////////// -->

  <string name="legacy_pindialog_title_default">Per favore inserisci il PIN</string>
  <string name="legacy_pindialog_error">Il codice pin deve avere 6 cifre.</string>
  <string name="legacy_pindialog_error_donotmatch">PIN non corretto.</string>

  <!-- //////////////// Biometric dialog //////////////////// -->

  <string name="legacy_biometricprompt_title">Wallet bloccato</string>
  <string name="legacy_biometricprompt_negative">Sblocca con il PIN</string>

  <!-- //////////////// Startup //////////////////// -->

  <string name="legacy_startup_wait">Caricamento…</string>
  <string name="legacy_startup_start_button">Inizia</string>
  <string name="legacy_startup_settings_button">Impostazioni</string>
  <string name="legacy_startup_error_generic">Impossibile avviare l\'applicazione.\n\nDettagli: %1$s</string>
  <string name="legacy_startup_error_unreadable">Impossibile leggere i dati del wallet, per favore riavvia l\'app.</string>
  <string name="legacy_startup_error_network">Connessione ad internet assente. Per favore controlla il tuo WiFi o rete mobile.</string>
  <string name="legacy_startup_error_wrong_pwd">PIN errato</string>
  <string name="legacy_startup_error_biometrics">Impossibile autenticare l\'utente.</string>

  <!-- //////////////// payment holder //////////////// -->

  <string name="legacy_paymentholder_sending">Invio…</string>
  <string name="legacy_paymentholder_processing">Processando…</string>
  <string name="legacy_paymentholder_waiting">In attesa…</string>
  <string name="legacy_paymentholder_failed">Fallito</string>
  <string name="legacy_paymentholder_sent_prefix">-</string>
  <string name="legacy_paymentholder_received_prefix">+</string>
  <string name="legacy_paymentholder_no_desc">Nessuna descrizione</string>
  <string name="legacy_paymentholder_closing_desc">Chiudendo #%1$s</string>

  <!-- //////////////// receive //////////////// -->

  <string name="legacy_receive_edit_title">Modifica la richiesta di pagamento</string>
  <string name="legacy_receive_edit_subtitle">Puoi modificare l\' ammontare richiesto e la descrizione.</string>
  <string name="legacy_receive_in_progress_message">Attendere…</string>
  <string name="legacy_receive_error_message">C\'è stato un errore generando la richiesta di pagamento\n\nPer favore prova di nuovo.</string>
  <string name="legacy_receive_amount_label">Ammontare (opzionale)</string>
  <string name="legacy_receive_desc_label">Descrizione del pagamento (opzionale):</string>
  <string name="legacy_receive_default_desc">Pagamento Phoenix</string>
  <string name="legacy_receive_generate_button">Crea la richiesta di pagamento</string>

  <string name="legacy_receive_share_subject">Per favore paga questa richiesta di pagamento</string>
  <string name="legacy_receive_share_title">Condividi questa richiesta di pagamento con…</string>
  <string name="legacy_receive_share_button">Condividi…</string>

  <string name="legacy_receive_address_label">Indirizzo</string>
  <string name="legacy_receive_withdraw_button">Usa il link LNURL</string>

  <string name="legacy_receive_swap_in_button">Mostra un indirizzo Bitcoin</string>
  <string name="legacy_receive_swap_in_error_message">C\'è stato un errore scambiando con la transazione on-chain…\n\nPer favore riprova.</string>
  <string name="legacy_receive_swap_in_progress_message">Richiedendo un indirizzo per lo scambio…</string>
  <string name="legacy_receive_swap_in_disclaimer_title">Recevi on-chain</string>
  <string name="legacy_receive_swap_in_disclaimer_message"><![CDATA[
  Di seguito vi verrà mostrato un indirizzo Bitcoin.
  <br /><br />
  I fondi inviati a quest\'indirizzo saranno visibili sul tuo wallet dopo una conferma sulla chain.
  <br /><br />
  Una commissione di <b>%1$s%%</b> verrà applicata (with a <b>%2$s</b> minimum).
  ]]></string>

  <!-- //////////////// send //////////////// -->

  <string name="legacy_send_balance_prefix">Bilancio:</string>
  <string name="legacy_send_use_all_balance">Invia tutto</string>
  <string name="legacy_send_loading">Controllo pagamento in corso…</string>
  <string name="legacy_send_invalid_pr_generic">Questa richiesta di pagamento è invalida. Potresti aver letto una richiesta di pagamento malformata.\n\nPer favore riprova più tardi.</string>
  <string name="legacy_send_amount_error">Per favore inserisci un ammontare corretto.</string>
  <string name="legacy_send_amount_error_balance">L\'ammontare è superiore al tuo bilancio.</string>
  <string name="legacy_send_amount_error_swap_out_too_small">Min. %1$s per pagamenti on-chain.</string>
  <string name="legacy_send_destination_label">Invia a</string>
  <string name="legacy_send_description_label">Desc.</string>
  <string name="legacy_send_error_sending">C\'è stato un errore interno provando ad inviare questo pagamento, il tuo bilancio è rimasto invariato.</string>
  <string name="legacy_send_pay_button">Paga</string>
  <string name="legacy_send_swap_in_progress">Scambio in corso…</string>
  <string name="legacy_send_swap_error">Scambio fallito. Per favore riprova di nuovo.</string>
  <string name="legacy_send_swap_required_button">Richiedi uno scambio</string>
  <string name="legacy_send_swap_complete_recap_amount">Ammontare</string>
  <string name="legacy_send_swap_complete_recap_fee">Commissioni miner</string>
  <string name="legacy_send_swap_complete_recap_total">Totale</string>
  <string name="legacy_send_swap_complete_cannot_afford">Il totale è superiore al tuo bilancio.\n\nDecrementa l\'ammontare, o riprova più tardi quando le fee sono diminuite.</string>

  <!-- //////////////// scan //////////////// -->

  <string name="legacy_readinput_paste">Incolla una richiesta di pagamento</string>
  <string name="legacy_readinput_extracting">Leggendo lo scan…</string>

  <string name="legacy_scan_request_camera_access">Concedi permessi alla fotocamera</string>
  <string name="legacy_scan_instructions">Inquadta il QR di una richiesta di pagamento\nall\'interno del rettangolo.</string>
  <string name="legacy_scan_state_reading">Leggendo la richiesta di pagamento</string>

  <string name="legacy_scan_error_expired">Il pagamento è scaduto.</string>
  <string name="legacy_scan_error_pay_to_self">Non puoi pagare te stesso.</string>
  <string name="legacy_scan_error_invalid_chain">Questa richesta di pagamento non usa la stessa blockchain del tuo wallet.</string>
  <string name="legacy_scan_error_lnurl_unsupported">Questo tipo di LNURL non è ancora supportato!</string>

  <string name="legacy_scan_amountless_legacy_title">Attenzione</string>
  <string name="legacy_scan_amountless_legacy_message"><![CDATA[
    Questa richiesta di pagamento non specifica un importo. Questo può essere pericoloso: nodi malevoli potrebbero essere in grado di rubare il pagamento. Per essere sicuro, dovresti <b>domandare al destinatario di specificare un importo</b> nella richiesta di pagamento.
    <br /><br />
    Sei sicuro di voler pagare questa richiesta di pagamento?
  ]]></string>
  <string name="legacy_scan_amountless_legacy_confirm_button">Conferma</string>
  <string name="legacy_scan_amountless_legacy_cancel_button">Annulla</string>

  <!-- //////////////// utilities strings //////////////// -->

  <!-- #1: sign / #2: integer part / #3: decimal part / #4: unit -->
  <string name="legacy_utils_converted_amount">≈ %1$s</string>
  <string name="legacy_utils_pretty_amount"><![CDATA[%1$s%2$s<small>%3$s<small>]]></string>
  <string name="legacy_utils_pretty_amount_with_unit"><![CDATA[%1$s%2$s<small>%3$s<small> %4$s]]></string>

  <string name="legacy_utils_ok">Ok</string>
  <string name="legacy_utils_proceed">Procedi</string>
  <string name="legacy_utils_cancel">Annulla</string>
  <string name="legacy_utils_date_just_now">adesso</string>
  <string name="legacy_utils_unknown">N/A</string>
  <string name="legacy_utils_copied">Copiato negli appunti!</string>
  <string name="legacy_btn_back">Indietro</string>
  <string name="legacy_btn_ok">OK</string>
  <string name="legacy_btn_confirm">Conferma</string>
  <string name="legacy_btn_cancel">Annulla</string>
  <string name="legacy_btn_close">Chiudi</string>

  <!-- //////////////// settings //////////////// -->

  <string name="legacy_settings_general_title">Generale</string>
  <string name="legacy_settings_display_prefs">Visualizzazione</string>
  <string name="legacy_settings_security_title">Sicurezza</string>
  <string name="legacy_settings_display_seed">Visualizza mnemonic seed</string>
  <string name="legacy_settings_access_control">Impostazioni di accesso</string>
  <string name="legacy_settings_advanced_title">Avanzate</string>
  <string name="legacy_settings_fees">Impostazioni commissioni</string>
  <string name="legacy_settings_list_channels">Lista canali</string>
  <string name="legacy_settings_logs">Logs</string>
  <string name="legacy_settings_electrum">Electrum server</string>
  <string name="legacy_settings_mutual_close">Chiudi tutti i canali</string>
  <string name="legacy_settings_force_close">Zona di rischio</string>

  <!-- //////////////// notification - watcher //////////////// -->

  <string name="legacy_notif_watcher_cheating_title">Per favore avvia Phoenix</string>
  <string name="legacy_notif_watcher_cheating_message">Un tentativo di frode è stato rilevato.</string>

  <string name="legacy_notif_watcher_connection_title">Phoenix ha bisogno di accesso alla rete</string>
  <string name="legacy_notif_watcher_connection_message">L\'attività di controllo dei canali ha bisogno di una connessione ad internet.</string>

  <!-- //////////////// close all channels //////////////// -->

  <string name="legacy_closechannels_title">Chiudi i canali</string>
  <string name="legacy_closechannels_checking_channels">Controllo dei canali in corso, attendere…</string>
  <string name="legacy_closechannels_channels_recap">Al momento hai %1$d canali Lightning con un bilancio totale di %2$s.</string>
  <string name="legacy_closechannels_channels_none">Al momento non hai canali che possono essere chiusi.\n\nVai a \'Lista canali\' per vedere lo stato dei tuoi canali.</string>
  <string name="legacy_closechannels_mutual_title">Svuota wallet</string>
  <string name="legacy_closechannels_mutual_instructions"><![CDATA[
    Usa questa pagina per svuotare il tuo wallet verso un indirizzo Bitcoin.
  ]]></string>
  <string name="legacy_closechannels_mutual_input_instructions">I fondi possono essere inviati an un wallet Bitcoin. Assicurati che l\'indirizzo sia corretto prima dell\'invio.</string>
  <string name="legacy_closechannels_mutual_input_hint">Inserisci l\'indirizzo Bitcoin</string>
  <string name="legacy_closechannels_mutual_button">Svuota il mio wallet</string>
  <string name="legacy_closechannels_force_title">Chiusura forzata</string>
  <string name="legacy_closechannels_force_instructions"><![CDATA[
    La chiusura forzata ti permette di chiudere i canali unilateralmente.
    <br/><br/>
    Questa funzionalità serve come misura di sicurezza e <b>dovrebbe essere usata solo in casi di emergenza</b>, per esempio se il tuo peer (ACINQ) disappare impedendoti di spendere i tuoi fondi.
    In tutti gli altri casi contatta il team di Phoenix per eventuali problemi.
    <br/><br/>
    La chiusura forzata dei canali comporta un costo aggiuntivo (le commissioni on-chain) e il blocco dei fondi per qualche giorno. <b> Non disinstallare l\'app finchè i tuoi canali sono completamente chiusi o perderai dei soldi.</b>
    <br/><br/>
    <b>Non usare questa funzionalità se non comprendi appieno cosa fa.</b>
  ]]></string>
  <string name="legacy_closechannels_force_destination">I fondi verranno mandati a:</string>
  <string name="legacy_closechannels_force_button">Chiusura forzata di tutti i canali</string>
  <string name="legacy_closechannels_confirm_dialog_message">Sei sicuro di voler procedere?</string>
  <string name="legacy_closechannels_message_error">C\'è stato un problema. Per favore riprova più tardi.</string>
  <string name="legacy_closechannels_message_done">Fondi inviati.</string>
  <string name="legacy_closechannels_message_in_progress">Per favore attendi…</string>

  <!-- //////////////// list all channels //////////////// -->

  <string name="legacy_listallchannels_title">Lista canali</string>
  <string name="legacy_listallchannels_in_progress">Per favore attendi…</string>
  <string name="legacy_listallchannels_error">C\'è stato un errore leggendo la lista dei canali. Per favore prova di nuovo.</string>
  <string name="legacy_listallchannels_node_id">Node id: %1$s</string>
  <string name="legacy_listallchannels_no_channels">Non hai ancora alcun canale.</string>
  <plurals name="legacy_listallchannels_channels_header">
    <item quantity="one">Hai %1$d canale.</item>
    <item quantity="other">Hai %1$d canali.</item>
  </plurals>
  <string name="legacy_listallchannels_copy">Copia</string>
  <string name="legacy_listallchannels_share_all">Condividi tutti i canali…</string>
  <string name="legacy_listallchannels_share">Condividi</string>
  <string name="legacy_listallchannels_funding_tx">Transazione</string>
  <string name="legacy_listallchannels_funding_tx_desc">Guarda la funding transaction</string>
  <string name="legacy_listallchannels_close">Chiudi</string>
  <string name="legacy_listallchannels_share_subject">Dati canali</string>
  <string name="legacy_listallchannels_share_title">Condividi dati canali</string>
  <string name="legacy_listallchannels_serialization_error">Impossibile recuperare i dati del canale</string>

  <!-- //////////////// channel details //////////////// -->

  <string name="legacy_channel_loading">Recuperando i dati del canale…</string>
  <string name="legacy_channel_error">Non è stato possibile recuperare i dati del canale. Per favore riprova più tardi.</string>

  <!-- //////////////// menu //////////////// -->

  <string name="legacy_menu_settings">Impostazioni</string>
  <string name="legacy_menu_send">Invia</string>
  <string name="legacy_menu_receive">Ricevi</string>

  <!-- //////////////// init wallet //////////////// -->

  <string name="legacy_initwallet_create">Nuovo Wallet</string>
  <string name="legacy_initwallet_restore">Ripristina wallet</string>

  <!-- //////////////// main //////////////////// -->

  <string name="legacy_main_swapin_incoming">+%1$s in arrivo</string>
  <string name="legacy_main_faq_button">FAQ</string>
  <string name="legacy_main_stores_button">Negozi</string>

  <!-- //////////////// notifications //////////////////// -->

  <string name="legacy_inappnotif_mnemonics_never_seen">Grazie di aver usato Phoenix. Hai fatto un backup del tuo wallet?</string>
  <string name="legacy_inappnotif_mnemonics_never_seen_action">Fai il backup del wallet</string>
  <string name="legacy_inappnotif_background_worker_cannot_run">Phoenix deve eseguire operazioni in background di tanto in tanto. Assicurati che le impostazioni di risparmio batteria del tuo dispositivo permettano a Phoenix di eseguire le operazioni.</string>
  <string name="legacy_inappnotif_upgrade">È disponibile un aggiornamento per questa app.</string>
  <string name="legacy_inappnotif_upgrade_critical">È disponibile un aggiornamento critico. Il wallet potrebbe malfunzionare se non viene aggiornato.</string>

  <!-- //////////////// display seed //////////////// -->

  <string name="legacy_displayseed_title">Frase di recupero wallet</string>
  <string name="legacy_displayseed_authenticate_button">Mostra seed</string>
  <string name="legacy_displayseed_loading">Sbloccando il seed…</string>
  <string name="legacy_displayseed_error_generic">Impossibile leggere il seed. Per favore riprova.</string>
  <string name="legacy_displayseed_error_wrong_password">PIN errato.</string>
  <string name="legacy_displayseed_instructions"><![CDATA[
    Questa lista di parole è il backup del tuo wallet. Salvala in un luogo sicuro (non su questo telefono)!
    <br /><br />
    <b>Non condividerla con nessuno.</b>
    <b>Non perderla.</b> Se perdi la lista di parole e il tuo telefono, hai perso i tuoi fondi.
  ]]></string>
  <string name="legacy_displayseed_derivation_path">Seed BIP39 con path derivation standard BIP84</string>
  <string name="legacy_displayseed_words_td"><![CDATA[<td><font color="rgba(100,100,100,.3)"><small>#%1$d</small></font> <b>%2$s</b></td>]]></string>
  <string name="legacy_displayseed_has_saved_seed_checkbox">Ho fatto un backup del mio seed</string>

  <!-- //////////////// logs settings //////////////// -->

  <string name="legacy_logs_title">Log applicazione</string>
  <string name="legacy_logs_subtitle">Da questa pagina puoi vedere e condividere i log dell\'applicazione</string>
  <string name="legacy_logs_view_button">Vedi logs…</string>
  <string name="legacy_logs_view_with">Vedi logs con…</string>
  <string name="legacy_logs_share_button">Condividi logs…</string>
  <string name="legacy_logs_share_subject">Phoenix App logs</string>
  <string name="legacy_logs_share_title">Condividi Phoenix logs…</string>

  <!-- //////////////// payment details //////////////// -->

  <string name="legacy_paymentdetails_loading">Recuperando i dettagli del pagamento…</string>
  <string name="legacy_paymentdetails_error">C\'è stato un errore recuperando i dettagli del pagamento.\n\nPer favore riprova.</string>

  <string name="legacy_paymentdetails_status_sent_successful"><![CDATA[<b>Inviato</b> %1$s]]></string>
  <string name="legacy_paymentdetails_status_sent_pending"><![CDATA[<b>In corso…</b>]]></string>
  <string name="legacy_paymentdetails_status_sent_failed"><![CDATA[Pagamento <b>fallito</b>.<br />Non sono stati inviati fondi.]]></string>

  <string name="legacy_paymentdetails_status_received_pending">Il pagamento non è ancora stato ricevuto.</string>
  <string name="legacy_paymentdetails_status_received_successful"><![CDATA[<b>Ricevuto</b> %1$s]]></string>

  <string name="legacy_paymentdetails_desc_label">Desc.</string>
  <string name="legacy_paymentdetails_destination_label">Invia a</string>
  <string name="legacy_paymentdetails_fees_label">Commissioni</string>
  <string name="legacy_paymentdetails_error_label">Errore</string>
  <string name="legacy_paymentdetails_closing_desc">Pagamento per la chiusura del canale #%1$s</string>
  <string name="legacy_paymentdetails_no_description">Nessuna descrizione</string>

  <string name="legacy_paymentdetails_technicals_button">Mostra dati tecnici</string>

  <!-- //////////////// payment details: technicals data //////////////// -->

  <string name="legacy_paymentdetails_technicals_title">Dati pagamento</string>
  <string name="legacy_paymentdetails_payment_hash_label">Payment Hash</string>
  <string name="legacy_paymentdetails_payment_request_label">Richiesta di pagamento</string>
  <string name="legacy_paymentdetails_preimage_label">Preimage</string>
  <string name="legacy_paymentdetails_created_at_label">Creato il</string>
  <string name="legacy_paymentdetails_completed_at_label">Completato il</string>

  <!-- //////////////// payment details: technicals data //////////////// -->

  <string name="legacy_state_wait_confirmed">La funding transaction è in fase di conferma</string>
  <string name="legacy_state_closing">Canale in chiusura</string>
  <string name="legacy_state_closed">Il canale è stato chiuso</string>
  <string name="legacy_state_normal">Operativo</string>
  <string name="legacy_state_sync">Sincronizzazione peer in corso</string>
  <string name="legacy_state_offline">Il peer è offline</string>
  <string name="legacy_state_shutdown">Spegni</string>

  <!-- //////////////// access control //////////////// -->

  <string name="legacy_accessctrl_title">Sicurezza</string>

  <string name="legacy_accessctrl_auth_no_hw">Il tuo dispositivo non supporta l\'autenticazione biometrica.</string>
  <string name="legacy_accessctrl_auth_hw_unavailable">Il dispositivo per il rilevamento biometrico non è disponibile. Riprova prova più tardi.</string>
  <string name="legacy_accessctrl_auth_none_enrolled">Per favore prima attiva l\'autenticazione biometrica.</string>

  <!-- //////////////// ln url withdraw //////////////// -->

  <string name="legacy_lnurl_withdraw_amount_label">Importo da ricevere</string>
  <string name="legacy_lnurl_withdraw_description_label">Dettagli</string>
  <string name="legacy_lnurl_withdraw_service_host_label"><![CDATA[Ricevi fondi da <br/><b>%1$s</b>.]]></string>
  <string name="legacy_lnurl_withdraw_confirm_button">Preleva</string>
  <string name="legacy_lnurl_withdraw_wait">Richiesta di fondi in corso…</string>
  <string name="legacy_lnurl_withdraw_success">Per favore attendi mentre %1$s sta inviando i fondi.\n\nTieni l\'app aperta.</string>
  <string name="legacy_lnurl_withdraw_error_internal">Impossibile processare la richiesta di prelevo. Per favore riprova.</string>
  <string name="legacy_lnurl_withdraw_error_invalid">Questa richiesta di prelevo è invalida. Per favore riprova.</string>
  <string name="legacy_lnurl_withdraw_error_amount">Ammontare invalido.</string>
  <string name="legacy_lnurl_withdraw_error_amount_min">L\'importo deve essere almeno %1$s.</string>
  <string name="legacy_lnurl_withdraw_error_amount_max">L\'importo puo essere al massimo %1$s.</string>

  <!-- //////////////// display preferences //////////////// -->

  <string name="legacy_prefs_display_title">Opzioni visualizzazione</string>
  <string name="legacy_prefs_display_coin_label">Unità Bitcoin</string>
  <string name="legacy_prefs_display_fiat_label">Valuta fiat</string>
  <string name="legacy_prefs_display_theme_label">Tema applicazione</string>

  <!-- //////////////// electrum server //////////////// -->

  <string name="legacy_electrum_title">Electrum server</string>
  <string name="legacy_electrum_subtitle">In via predefinita Phoenix si connette a degli electrum server a caso per accedere alla blockchain Bitcoin. Puoi anche connetterti al tuo electrum server.</string>
  <string name="legacy_electrum_change_button">Imposta server…</string>

  <string name="legacy_electrum_block_height_label">Block height</string>
  <string name="legacy_electrum_tip_label">Tip timestamp</string>
  <string name="legacy_electrum_fee_rate_label">Fee rate</string>
  <string name="legacy_electrum_xpub_label">Master public key</string>
  <string name="legacy_electrum_xpub_value">%1$s\n\nPath: %2$s</string>
  <string name="legacy_electrum_fee_rate">%1$s sat/byte</string>
  <string name="legacy_electrum_connection_label">Server</string>
  <string name="legacy_electrum_connecting">Connessione in corso…</string>
  <string name="legacy_electrum_connecting_to_custom"><![CDATA[Connessione in corso con <b>%1$s…</b>]]></string>
  <string name="legacy_electrum_connected"><![CDATA[Connesso a: <b>%1$s</b>]]></string>

  <string name="legacy_electrum_dialog_checkbox">Usa un electrum server personalizzato</string>
  <string name="legacy_electrum_dialog_ssl">Il server deve avere un certificato valido</string>
  <string name="legacy_electrum_dialog_input">Server address (host:port).</string>
  <string name="legacy_electrum_empty_custom_address">Per favore inserisci l\'indirizzo di un eletrum server</string>

  <!-- //////////////// Tor setting //////////////// -->

  <string name="legacy_tor_settings_title">Configurazione Tor</string>
  <string name="legacy_tor_settings_subtitle">Puoi migliorare la tua privacy usanto Tor per connetterti ad un Electrum server o nodo Lightning. Questo rallenterà leggermente il tempo di avvio dell\'applicazione.</string>
  <string name="legacy_tor_settings_enabled">Tor è attivo</string>
  <string name="legacy_tor_settings_disabled">Tor non è attivo</string>
  <string name="legacy_tor_settings_confirm_disable_title">Sei sicuro di disattivare Tor?</string>
  <string name="legacy_tor_settings_confirm_enable_title">Sei sicuro di attivare Tor? Per avere risultati ottimali è raccomandato creare un nuovo wallet.</string>
  <string name="legacy_startup_wait_tor">Inizializzando Tor..</string>
  <string name="legacy_startup_error_tor">Impossibile avviare Tor, controlla la tua connessione internet e riprova. Dettagli: %1$s</string>
  <string name="legacy_settings_tor">Tor</string>
  <string name="legacy_main_connectivity_button">Connessione…</string>
  <string name="legacy_main_tor_connected_button">Tor attivo</string>
  <string name="legacy_conndialog_title">Stato connessione</string>

  <string name="legacy_conndialog_summary_not_ok">Hai dei problemi di connessione. L\'applicazione non funzionerà correttamente.</string>
  <string name="legacy_conndialog_network">Internet</string>
  <string name="legacy_conndialog_electrum">Electrum</string>
  <string name="legacy_conndialog_tor">Tor</string>
  <string name="legacy_conndialog_ok">Connesso</string>
  <string name="legacy_conndialog_not_ok">Connessione in corso..</string>
  <string name="legacy_conndialog_lightning">Peer Lightning</string>

</resources><|MERGE_RESOLUTION|>--- conflicted
+++ resolved
@@ -15,11 +15,7 @@
   -->
 
 <resources>
-<<<<<<< HEAD
-  <string name="app_name">Phoenix</string>
-=======
-  <string name="legacy_app_name">Phoenix (Testnet)</string>
->>>>>>> 7837b264
+  <string name="legacy_app_name">Phoenix</string>
 
   <!-- //////////////// system notification channels //////////////// -->
 
