--- conflicted
+++ resolved
@@ -37,22 +37,12 @@
     }
 
     sourceSets {
-<<<<<<< HEAD
-        sourceSets["commonMain"].dependencies {
-            api("fr.acinq.lightning:lightning-kmp:${Versions.lightningKmp}")
-            api("fr.acinq.tor:tor-mobile-kmp:${Versions.torMobile}")
-            implementation("org.jetbrains.kotlinx:kotlinx-serialization-core:${Versions.serialization}")
-            implementation("org.jetbrains.kotlinx:kotlinx-serialization-cbor:${Versions.serialization}")
-            implementation("org.jetbrains.kotlinx:kotlinx-serialization-json:${Versions.serialization}")
-            api("org.kodein.memory:kodein-memory-files:${Versions.kodeinMemory}")
-            implementation("org.jetbrains.kotlinx:kotlinx-coroutines-core") {
-                version { strictly(Versions.coroutines) }
-=======
         // -- common sources
         val commonMain by getting {
             dependencies {
                 // lightning-kmp
                 api("fr.acinq.lightning:lightning-kmp:${Versions.lightningKmp}")
+                api("fr.acinq.tor:tor-mobile-kmp:${Versions.torMobile}")
                 // ktor
                 implementation("io.ktor:ktor-client-core:${Versions.ktor}")
                 implementation("io.ktor:ktor-client-json:${Versions.ktor}")
@@ -63,7 +53,6 @@
                 implementation("com.squareup.sqldelight:coroutines-extensions:${Versions.sqlDelight}")
                 // file system
                 api("org.kodein.memory:kodein-memory-files:${Versions.kodeinMemory}")
->>>>>>> 587213c2
             }
         }
 
