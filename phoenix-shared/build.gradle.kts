--- conflicted
+++ resolved
@@ -104,11 +104,7 @@
 
 val packForXcode by tasks.creating(Sync::class) {
     group = "build"
-<<<<<<< HEAD
-    val mode = System.getenv("XCODE_CONFIGURATION") ?: "DEBUG"
-=======
     val mode = System.getenv("XCODE_CONFIGURATION") ?: "Debug"
->>>>>>> 9c257047
     val framework = kotlin.targets.getByName<org.jetbrains.kotlin.gradle.plugin.mpp.KotlinNativeTarget>("ios").binaries.getFramework(mode)
     inputs.property("mode", mode)
     dependsOn(framework.linkTask)
