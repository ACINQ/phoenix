--- conflicted
+++ resolved
@@ -53,13 +53,7 @@
         }
     }
 
-<<<<<<< HEAD
-    private val appDb by lazy { SqliteAppDb(createAppDbDriver(ctx)) }
-
-    public val chain = Chain.Mainnet
-=======
-    val chain = Chain.Testnet
->>>>>>> 8e437169
+    val chain = Chain.Mainnet
 
     private val electrumClient by lazy { ElectrumClient(tcpSocketBuilder, MainScope()) }
     private val electrumWatcher by lazy { ElectrumWatcher(electrumClient, MainScope()) }
