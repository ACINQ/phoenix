package fr.acinq.phoenix

import fr.acinq.bitcoin.ByteVector32
import fr.acinq.bitcoin.MnemonicCode
import fr.acinq.lightning.blockchain.electrum.ElectrumClient
import fr.acinq.lightning.blockchain.electrum.ElectrumWatcher
import fr.acinq.lightning.io.TcpSocket
import fr.acinq.phoenix.controllers.*
import fr.acinq.phoenix.controllers.config.*
import fr.acinq.phoenix.controllers.init.AppInitController
import fr.acinq.phoenix.controllers.init.AppRestoreWalletController
import fr.acinq.phoenix.controllers.main.AppContentController
import fr.acinq.phoenix.controllers.main.AppHomeController
import fr.acinq.phoenix.controllers.payments.AppReceiveController
import fr.acinq.phoenix.controllers.payments.AppScanController
import fr.acinq.phoenix.controllers.payments.Scan
import fr.acinq.phoenix.data.Chain
import fr.acinq.phoenix.data.StartupParams
import fr.acinq.phoenix.db.SqliteAppDb
import fr.acinq.phoenix.db.createAppDbDriver
import fr.acinq.phoenix.managers.*
import fr.acinq.phoenix.utils.*
import fr.acinq.tor.Tor
import io.ktor.client.*
import io.ktor.client.plugins.contentnegotiation.*
import io.ktor.serialization.kotlinx.json.*
import kotlinx.coroutines.MainScope
import kotlinx.coroutines.flow.filterNotNull
import kotlinx.coroutines.flow.first
import kotlinx.serialization.json.Json
import org.kodein.log.LoggerFactory
import org.kodein.log.frontend.defaultLogFrontend
import org.kodein.log.newLogger
import org.kodein.log.withShortPackageKeepLast
import org.kodein.memory.file.Path
import org.kodein.memory.file.resolve


class PhoenixBusiness(
    internal val ctx: PlatformContext
) {
    internal val logMemory = LogMemory(Path(getApplicationFilesDirectoryPath(ctx)).resolve("logs"))

    val loggerFactory = LoggerFactory(
        defaultLogFrontend.withShortPackageKeepLast(1),
        logMemory.withShortPackageKeepLast(1)
    )

    private val logger = loggerFactory.newLogger(this::class)

<<<<<<< HEAD
    private val tcpSocketBuilder = TcpSocket.Builder()
    internal val tcpSocketBuilderFactory = suspend {
        val isTorEnabled = appConfigurationManager.isTorEnabled.filterNotNull().first()
        if (isTorEnabled) {
            tcpSocketBuilder.torProxy(loggerFactory)
        } else {
            tcpSocketBuilder
        }
    }

    internal val networkMonitor by lazy { NetworkManager(loggerFactory, ctx) }
=======
    internal val tcpSocketBuilder = TcpSocket.Builder()
>>>>>>> 587213c2
    internal val httpClient by lazy {
        HttpClient {
            install(ContentNegotiation) {
                json(json = Json { ignoreUnknownKeys = true })
            }
        }
    }

    val chain = Chain.Testnet

<<<<<<< HEAD
    internal val electrumClient by lazy { ElectrumClient(null, MainScope()) }
    internal val electrumWatcher by lazy { ElectrumWatcher(electrumClient, MainScope()) }
=======
    internal val electrumClient by lazy { ElectrumClient(tcpSocketBuilder, MainScope(), loggerFactory) }
    internal val electrumWatcher by lazy { ElectrumWatcher(electrumClient.Caller(), MainScope(), loggerFactory) }
>>>>>>> 587213c2

    var appConnectionsDaemon: AppConnectionsDaemon? = null

    val appDb by lazy { SqliteAppDb(createAppDbDriver(ctx)) }
    val networkMonitor by lazy { NetworkMonitor(loggerFactory, ctx) }
    val walletManager by lazy { WalletManager(chain) }
    val nodeParamsManager by lazy { NodeParamsManager(this) }
    val databaseManager by lazy { DatabaseManager(this) }
    val peerManager by lazy { PeerManager(this) }
    val paymentsManager by lazy { PaymentsManager(this) }
    val appConfigurationManager by lazy { AppConfigurationManager(this) }
    val currencyManager by lazy { CurrencyManager(this) }
    val connectionsManager by lazy { ConnectionsManager(this) }
    val lnUrlManager by lazy { LNUrlManager(this) }
    val blockchainExplorer by lazy { BlockchainExplorer(chain) }
    val tor by lazy { Tor(getApplicationCacheDirectoryPath(ctx), TorHelper.torLogger(loggerFactory)) }

    fun start(startupParams: StartupParams) {
        logger.info { "starting with params=$startupParams" }
        if (appConnectionsDaemon == null) {
            logger.debug { "start business" }
            appConfigurationManager.setStartupParams(startupParams)
            appConnectionsDaemon = AppConnectionsDaemon(this)
        }
    }

    fun peerState() = peerManager.peerState

    // The (node_id, fcm_token) tuple only needs to be registered once.
    // And after that, only if the tuple changes (e.g. different fcm_token).
    suspend fun registerFcmToken(token: String?) {
        logger.info { "registering token=$token" }
        peerManager.getPeer().registerFcmToken(token)
    }

    fun updateTorUsage(isEnabled: Boolean) = appConfigurationManager.updateTorUsage(isEnabled)

    private val _this = this
    val controllers: ControllerFactory = object : ControllerFactory {
        override fun content(): ContentController =
            AppContentController(_this)

        override fun initialization(): InitializationController =
            AppInitController(_this)

        override fun home(): HomeController =
            AppHomeController(_this)

        override fun receive(): ReceiveController =
            AppReceiveController(_this)

        override fun scan(firstModel: Scan.Model): ScanController =
            AppScanController(_this, firstModel)

        override fun restoreWallet(): RestoreWalletController =
            AppRestoreWalletController(_this)

        override fun configuration(): ConfigurationController =
            AppConfigurationController(_this)

        override fun electrumConfiguration(): ElectrumConfigurationController =
            AppElectrumConfigurationController(_this)

        override fun channelsConfiguration(): ChannelsConfigurationController =
            AppChannelsConfigurationController(_this)

        override fun logsConfiguration(): LogsConfigurationController =
            AppLogsConfigurationController(_this)

        override fun closeChannelsConfiguration(): CloseChannelsConfigurationController =
            AppCloseChannelsConfigurationController(_this, isForceClose = false)

        override fun forceCloseChannelsConfiguration(): CloseChannelsConfigurationController =
            AppCloseChannelsConfigurationController(_this, isForceClose = true)
    }
}<|MERGE_RESOLUTION|>--- conflicted
+++ resolved
@@ -48,7 +48,6 @@
 
     private val logger = loggerFactory.newLogger(this::class)
 
-<<<<<<< HEAD
     private val tcpSocketBuilder = TcpSocket.Builder()
     internal val tcpSocketBuilderFactory = suspend {
         val isTorEnabled = appConfigurationManager.isTorEnabled.filterNotNull().first()
@@ -59,10 +58,6 @@
         }
     }
 
-    internal val networkMonitor by lazy { NetworkManager(loggerFactory, ctx) }
-=======
-    internal val tcpSocketBuilder = TcpSocket.Builder()
->>>>>>> 587213c2
     internal val httpClient by lazy {
         HttpClient {
             install(ContentNegotiation) {
@@ -73,13 +68,8 @@
 
     val chain = Chain.Testnet
 
-<<<<<<< HEAD
-    internal val electrumClient by lazy { ElectrumClient(null, MainScope()) }
-    internal val electrumWatcher by lazy { ElectrumWatcher(electrumClient, MainScope()) }
-=======
-    internal val electrumClient by lazy { ElectrumClient(tcpSocketBuilder, MainScope(), loggerFactory) }
+    internal val electrumClient by lazy { ElectrumClient(null, MainScope(), loggerFactory) }
     internal val electrumWatcher by lazy { ElectrumWatcher(electrumClient.Caller(), MainScope(), loggerFactory) }
->>>>>>> 587213c2
 
     var appConnectionsDaemon: AppConnectionsDaemon? = null
 
