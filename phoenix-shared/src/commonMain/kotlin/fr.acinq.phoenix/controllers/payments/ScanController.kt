--- conflicted
+++ resolved
@@ -16,7 +16,6 @@
 
 package fr.acinq.phoenix.controllers.payments
 
-import fr.acinq.bitcoin.Bitcoin
 import fr.acinq.bitcoin.ByteVector32
 import fr.acinq.bitcoin.Satoshi
 import fr.acinq.bitcoin.utils.Either
@@ -42,6 +41,7 @@
 import fr.acinq.phoenix.utils.Parser
 import fr.acinq.phoenix.utils.extensions.chain
 import fr.acinq.phoenix.utils.createTrampolineFees
+import io.ktor.http.Url
 import kotlinx.coroutines.*
 import kotlinx.coroutines.flow.filterNotNull
 import kotlinx.coroutines.flow.first
@@ -158,18 +158,12 @@
 
         Parser.readPaymentRequest(input)?.let {
             processLightningInvoice(it)
-<<<<<<< HEAD
-        } ?: readLNURL(input)?.let {
-            processLnurlData(it)
-        } ?: readBitcoinAddress(input)?.let {
-=======
         } ?: readLnurl(input)?.let {
             processLnurl(it)
-        } ?: Parser.readBitcoinAddress(chain, input).let {
->>>>>>> c9c5d61a
+        } ?: readBitcoinAddress(input)?.let {
             processBitcoinAddress(it)
         } ?: readLNURLFallback(input)?.let {
-            processLnurlData(it)
+            processLnurl(it)
         } ?: model(Scan.Model.BadRequest(reason = Scan.BadRequestReason.UnknownFormat))
     }
 
@@ -566,8 +560,9 @@
             }
         } ?: readLNURLFallback(input)?.let {
             when (it) {
-                is Either.Left -> Scan.ClipboardContent.LoginRequest(it.value)
-                is Either.Right -> Scan.ClipboardContent.LnurlRequest(it.value)
+                is LnurlAuth -> Scan.ClipboardContent.LoginRequest(it)
+                is Lnurl.Request -> Scan.ClipboardContent.LnurlRequest(it.initialUrl)
+                else -> null
             }
         }
     }
@@ -623,10 +618,10 @@
      * e.g. as used by Bitcoin Beach Wallet's static Paycode QR.
      * https://github.com/ACINQ/phoenix/issues/323
      */
-    private fun readLNURLFallback(input: String): Either<LNUrl.Auth, Url>? = try {
+    private fun readLNURLFallback(input: String): Lnurl? = try {
         val url = Url(input)
         url.parameters["lightning"]?.let { fallback ->
-            readLNURL(fallback)
+            Lnurl.extractLnurl(fallback)
         }
     } catch (t: Throwable) {
         null
