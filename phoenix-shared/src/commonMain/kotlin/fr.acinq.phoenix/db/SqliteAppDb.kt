--- conflicted
+++ resolved
@@ -192,8 +192,6 @@
         }
     }
 
-<<<<<<< HEAD
-=======
     suspend fun getNotification(id: UUID): Notification? = withContext(Dispatchers.Default) {
         notificationsQueries.get(id)
     }
@@ -214,7 +212,6 @@
         notificationsQueries.listUnread()
     }
 
->>>>>>> 7837b264
     fun close() {
         driver.close()
     }
