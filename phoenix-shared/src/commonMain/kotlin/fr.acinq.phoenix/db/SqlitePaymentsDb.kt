/*
 * Copyright 2020 ACINQ SAS
 *
 * Licensed under the Apache License, Version 2.0 (the "License");
 * you may not use this file except in compliance with the License.
 * You may obtain a copy of the License at
 *
 *     http://www.apache.org/licenses/LICENSE-2.0
 *
 * Unless required by applicable law or agreed to in writing, software
 * distributed under the License is distributed on an "AS IS" BASIS,
 * WITHOUT WARRANTIES OR CONDITIONS OF ANY KIND, either express or implied.
 * See the License for the specific language governing permissions and
 * limitations under the License.
 */

package fr.acinq.phoenix.db

import com.squareup.sqldelight.EnumColumnAdapter
import com.squareup.sqldelight.db.SqlDriver
import com.squareup.sqldelight.runtime.coroutines.asFlow
import com.squareup.sqldelight.runtime.coroutines.mapToList
import com.squareup.sqldelight.runtime.coroutines.mapToOne
import fr.acinq.bitcoin.ByteVector32
import fr.acinq.bitcoin.Crypto
import fr.acinq.lightning.MilliSatoshi
import fr.acinq.lightning.channel.ChannelException
import fr.acinq.lightning.db.*
import fr.acinq.lightning.payment.FinalFailure
import fr.acinq.lightning.utils.*
import fr.acinq.lightning.wire.FailureMessage
import fr.acinq.phoenix.data.WalletPaymentId
import fr.acinq.phoenix.data.WalletPaymentFetchOptions
import fr.acinq.phoenix.data.WalletPaymentMetadata
import fr.acinq.phoenix.data.walletPaymentId
import fr.acinq.phoenix.db.payments.*
import fr.acinq.phoenix.db.payments.LinkTxToPaymentQueries
import fr.acinq.phoenix.managers.CurrencyManager
import fracinqphoenixdb.*
import kotlinx.coroutines.Dispatchers
import kotlinx.coroutines.flow.Flow
import kotlinx.coroutines.flow.MutableStateFlow
import kotlinx.coroutines.withContext
import org.kodein.log.LoggerFactory
import org.kodein.log.newLogger
<<<<<<< HEAD
import kotlin.math.min
=======
>>>>>>> 7837b264

class SqlitePaymentsDb(
    loggerFactory: LoggerFactory,
    private val driver: SqlDriver,
    private val currencyManager: CurrencyManager? = null
) : PaymentsDb {

    private val log = newLogger(loggerFactory)

    private val database = PaymentsDatabase(
        driver = driver,
        outgoing_payment_partsAdapter = Outgoing_payment_parts.Adapter(
            part_routeAdapter = OutgoingQueries.hopDescAdapter,
            part_status_typeAdapter = EnumColumnAdapter()
        ),
        outgoing_paymentsAdapter = Outgoing_payments.Adapter(
            status_typeAdapter = EnumColumnAdapter(),
            details_typeAdapter = EnumColumnAdapter()
        ),
        incoming_paymentsAdapter = Incoming_payments.Adapter(
            origin_typeAdapter = EnumColumnAdapter(),
            received_with_typeAdapter = EnumColumnAdapter()
        ),
        payments_metadataAdapter = Payments_metadata.Adapter(
            lnurl_base_typeAdapter = EnumColumnAdapter(),
            lnurl_metadata_typeAdapter = EnumColumnAdapter(),
            lnurl_successAction_typeAdapter = EnumColumnAdapter()
        ),
        outgoing_payment_closing_tx_partsAdapter = Outgoing_payment_closing_tx_parts.Adapter(
            part_closing_info_typeAdapter = EnumColumnAdapter()
<<<<<<< HEAD
=======
        ),
        channel_close_outgoing_paymentsAdapter = Channel_close_outgoing_payments.Adapter(
            closing_info_typeAdapter = EnumColumnAdapter()
>>>>>>> 7837b264
        )
    )

    internal val inQueries = IncomingQueries(database)
    internal val outQueries = OutgoingQueries(database)
<<<<<<< HEAD
    private val aggrQueries = database.aggregatedQueriesQueries
    private val metaQueries = MetadataQueries(database)
=======
    private val spliceOutQueries = SpliceOutgoingQueries(database)
    private val channelCloseQueries = ChannelCloseOutgoingQueries(database)
    private val cpfpQueries = SpliceCpfpOutgoingQueries(database)
    private val aggrQueries = database.aggregatedQueriesQueries
    private val metaQueries = MetadataQueries(database)
    private val linkTxToPaymentQueries = LinkTxToPaymentQueries(database)
>>>>>>> 7837b264

    private val cloudKitDb = makeCloudKitDb(database)

    private var metadataQueue = MutableStateFlow(mapOf<WalletPaymentId, WalletPaymentMetadataRow>())

    fun getCloudKitDb(): CloudKitInterface? {
        return cloudKitDb
    }

    override suspend fun addOutgoingLightningParts(
        parentId: UUID,
        parts: List<LightningOutgoingPayment.Part>
    ) {
        withContext(Dispatchers.Default) {
            outQueries.addLightningParts(parentId, parts)
        }
    }

    override suspend fun addOutgoingPayment(
        outgoingPayment: OutgoingPayment
    ) {
        val paymentId = outgoingPayment.walletPaymentId()
        val metadataRow = dequeueMetadata(paymentId)

        withContext(Dispatchers.Default) {
            database.transaction {
                when (outgoingPayment) {
                    is LightningOutgoingPayment -> {
                        outQueries.addLightningOutgoingPayment(outgoingPayment)
                    }
                    is SpliceOutgoingPayment -> {
                        spliceOutQueries.addSpliceOutgoingPayment(outgoingPayment)
                        linkTxToPaymentQueries.linkTxToPayment(
                            txId = outgoingPayment.txId,
                            walletPaymentId = outgoingPayment.walletPaymentId()
                        )
                    }
                    is ChannelCloseOutgoingPayment -> {
                        channelCloseQueries.addChannelCloseOutgoingPayment(outgoingPayment)
                        linkTxToPaymentQueries.linkTxToPayment(
                            txId = outgoingPayment.txId,
                            walletPaymentId = outgoingPayment.walletPaymentId()
                        )
                    }
                    is SpliceCpfpOutgoingPayment -> {
                        cpfpQueries.addCpfpPayment(outgoingPayment)
                        linkTxToPaymentQueries.linkTxToPayment(outgoingPayment.txId, outgoingPayment.walletPaymentId())
                    }
                }
                // Add associated metadata within the same atomic database transaction.
                if (!metadataRow.isEmpty()) {
                    metaQueries.addMetadata(paymentId, metadataRow)
                }
            }
        }
    }

<<<<<<< HEAD
    override suspend fun completeOutgoingPaymentForClosing(
        id: UUID,
        parts: List<OutgoingPayment.ClosingTxPart>,
        completedAt: Long
    ) {
        withContext(Dispatchers.Default) {
            outQueries.completePaymentForClosing(id, parts, OutgoingPayment.Status.Completed.Succeeded.OnChain(completedAt))
        }
    }

=======
>>>>>>> 7837b264
    override suspend fun completeOutgoingPaymentOffchain(
        id: UUID,
        preimage: ByteVector32,
        completedAt: Long
    ) {
        withContext(Dispatchers.Default) {
            outQueries.completePayment(id, LightningOutgoingPayment.Status.Completed.Succeeded.OffChain(preimage, completedAt))
        }
    }

    override suspend fun completeOutgoingPaymentOffchain(
        id: UUID,
        finalFailure: FinalFailure,
        completedAt: Long
    ) {
        withContext(Dispatchers.Default) {
            outQueries.completePayment(id, LightningOutgoingPayment.Status.Completed.Failed(finalFailure, completedAt))
        }
    }

    override suspend fun completeOutgoingLightningPart(
        partId: UUID,
        preimage: ByteVector32,
        completedAt: Long
    ) {
        withContext(Dispatchers.Default) {
            outQueries.updateLightningPart(partId, preimage, completedAt)
        }
    }

    override suspend fun completeOutgoingLightningPart(
        partId: UUID,
        failure: Either<ChannelException, FailureMessage>,
        completedAt: Long
    ) {
        withContext(Dispatchers.Default) {
            outQueries.updateLightningPart(partId, failure, completedAt)
        }
    }

    /**
     * Should only be used for migrating legacy payments, where mapping old error messages to new
     * error types is not possible.
     */
    @Deprecated("only use this method for migrating legacy payments from android-eclair")
    suspend fun completeOutgoingLightningPartLegacy(
        partId: UUID,
        failedStatus: LightningOutgoingPayment.Part.Status.Failed,
        completedAt: Long
    ) {
        withContext(Dispatchers.Default) {
            val (statusType, statusData) = failedStatus.mapToDb()
            outQueries.database.outgoingPaymentsQueries.updateLightningPart(
                part_id = partId.toString(),
                part_status_type = statusType,
                part_status_blob = statusData,
                part_completed_at = completedAt
            )
        }
    }

<<<<<<< HEAD
    override suspend fun getOutgoingPaymentFromPartId(
        partId: UUID
    ): OutgoingPayment? {

        return withContext(Dispatchers.Default) {
            outQueries.getPaymentFromPartId(partId)
        }
    }

    override suspend fun getOutgoingPayment(
        id: UUID
    ): OutgoingPayment? {
=======
    override suspend fun getLightningOutgoingPayment(id: UUID): LightningOutgoingPayment? = withContext(Dispatchers.Default) {
        outQueries.getPaymentStrict(id)
    }

    override suspend fun getLightningOutgoingPaymentFromPartId(partId: UUID): LightningOutgoingPayment? = withContext(Dispatchers.Default) {
        outQueries.getPaymentFromPartId(partId)
    }
>>>>>>> 7837b264

    suspend fun getLightningOutgoingPayment(
        id: UUID,
        options: WalletPaymentFetchOptions
    ): Pair<OutgoingPayment, WalletPaymentMetadata?>? = withContext(Dispatchers.Default) {
        database.transactionWithResult {
            outQueries.getPaymentRelaxed(id)?.let {
                val metadata = metaQueries.getMetadata(it.walletPaymentId(), options)
                it to metadata
            }
        }
    }

    suspend fun getSpliceOutgoingPayment(
        id: UUID,
        options: WalletPaymentFetchOptions
<<<<<<< HEAD
    ): Pair<OutgoingPayment, WalletPaymentMetadata?>? {

        return withContext(Dispatchers.Default) {
            database.transactionWithResult {
                outQueries.getPayment(id)?.let { payment ->
                    val metadata = metaQueries.getMetadata(
                        id = WalletPaymentId.OutgoingPaymentId(id),
                        options = options
                    )
                    Pair(payment, metadata)
                }
            }
        }
    }

    // ---- list outgoing

    override suspend fun listOutgoingPayments(
        paymentHash: ByteVector32
    ): List<OutgoingPayment> {
=======
    ): Pair<SpliceOutgoingPayment, WalletPaymentMetadata?>? = withContext(Dispatchers.Default) {
        database.transactionWithResult {
            spliceOutQueries.getSpliceOutPayment(id)?.let {
                val metadata = metaQueries.getMetadata(id = it.walletPaymentId(), options)
                it to metadata
            }
        }
    }

    suspend fun getChannelCloseOutgoingPayment(
        id: UUID,
        options: WalletPaymentFetchOptions
    ): Pair<ChannelCloseOutgoingPayment, WalletPaymentMetadata?>? = withContext(Dispatchers.Default) {
        database.transactionWithResult {
            channelCloseQueries.getChannelCloseOutgoingPayment(id)?.let {
                val metadata = metaQueries.getMetadata(id = it.walletPaymentId(), options)
                it to metadata
            }
        }
    }
>>>>>>> 7837b264

    suspend fun getSpliceCpfpOutgoingPayment(
        id: UUID,
        options: WalletPaymentFetchOptions
    ): Pair<SpliceCpfpOutgoingPayment, WalletPaymentMetadata?>? = withContext(Dispatchers.Default) {
        database.transactionWithResult {
            cpfpQueries.getCpfp(id)?.let {
                val metadata = metaQueries.getMetadata(id = it.walletPaymentId(), options)
                it to metadata
            }
        }
    }

<<<<<<< HEAD
    @Deprecated("This method uses offset and has bad performances, use seek method instead when possible")
    override suspend fun listOutgoingPayments(
        count: Int,
        skip: Int,
        filters: Set<PaymentTypeFilter>
    ): List<OutgoingPayment> {
=======
    // ---- list outgoing
>>>>>>> 7837b264

    override suspend fun listLightningOutgoingPayments(
        paymentHash: ByteVector32
    ): List<LightningOutgoingPayment> = withContext(Dispatchers.Default) {
        outQueries.listLightningOutgoingPayments(paymentHash)
    }

    // ---- incoming payments

    override suspend fun addIncomingPayment(
        preimage: ByteVector32,
        origin: IncomingPayment.Origin,
        createdAt: Long
<<<<<<< HEAD
    ) {
=======
    ): IncomingPayment {
>>>>>>> 7837b264
        val paymentHash = Crypto.sha256(preimage).toByteVector32()
        val paymentId = WalletPaymentId.IncomingPaymentId(paymentHash)
        val metadataRow = dequeueMetadata(paymentId)

        return withContext(Dispatchers.Default) {
            database.transactionWithResult {
                inQueries.addIncomingPayment(preimage, paymentHash, origin, createdAt)
                // Add associated metadata within the same atomic database transaction.
                if (!metadataRow.isEmpty()) {
                    metaQueries.addMetadata(paymentId, metadataRow)
                }
                inQueries.getIncomingPayment(paymentHash)!!
            }
        }
    }

    override suspend fun receivePayment(
        paymentHash: ByteVector32,
        receivedWith: List<IncomingPayment.ReceivedWith>,
        receivedAt: Long
    ) {
        withContext(Dispatchers.Default) {
            database.transaction {
                inQueries.receivePayment(paymentHash, receivedWith, receivedAt)
                // if one received-with is on-chain, save the tx id to the db
                receivedWith.filterIsInstance<IncomingPayment.ReceivedWith.OnChainIncomingPayment>().firstOrNull()?.let {
                    linkTxToPaymentQueries.linkTxToPayment(it.txId, WalletPaymentId.IncomingPaymentId(paymentHash))
                }
            }
        }
    }

<<<<<<< HEAD
    override suspend fun addAndReceivePayment(
        preimage: ByteVector32,
        origin: IncomingPayment.Origin,
        receivedWith: Set<IncomingPayment.ReceivedWith>,
        createdAt: Long,
        receivedAt: Long
    ) {
        val paymentHash = Crypto.sha256(preimage).toByteVector32()
        val paymentId = WalletPaymentId.IncomingPaymentId(paymentHash)
        val metadataRow = dequeueMetadata(paymentId)
=======
    override suspend fun setLocked(txId: ByteVector32) {
        database.transaction {
            val lockedAt = currentTimestampMillis()
            linkTxToPaymentQueries.setLocked(txId, lockedAt)
            linkTxToPaymentQueries.listWalletPaymentIdsForTx(txId).forEach { walletPaymentId ->
                when (walletPaymentId) {
                    is WalletPaymentId.IncomingPaymentId -> {
                        inQueries.setLocked(walletPaymentId.paymentHash, lockedAt)
                    }
                    is WalletPaymentId.LightningOutgoingPaymentId -> {
                        // LN payments need not be locked
                    }
                    is WalletPaymentId.SpliceOutgoingPaymentId -> {
                        spliceOutQueries.setLocked(walletPaymentId.id, lockedAt)
                    }
                    is WalletPaymentId.ChannelCloseOutgoingPaymentId -> {
                        channelCloseQueries.setLocked(walletPaymentId.id, lockedAt)
                    }
                    is WalletPaymentId.SpliceCpfpOutgoingPaymentId -> {
                        cpfpQueries.setLocked(walletPaymentId.id, lockedAt)
                    }
                }
            }
        }
    }
>>>>>>> 7837b264

    suspend fun setConfirmed(txId: ByteVector32) = withContext(Dispatchers.Default) {
        database.transaction {
            val confirmedAt = currentTimestampMillis()
            linkTxToPaymentQueries.setConfirmed(txId, confirmedAt)
            linkTxToPaymentQueries.listWalletPaymentIdsForTx(txId).forEach { walletPaymentId ->
                when (walletPaymentId) {
                    is WalletPaymentId.IncomingPaymentId -> {
                        inQueries.setConfirmed(walletPaymentId.paymentHash, confirmedAt)
                    }
                    is WalletPaymentId.LightningOutgoingPaymentId -> {
                        // LN payments need not be confirmed
                    }
                    is WalletPaymentId.SpliceOutgoingPaymentId -> {
                        spliceOutQueries.setConfirmed(walletPaymentId.id, confirmedAt)
                    }
                    is WalletPaymentId.ChannelCloseOutgoingPaymentId -> {
                        channelCloseQueries.setConfirmed(walletPaymentId.id, confirmedAt)
                    }
                    is WalletPaymentId.SpliceCpfpOutgoingPaymentId -> {
                        cpfpQueries.setConfirmed(walletPaymentId.id, confirmedAt)
                    }
                }
            }
        }
    }

<<<<<<< HEAD
    override suspend fun updateNewChannelReceivedWithChannelId(
        paymentHash: ByteVector32,
        channelId: ByteVector32
    ) {
        withContext(Dispatchers.Default) {
            database.transaction {
                inQueries.updateNewChannelReceivedWithChannelId(paymentHash, channelId)
=======
    suspend fun listUnconfirmedTransactions(): Flow<List<ByteArray>> = withContext(Dispatchers.Default) {
        linkTxToPaymentQueries.listUnconfirmedTxs()
    }

    suspend fun listPaymentsForTxId(
        txId: ByteVector32
    ): List<WalletPayment> = withContext(Dispatchers.Default) {
        database.transactionWithResult {
            linkTxToPaymentQueries.listWalletPaymentIdsForTx(txId).mapNotNull {
                when (it) {
                    is WalletPaymentId.IncomingPaymentId -> inQueries.getIncomingPayment(it.paymentHash)
                    is WalletPaymentId.LightningOutgoingPaymentId -> outQueries.getPaymentRelaxed(it.id)
                    is WalletPaymentId.ChannelCloseOutgoingPaymentId -> channelCloseQueries.getChannelCloseOutgoingPayment(it.id)
                    is WalletPaymentId.SpliceCpfpOutgoingPaymentId -> cpfpQueries.getCpfp(it.id)
                    is WalletPaymentId.SpliceOutgoingPaymentId -> spliceOutQueries.getSpliceOutPayment(it.id)
                }
>>>>>>> 7837b264
            }
        }
    }

    override suspend fun getIncomingPayment(
        paymentHash: ByteVector32
<<<<<<< HEAD
    ): IncomingPayment? {

        return withContext(Dispatchers.Default) {
            inQueries.getIncomingPayment(paymentHash)
        }
=======
    ): IncomingPayment? = withContext(Dispatchers.Default) {
        inQueries.getIncomingPayment(paymentHash)
>>>>>>> 7837b264
    }

    suspend fun getIncomingPayment(
        paymentHash: ByteVector32,
        options: WalletPaymentFetchOptions
<<<<<<< HEAD
    ): Pair<IncomingPayment, WalletPaymentMetadata?>? {

        return withContext(Dispatchers.Default) {
            database.transactionWithResult {
                inQueries.getIncomingPayment(paymentHash)?.let { payment ->
                    val metadata = metaQueries.getMetadata(
                        id = WalletPaymentId.IncomingPaymentId(paymentHash),
                        options = options
                    )
                    Pair(payment, metadata)
                }
            }
        }
    }

    override suspend fun listReceivedPayments(
        count: Int,
        skip: Int,
        filters: Set<PaymentTypeFilter>
    ): List<IncomingPayment> {

        return withContext(Dispatchers.Default) {
            inQueries.listReceivedPayments(count, skip)
        }
    }

    override suspend fun listIncomingPayments(count: Int, skip: Int, filters: Set<PaymentTypeFilter>): List<IncomingPayment> {

        return withContext(Dispatchers.Default) {
            inQueries.listIncomingPayments(count, skip)
        }
    }

    // ---- cleaning expired payments

    override suspend fun listExpiredPayments(fromCreatedAt: Long, toCreatedAt: Long): List<IncomingPayment> {

        return withContext(Dispatchers.Default) {
            inQueries.listExpiredPayments(fromCreatedAt, toCreatedAt)
        }
    }

    override suspend fun removeIncomingPayment(paymentHash: ByteVector32): Boolean {

        return withContext(Dispatchers.Default) {
            inQueries.deleteIncomingPayment(paymentHash)
        }
=======
    ): Pair<IncomingPayment, WalletPaymentMetadata?>? = withContext(Dispatchers.Default) {
        database.transactionWithResult {
            inQueries.getIncomingPayment(paymentHash)?.let { payment ->
                val metadata = metaQueries.getMetadata(id = WalletPaymentId.IncomingPaymentId(paymentHash), options = options)
                Pair(payment, metadata)
            }
        }
    }

    // ---- cleaning expired payments

    override suspend fun listExpiredPayments(
        fromCreatedAt: Long,
        toCreatedAt: Long
    ): List<IncomingPayment> = withContext(Dispatchers.Default) {
        inQueries.listExpiredPayments(fromCreatedAt, toCreatedAt)
    }

    override suspend fun removeIncomingPayment(
        paymentHash: ByteVector32
    ): Boolean = withContext(Dispatchers.Default) {
        inQueries.deleteIncomingPayment(paymentHash)
>>>>>>> 7837b264
    }

    // ---- list ALL payments

<<<<<<< HEAD
    suspend fun listPaymentsCount(): Long {

        return withContext(Dispatchers.Default) {
            aggrQueries.listAllPaymentsCount(::allPaymentsCountMapper).executeAsList().first()
        }
    }

    suspend fun listPaymentsCountFlow(): Flow<Long> {

        return withContext(Dispatchers.Default) {
            aggrQueries.listAllPaymentsCount(::allPaymentsCountMapper).asFlow().mapToOne()
        }
    }

    suspend fun listPaymentsOrder(
        count: Int,
        skip: Int
    ): List<WalletPaymentOrderRow> {

        return withContext(Dispatchers.Default) {
            aggrQueries.listAllPaymentsOrder(
                limit = count.toLong(),
                offset = skip.toLong(),
                mapper = ::allPaymentsOrderMapper
            ).executeAsList()
        }
=======
    suspend fun listPaymentsCountFlow(): Flow<Long> = withContext(Dispatchers.Default) {
        aggrQueries.listAllPaymentsCount(::allPaymentsCountMapper).asFlow().mapToOne()
    }

    suspend fun listIncomingPaymentsNotYetConfirmed(): Flow<List<IncomingPayment>> = withContext(Dispatchers.Default) {
        inQueries.listAllNotConfirmed()
>>>>>>> 7837b264
    }

    /** Returns a flow of incoming payments within <count, skip>. This flow is updated when the data change in the database. */
    suspend fun listPaymentsOrderFlow(
        count: Int,
        skip: Int
<<<<<<< HEAD
    ): Flow<List<WalletPaymentOrderRow>> {

        return withContext(Dispatchers.Default) {
            aggrQueries.listAllPaymentsOrder(
                limit = count.toLong(),
                offset = skip.toLong(),
                mapper = ::allPaymentsOrderMapper
            ).asFlow().mapToList()
        }
    }

    suspend fun listRecentPaymentsOrderFlow(
        date: Long,
        count: Int,
        skip: Int
    ): Flow<List<WalletPaymentOrderRow>> {

        return withContext(Dispatchers.Default) {
            aggrQueries.listRecentPaymentsOrder(
                date = date,
                limit = count.toLong(),
                offset = skip.toLong(),
                mapper = ::allPaymentsOrderMapper
            ).asFlow().mapToList()
        }
=======
    ): Flow<List<WalletPaymentOrderRow>> = withContext(Dispatchers.Default) {
        aggrQueries.listAllPaymentsOrder(
            limit = count.toLong(),
            offset = skip.toLong(),
            mapper = ::allPaymentsOrderMapper
        ).asFlow().mapToList()
>>>>>>> 7837b264
    }

    suspend fun listOutgoingInFlightPaymentsOrderFlow(
        count: Int,
        skip: Int
<<<<<<< HEAD
    ): Flow<List<WalletPaymentOrderRow>> {

        return withContext(Dispatchers.Default) {
            aggrQueries.listOutgoingInFlightPaymentsOrder(
                limit = count.toLong(),
                offset = skip.toLong(),
                mapper = ::allPaymentsOrderMapper
            ).asFlow().mapToList()
        }
=======
    ): Flow<List<WalletPaymentOrderRow>> = withContext(Dispatchers.Default) {
        aggrQueries.listRecentPaymentsOrder(
            date = date,
            limit = count.toLong(),
            offset = skip.toLong(),
            mapper = ::allPaymentsOrderMapper
        ).asFlow().mapToList()
>>>>>>> 7837b264
    }

    /**
     * List payments successfully received or sent between [startDate] and [endDate], for page ([skip]->[skip+count]).
     *
     * @param startDate timestamp in millis
     * @param endDate timestamp in millis
     * @param count limit number of rows
     * @param skip rows offset for paging
     */
    suspend fun listRangeSuccessfulPaymentsOrder(
        startDate: Long,
        endDate: Long,
        count: Int,
        skip: Int
<<<<<<< HEAD
    ): List<WalletPaymentOrderRow> {
        return withContext(Dispatchers.Default) {
            aggrQueries.listRangeSuccessfulPaymentsOrder(
                startDate = startDate,
                endDate = endDate,
                limit = count.toLong(),
                offset = skip.toLong(),
                mapper = ::allPaymentsOrderMapper
            ).executeAsList()
        }
    }

    /**
     * Count payments successfully received or sent between [startDate] and [endDate].
     *
     * @param startDate timestamp in millis
     * @param endDate timestamp in millis
     */
    suspend fun listRangeSuccessfulPaymentsCount(
        startDate: Long,
        endDate: Long
    ): Long {
        return withContext(Dispatchers.Default) {
            aggrQueries.listRangeSuccessfulPaymentsCount(
                startDate = startDate,
                endDate = endDate,
                mapper = ::allPaymentsCountMapper
            ).executeAsList().first()
        }
=======
    ): Flow<List<WalletPaymentOrderRow>> = withContext(Dispatchers.Default) {
        aggrQueries.listOutgoingInFlightPaymentsOrder(
            limit = count.toLong(),
            offset = skip.toLong(),
            mapper = ::allPaymentsOrderMapper
        ).asFlow().mapToList()
>>>>>>> 7837b264
    }

    /**
     * List payments successfully received or sent between [startDate] and [endDate], for page ([skip]->[skip+count]).
     *
     * @param startDate timestamp in millis
     * @param endDate timestamp in millis
     * @param count limit number of rows
     * @param skip rows offset for paging
     */
    suspend fun listRangeSuccessfulPaymentsOrder(
        startDate: Long,
        endDate: Long,
        count: Int,
        skip: Int
    ): List<WalletPaymentOrderRow> = withContext(Dispatchers.Default) {
        aggrQueries.listRangeSuccessfulPaymentsOrder(
            startDate = startDate,
            endDate = endDate,
            limit = count.toLong(),
            offset = skip.toLong(),
            mapper = ::allPaymentsOrderMapper
        ).executeAsList()
    }

<<<<<<< HEAD
    suspend fun getOldestCompletedDate(): Long? {
        return withContext(Dispatchers.Default) {
            val oldestIncoming = inQueries.getOldestReceivedDate()
            val oldestOutgoing = outQueries.getOldestCompletedDate()
            listOfNotNull(oldestIncoming, oldestOutgoing).minOrNull()
        }
=======
    /**
     * Count payments successfully received or sent between [startDate] and [endDate].
     *
     * @param startDate timestamp in millis
     * @param endDate timestamp in millis
     */
    suspend fun listRangeSuccessfulPaymentsCount(
        startDate: Long,
        endDate: Long
    ): Long = withContext(Dispatchers.Default) {
        aggrQueries.listRangeSuccessfulPaymentsCount(
            startDate = startDate,
            endDate = endDate,
            mapper = ::allPaymentsCountMapper
        ).executeAsList().first()
    }

    suspend fun getOldestCompletedDate(): Long? = withContext(Dispatchers.Default) {
        val oldestIncoming = inQueries.getOldestReceivedDate()
        val oldestOutgoing = outQueries.getOldestCompletedDate()
        listOfNotNull(oldestIncoming, oldestOutgoing).minOrNull()
>>>>>>> 7837b264
    }

    /**
     * The lightning-kmp layer triggers the addition of a payment to the database.
     * But sometimes there is associated metadata that we want to include,
     * and we would like to write it to the database within the same transaction.
     * So we have a system to enqueue/dequeue associated metadata.
     */
    internal fun enqueueMetadata(row: WalletPaymentMetadataRow, id: WalletPaymentId) {
        val oldMap = metadataQueue.value
        val newMap = oldMap + (id to row)
        metadataQueue.value = newMap
    }

    /**
     * Returns any enqueued metadata, and also appends the current fiat exchange rate.
     */
    private fun dequeueMetadata(id: WalletPaymentId): WalletPaymentMetadataRow {
        val oldMap = metadataQueue.value
        val newMap = oldMap - id
        metadataQueue.value = newMap

        val row = oldMap[id] ?: WalletPaymentMetadataRow()

        // Append the current exchange rate, unless it was explicitly set earlier.
        return if (row.original_fiat != null) {
            row
        } else {
            row.copy(original_fiat = currencyManager?.calculateOriginalFiat()?.let {
                Pair(it.fiatCurrency.name, it.price)
            })
        }
    }

    suspend fun updateMetadata(
        id: WalletPaymentId,
        userDescription: String?,
        userNotes: String?
<<<<<<< HEAD
    ) {
        withContext(Dispatchers.Default) {
            metaQueries.updateUserInfo(
                id = id,
                userDescription = userDescription,
                userNotes = userNotes
            )
        }
    }

    suspend fun deletePayment(
        paymentId: WalletPaymentId
    ) {
        withContext(Dispatchers.Default) {
            database.transaction {
                when (paymentId) {
                    is WalletPaymentId.IncomingPaymentId -> {
                        database.incomingPaymentsQueries.delete(
                            payment_hash = paymentId.paymentHash.toByteArray()
                        )
                    }
                    is WalletPaymentId.OutgoingPaymentId -> {
                        database.outgoingPaymentsQueries.deleteLightningPartsForParentId(
                            part_parent_id = paymentId.dbId
                        )
                        database.outgoingPaymentsQueries.deletePayment(
                            id = paymentId.dbId
                        )
                    }
=======
    ) = withContext(Dispatchers.Default) {
        metaQueries.updateUserInfo(
            id = id,
            userDescription = userDescription,
            userNotes = userNotes
        )
    }

    suspend fun deletePayment(paymentId: WalletPaymentId) = withContext(Dispatchers.Default) {
        database.transaction {
            when (paymentId) {
                is WalletPaymentId.IncomingPaymentId -> {
                    database.incomingPaymentsQueries.delete(
                        payment_hash = paymentId.paymentHash.toByteArray()
                    )
                }
                is WalletPaymentId.LightningOutgoingPaymentId -> {
                    database.outgoingPaymentsQueries.deleteLightningPartsForParentId(
                        part_parent_id = paymentId.dbId
                    )
                    database.outgoingPaymentsQueries.deletePayment(
                        id = paymentId.dbId
                    )
                }
                is WalletPaymentId.ChannelCloseOutgoingPaymentId -> {
                    database.channelCloseOutgoingPaymentQueries.deleteChannelCloseOutgoing(
                        id = paymentId.dbId
                    )
                }
                is WalletPaymentId.SpliceOutgoingPaymentId -> {
                    database.spliceOutgoingPaymentsQueries.deleteSpliceOutgoing(
                        id = paymentId.dbId
                    )
                }
                is WalletPaymentId.SpliceCpfpOutgoingPaymentId -> {
                    database.spliceCpfpOutgoingPaymentsQueries.deleteCpfp(
                        id = paymentId.dbId
                    )
>>>>>>> 7837b264
                }
            }
            didDeleteWalletPayment(paymentId, database)
        }
    }

<<<<<<< HEAD
    fun close() {
        driver.close()
    }
=======
    fun close() = driver.close()
>>>>>>> 7837b264

    companion object {
        private fun allPaymentsCountMapper(
            result: Long?
        ): Long {
            return result ?: 0
        }

        private fun allPaymentsOrderMapper(
            type: Long,
            id: String,
            created_at: Long,
            completed_at: Long?,
            metadata_modified_at: Long?
        ): WalletPaymentOrderRow {
            val paymentId = when (type) {
                WalletPaymentId.DbType.OUTGOING.value -> WalletPaymentId.LightningOutgoingPaymentId.fromString(id)
                WalletPaymentId.DbType.INCOMING.value -> WalletPaymentId.IncomingPaymentId.fromString(id)
                WalletPaymentId.DbType.SPLICE_OUTGOING.value -> WalletPaymentId.SpliceOutgoingPaymentId.fromString(id)
                WalletPaymentId.DbType.CHANNEL_CLOSE_OUTGOING.value -> WalletPaymentId.ChannelCloseOutgoingPaymentId.fromString(id)
                WalletPaymentId.DbType.SPLICE_CPFP_OUTGOING.value -> WalletPaymentId.SpliceCpfpOutgoingPaymentId.fromString(id)
                else -> throw UnhandledPaymentType(type)
            }
            return WalletPaymentOrderRow(
                id = paymentId,
                createdAt = created_at,
                completedAt = completed_at,
                metadataModifiedAt = metadata_modified_at
            )
        }
    }
}

class OutgoingPaymentPartNotFound(partId: UUID) : RuntimeException("could not find outgoing payment part with part_id=$partId")
class IncomingPaymentNotFound(paymentHash: ByteVector32) : RuntimeException("missing payment for payment_hash=$paymentHash")
class UnhandledPaymentType(type: Long) : RuntimeException("unhandled payment type=$type")

data class WalletPaymentOrderRow(
    val id: WalletPaymentId,
    val createdAt: Long,
    val completedAt: Long?,
    val metadataModifiedAt: Long?
) {
    /**
     * Returns a unique identifier, suitable for use in a HashMap.
     * Form is:
     * - "(splice_)outgoing|id|createdAt|completedAt|metadataModifiedAt"
     * - "incoming|paymentHash|createdAt|completedAt|metadataModifiedAt"
     */
    val identifier: String
        get() {
            return this.staleIdentifierPrefix +
                    (completedAt?.toString() ?: "null") + "|" +
                    (metadataModifiedAt?.toString() ?: "null")
        }

    /**
     * Returns a prefix that can be used to detect older (stale) versions of the row.
     * Form is:
     * - "(splice_)outgoing|id|createdAt|"
     * - "incoming|paymentHash|createdAt|"
     */
    val staleIdentifierPrefix: String
        get() {
            return "${id.identifier}|${createdAt}|"
        }
}

/**
 * Implement this function to execute platform specific code when a payment completes.
 * For example, on iOS this is used to enqueue the (encrypted) payment for upload to CloudKit.
 *
 * This function is invoked inside the same transaction used to add/modify the row.
 * This means any database operations performed in this function are atomic,
 * with respect to the referenced row.
 */
expect fun didCompleteWalletPayment(id: WalletPaymentId, database: PaymentsDatabase)

/**
 * Implement this function to execute platform specific code when a payment is deleted.
 * For example, on iOS this is used to enqueue an operation to delete the payment from CloudKit.
 */
expect fun didDeleteWalletPayment(id: WalletPaymentId, database: PaymentsDatabase)

/**
 * Implement this function to execute platform specific code when a payment's metadata is updated.
 * For example: the user modifies the payment description.
 *
 * This function is invoked inside the same transaction used to add/modify the row.
 * This means any database operations performed in this function are atomic,
 * with respect to the referenced row.
 */
expect fun didUpdateWalletPaymentMetadata(id: WalletPaymentId, database: PaymentsDatabase)

/**
 * Implemented on Apple platforms with support for CloudKit.
 */
expect fun makeCloudKitDb(database: PaymentsDatabase): CloudKitInterface?<|MERGE_RESOLUTION|>--- conflicted
+++ resolved
@@ -43,10 +43,6 @@
 import kotlinx.coroutines.withContext
 import org.kodein.log.LoggerFactory
 import org.kodein.log.newLogger
-<<<<<<< HEAD
-import kotlin.math.min
-=======
->>>>>>> 7837b264
 
 class SqlitePaymentsDb(
     loggerFactory: LoggerFactory,
@@ -77,28 +73,20 @@
         ),
         outgoing_payment_closing_tx_partsAdapter = Outgoing_payment_closing_tx_parts.Adapter(
             part_closing_info_typeAdapter = EnumColumnAdapter()
-<<<<<<< HEAD
-=======
         ),
         channel_close_outgoing_paymentsAdapter = Channel_close_outgoing_payments.Adapter(
             closing_info_typeAdapter = EnumColumnAdapter()
->>>>>>> 7837b264
         )
     )
 
     internal val inQueries = IncomingQueries(database)
     internal val outQueries = OutgoingQueries(database)
-<<<<<<< HEAD
-    private val aggrQueries = database.aggregatedQueriesQueries
-    private val metaQueries = MetadataQueries(database)
-=======
     private val spliceOutQueries = SpliceOutgoingQueries(database)
     private val channelCloseQueries = ChannelCloseOutgoingQueries(database)
     private val cpfpQueries = SpliceCpfpOutgoingQueries(database)
     private val aggrQueries = database.aggregatedQueriesQueries
     private val metaQueries = MetadataQueries(database)
     private val linkTxToPaymentQueries = LinkTxToPaymentQueries(database)
->>>>>>> 7837b264
 
     private val cloudKitDb = makeCloudKitDb(database)
 
@@ -156,19 +144,6 @@
         }
     }
 
-<<<<<<< HEAD
-    override suspend fun completeOutgoingPaymentForClosing(
-        id: UUID,
-        parts: List<OutgoingPayment.ClosingTxPart>,
-        completedAt: Long
-    ) {
-        withContext(Dispatchers.Default) {
-            outQueries.completePaymentForClosing(id, parts, OutgoingPayment.Status.Completed.Succeeded.OnChain(completedAt))
-        }
-    }
-
-=======
->>>>>>> 7837b264
     override suspend fun completeOutgoingPaymentOffchain(
         id: UUID,
         preimage: ByteVector32,
@@ -230,20 +205,6 @@
         }
     }
 
-<<<<<<< HEAD
-    override suspend fun getOutgoingPaymentFromPartId(
-        partId: UUID
-    ): OutgoingPayment? {
-
-        return withContext(Dispatchers.Default) {
-            outQueries.getPaymentFromPartId(partId)
-        }
-    }
-
-    override suspend fun getOutgoingPayment(
-        id: UUID
-    ): OutgoingPayment? {
-=======
     override suspend fun getLightningOutgoingPayment(id: UUID): LightningOutgoingPayment? = withContext(Dispatchers.Default) {
         outQueries.getPaymentStrict(id)
     }
@@ -251,7 +212,6 @@
     override suspend fun getLightningOutgoingPaymentFromPartId(partId: UUID): LightningOutgoingPayment? = withContext(Dispatchers.Default) {
         outQueries.getPaymentFromPartId(partId)
     }
->>>>>>> 7837b264
 
     suspend fun getLightningOutgoingPayment(
         id: UUID,
@@ -268,28 +228,6 @@
     suspend fun getSpliceOutgoingPayment(
         id: UUID,
         options: WalletPaymentFetchOptions
-<<<<<<< HEAD
-    ): Pair<OutgoingPayment, WalletPaymentMetadata?>? {
-
-        return withContext(Dispatchers.Default) {
-            database.transactionWithResult {
-                outQueries.getPayment(id)?.let { payment ->
-                    val metadata = metaQueries.getMetadata(
-                        id = WalletPaymentId.OutgoingPaymentId(id),
-                        options = options
-                    )
-                    Pair(payment, metadata)
-                }
-            }
-        }
-    }
-
-    // ---- list outgoing
-
-    override suspend fun listOutgoingPayments(
-        paymentHash: ByteVector32
-    ): List<OutgoingPayment> {
-=======
     ): Pair<SpliceOutgoingPayment, WalletPaymentMetadata?>? = withContext(Dispatchers.Default) {
         database.transactionWithResult {
             spliceOutQueries.getSpliceOutPayment(id)?.let {
@@ -310,7 +248,6 @@
             }
         }
     }
->>>>>>> 7837b264
 
     suspend fun getSpliceCpfpOutgoingPayment(
         id: UUID,
@@ -324,16 +261,7 @@
         }
     }
 
-<<<<<<< HEAD
-    @Deprecated("This method uses offset and has bad performances, use seek method instead when possible")
-    override suspend fun listOutgoingPayments(
-        count: Int,
-        skip: Int,
-        filters: Set<PaymentTypeFilter>
-    ): List<OutgoingPayment> {
-=======
     // ---- list outgoing
->>>>>>> 7837b264
 
     override suspend fun listLightningOutgoingPayments(
         paymentHash: ByteVector32
@@ -347,11 +275,7 @@
         preimage: ByteVector32,
         origin: IncomingPayment.Origin,
         createdAt: Long
-<<<<<<< HEAD
-    ) {
-=======
     ): IncomingPayment {
->>>>>>> 7837b264
         val paymentHash = Crypto.sha256(preimage).toByteVector32()
         val paymentId = WalletPaymentId.IncomingPaymentId(paymentHash)
         val metadataRow = dequeueMetadata(paymentId)
@@ -384,18 +308,6 @@
         }
     }
 
-<<<<<<< HEAD
-    override suspend fun addAndReceivePayment(
-        preimage: ByteVector32,
-        origin: IncomingPayment.Origin,
-        receivedWith: Set<IncomingPayment.ReceivedWith>,
-        createdAt: Long,
-        receivedAt: Long
-    ) {
-        val paymentHash = Crypto.sha256(preimage).toByteVector32()
-        val paymentId = WalletPaymentId.IncomingPaymentId(paymentHash)
-        val metadataRow = dequeueMetadata(paymentId)
-=======
     override suspend fun setLocked(txId: ByteVector32) {
         database.transaction {
             val lockedAt = currentTimestampMillis()
@@ -421,7 +333,6 @@
             }
         }
     }
->>>>>>> 7837b264
 
     suspend fun setConfirmed(txId: ByteVector32) = withContext(Dispatchers.Default) {
         database.transaction {
@@ -449,15 +360,6 @@
         }
     }
 
-<<<<<<< HEAD
-    override suspend fun updateNewChannelReceivedWithChannelId(
-        paymentHash: ByteVector32,
-        channelId: ByteVector32
-    ) {
-        withContext(Dispatchers.Default) {
-            database.transaction {
-                inQueries.updateNewChannelReceivedWithChannelId(paymentHash, channelId)
-=======
     suspend fun listUnconfirmedTransactions(): Flow<List<ByteArray>> = withContext(Dispatchers.Default) {
         linkTxToPaymentQueries.listUnconfirmedTxs()
     }
@@ -474,77 +376,19 @@
                     is WalletPaymentId.SpliceCpfpOutgoingPaymentId -> cpfpQueries.getCpfp(it.id)
                     is WalletPaymentId.SpliceOutgoingPaymentId -> spliceOutQueries.getSpliceOutPayment(it.id)
                 }
->>>>>>> 7837b264
             }
         }
     }
 
     override suspend fun getIncomingPayment(
         paymentHash: ByteVector32
-<<<<<<< HEAD
-    ): IncomingPayment? {
-
-        return withContext(Dispatchers.Default) {
-            inQueries.getIncomingPayment(paymentHash)
-        }
-=======
     ): IncomingPayment? = withContext(Dispatchers.Default) {
         inQueries.getIncomingPayment(paymentHash)
->>>>>>> 7837b264
     }
 
     suspend fun getIncomingPayment(
         paymentHash: ByteVector32,
         options: WalletPaymentFetchOptions
-<<<<<<< HEAD
-    ): Pair<IncomingPayment, WalletPaymentMetadata?>? {
-
-        return withContext(Dispatchers.Default) {
-            database.transactionWithResult {
-                inQueries.getIncomingPayment(paymentHash)?.let { payment ->
-                    val metadata = metaQueries.getMetadata(
-                        id = WalletPaymentId.IncomingPaymentId(paymentHash),
-                        options = options
-                    )
-                    Pair(payment, metadata)
-                }
-            }
-        }
-    }
-
-    override suspend fun listReceivedPayments(
-        count: Int,
-        skip: Int,
-        filters: Set<PaymentTypeFilter>
-    ): List<IncomingPayment> {
-
-        return withContext(Dispatchers.Default) {
-            inQueries.listReceivedPayments(count, skip)
-        }
-    }
-
-    override suspend fun listIncomingPayments(count: Int, skip: Int, filters: Set<PaymentTypeFilter>): List<IncomingPayment> {
-
-        return withContext(Dispatchers.Default) {
-            inQueries.listIncomingPayments(count, skip)
-        }
-    }
-
-    // ---- cleaning expired payments
-
-    override suspend fun listExpiredPayments(fromCreatedAt: Long, toCreatedAt: Long): List<IncomingPayment> {
-
-        return withContext(Dispatchers.Default) {
-            inQueries.listExpiredPayments(fromCreatedAt, toCreatedAt)
-        }
-    }
-
-    override suspend fun removeIncomingPayment(paymentHash: ByteVector32): Boolean {
-
-        return withContext(Dispatchers.Default) {
-            inQueries.deleteIncomingPayment(paymentHash)
-        }
-=======
     ): Pair<IncomingPayment, WalletPaymentMetadata?>? = withContext(Dispatchers.Default) {
         database.transactionWithResult {
             inQueries.getIncomingPayment(paymentHash)?.let { payment ->
@@ -567,102 +411,34 @@
         paymentHash: ByteVector32
     ): Boolean = withContext(Dispatchers.Default) {
         inQueries.deleteIncomingPayment(paymentHash)
->>>>>>> 7837b264
     }
 
     // ---- list ALL payments
 
-<<<<<<< HEAD
-    suspend fun listPaymentsCount(): Long {
-
-        return withContext(Dispatchers.Default) {
-            aggrQueries.listAllPaymentsCount(::allPaymentsCountMapper).executeAsList().first()
-        }
-    }
-
-    suspend fun listPaymentsCountFlow(): Flow<Long> {
-
-        return withContext(Dispatchers.Default) {
-            aggrQueries.listAllPaymentsCount(::allPaymentsCountMapper).asFlow().mapToOne()
-        }
-    }
-
-    suspend fun listPaymentsOrder(
-        count: Int,
-        skip: Int
-    ): List<WalletPaymentOrderRow> {
-
-        return withContext(Dispatchers.Default) {
-            aggrQueries.listAllPaymentsOrder(
-                limit = count.toLong(),
-                offset = skip.toLong(),
-                mapper = ::allPaymentsOrderMapper
-            ).executeAsList()
-        }
-=======
     suspend fun listPaymentsCountFlow(): Flow<Long> = withContext(Dispatchers.Default) {
         aggrQueries.listAllPaymentsCount(::allPaymentsCountMapper).asFlow().mapToOne()
     }
 
     suspend fun listIncomingPaymentsNotYetConfirmed(): Flow<List<IncomingPayment>> = withContext(Dispatchers.Default) {
         inQueries.listAllNotConfirmed()
->>>>>>> 7837b264
     }
 
     /** Returns a flow of incoming payments within <count, skip>. This flow is updated when the data change in the database. */
     suspend fun listPaymentsOrderFlow(
         count: Int,
         skip: Int
-<<<<<<< HEAD
-    ): Flow<List<WalletPaymentOrderRow>> {
-
-        return withContext(Dispatchers.Default) {
-            aggrQueries.listAllPaymentsOrder(
-                limit = count.toLong(),
-                offset = skip.toLong(),
-                mapper = ::allPaymentsOrderMapper
-            ).asFlow().mapToList()
-        }
-    }
-
-    suspend fun listRecentPaymentsOrderFlow(
-        date: Long,
-        count: Int,
-        skip: Int
-    ): Flow<List<WalletPaymentOrderRow>> {
-
-        return withContext(Dispatchers.Default) {
-            aggrQueries.listRecentPaymentsOrder(
-                date = date,
-                limit = count.toLong(),
-                offset = skip.toLong(),
-                mapper = ::allPaymentsOrderMapper
-            ).asFlow().mapToList()
-        }
-=======
     ): Flow<List<WalletPaymentOrderRow>> = withContext(Dispatchers.Default) {
         aggrQueries.listAllPaymentsOrder(
             limit = count.toLong(),
             offset = skip.toLong(),
             mapper = ::allPaymentsOrderMapper
         ).asFlow().mapToList()
->>>>>>> 7837b264
-    }
-
-    suspend fun listOutgoingInFlightPaymentsOrderFlow(
+    }
+
+    suspend fun listRecentPaymentsOrderFlow(
+        date: Long,
         count: Int,
         skip: Int
-<<<<<<< HEAD
-    ): Flow<List<WalletPaymentOrderRow>> {
-
-        return withContext(Dispatchers.Default) {
-            aggrQueries.listOutgoingInFlightPaymentsOrder(
-                limit = count.toLong(),
-                offset = skip.toLong(),
-                mapper = ::allPaymentsOrderMapper
-            ).asFlow().mapToList()
-        }
-=======
     ): Flow<List<WalletPaymentOrderRow>> = withContext(Dispatchers.Default) {
         aggrQueries.listRecentPaymentsOrder(
             date = date,
@@ -670,60 +446,17 @@
             offset = skip.toLong(),
             mapper = ::allPaymentsOrderMapper
         ).asFlow().mapToList()
->>>>>>> 7837b264
-    }
-
-    /**
-     * List payments successfully received or sent between [startDate] and [endDate], for page ([skip]->[skip+count]).
-     *
-     * @param startDate timestamp in millis
-     * @param endDate timestamp in millis
-     * @param count limit number of rows
-     * @param skip rows offset for paging
-     */
-    suspend fun listRangeSuccessfulPaymentsOrder(
-        startDate: Long,
-        endDate: Long,
+    }
+
+    suspend fun listOutgoingInFlightPaymentsOrderFlow(
         count: Int,
         skip: Int
-<<<<<<< HEAD
-    ): List<WalletPaymentOrderRow> {
-        return withContext(Dispatchers.Default) {
-            aggrQueries.listRangeSuccessfulPaymentsOrder(
-                startDate = startDate,
-                endDate = endDate,
-                limit = count.toLong(),
-                offset = skip.toLong(),
-                mapper = ::allPaymentsOrderMapper
-            ).executeAsList()
-        }
-    }
-
-    /**
-     * Count payments successfully received or sent between [startDate] and [endDate].
-     *
-     * @param startDate timestamp in millis
-     * @param endDate timestamp in millis
-     */
-    suspend fun listRangeSuccessfulPaymentsCount(
-        startDate: Long,
-        endDate: Long
-    ): Long {
-        return withContext(Dispatchers.Default) {
-            aggrQueries.listRangeSuccessfulPaymentsCount(
-                startDate = startDate,
-                endDate = endDate,
-                mapper = ::allPaymentsCountMapper
-            ).executeAsList().first()
-        }
-=======
     ): Flow<List<WalletPaymentOrderRow>> = withContext(Dispatchers.Default) {
         aggrQueries.listOutgoingInFlightPaymentsOrder(
             limit = count.toLong(),
             offset = skip.toLong(),
             mapper = ::allPaymentsOrderMapper
         ).asFlow().mapToList()
->>>>>>> 7837b264
     }
 
     /**
@@ -749,14 +482,6 @@
         ).executeAsList()
     }
 
-<<<<<<< HEAD
-    suspend fun getOldestCompletedDate(): Long? {
-        return withContext(Dispatchers.Default) {
-            val oldestIncoming = inQueries.getOldestReceivedDate()
-            val oldestOutgoing = outQueries.getOldestCompletedDate()
-            listOfNotNull(oldestIncoming, oldestOutgoing).minOrNull()
-        }
-=======
     /**
      * Count payments successfully received or sent between [startDate] and [endDate].
      *
@@ -778,7 +503,6 @@
         val oldestIncoming = inQueries.getOldestReceivedDate()
         val oldestOutgoing = outQueries.getOldestCompletedDate()
         listOfNotNull(oldestIncoming, oldestOutgoing).minOrNull()
->>>>>>> 7837b264
     }
 
     /**
@@ -817,37 +541,6 @@
         id: WalletPaymentId,
         userDescription: String?,
         userNotes: String?
-<<<<<<< HEAD
-    ) {
-        withContext(Dispatchers.Default) {
-            metaQueries.updateUserInfo(
-                id = id,
-                userDescription = userDescription,
-                userNotes = userNotes
-            )
-        }
-    }
-
-    suspend fun deletePayment(
-        paymentId: WalletPaymentId
-    ) {
-        withContext(Dispatchers.Default) {
-            database.transaction {
-                when (paymentId) {
-                    is WalletPaymentId.IncomingPaymentId -> {
-                        database.incomingPaymentsQueries.delete(
-                            payment_hash = paymentId.paymentHash.toByteArray()
-                        )
-                    }
-                    is WalletPaymentId.OutgoingPaymentId -> {
-                        database.outgoingPaymentsQueries.deleteLightningPartsForParentId(
-                            part_parent_id = paymentId.dbId
-                        )
-                        database.outgoingPaymentsQueries.deletePayment(
-                            id = paymentId.dbId
-                        )
-                    }
-=======
     ) = withContext(Dispatchers.Default) {
         metaQueries.updateUserInfo(
             id = id,
@@ -886,20 +579,13 @@
                     database.spliceCpfpOutgoingPaymentsQueries.deleteCpfp(
                         id = paymentId.dbId
                     )
->>>>>>> 7837b264
                 }
             }
             didDeleteWalletPayment(paymentId, database)
         }
     }
 
-<<<<<<< HEAD
-    fun close() {
-        driver.close()
-    }
-=======
     fun close() = driver.close()
->>>>>>> 7837b264
 
     companion object {
         private fun allPaymentsCountMapper(
