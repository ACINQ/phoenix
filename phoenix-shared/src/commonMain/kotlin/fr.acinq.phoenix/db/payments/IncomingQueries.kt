--- conflicted
+++ resolved
@@ -19,22 +19,13 @@
 import com.squareup.sqldelight.runtime.coroutines.asFlow
 import com.squareup.sqldelight.runtime.coroutines.mapToList
 import fr.acinq.bitcoin.ByteVector32
-<<<<<<< HEAD
-import fr.acinq.bitcoin.Crypto
-=======
 import fr.acinq.bitcoin.byteVector32
 import fr.acinq.lightning.MilliSatoshi
->>>>>>> 7837b264
 import fr.acinq.lightning.db.IncomingPayment
 import fr.acinq.lightning.utils.*
 import fr.acinq.phoenix.data.WalletPaymentId
 import fr.acinq.phoenix.db.*
-<<<<<<< HEAD
-import fr.acinq.phoenix.utils.extensions.execute
-import fr.acinq.phoenix.utils.extensions.QueryExecution
-=======
 import kotlinx.coroutines.flow.Flow
->>>>>>> 7837b264
 
 class IncomingQueries(private val database: PaymentsDatabase) {
 
@@ -58,11 +49,7 @@
 
     fun receivePayment(
         paymentHash: ByteVector32,
-<<<<<<< HEAD
-        receivedWith: Set<IncomingPayment.ReceivedWith>,
-=======
         receivedWith: List<IncomingPayment.ReceivedWith>,
->>>>>>> 7837b264
         receivedAt: Long
     ) {
         database.transaction {
@@ -83,28 +70,6 @@
         }
     }
 
-<<<<<<< HEAD
-    fun updateNewChannelReceivedWithChannelId(paymentHash: ByteVector32, channelId: ByteVector32) {
-        database.transaction {
-            val paymentInDb = queries.get(
-                payment_hash = paymentHash.toByteArray(),
-                mapper = ::mapIncomingPayment
-            ).executeAsOneOrNull() ?: throw IncomingPaymentNotFound(paymentHash)
-            val newReceivedWith = paymentInDb.received?.receivedWith?.map {
-                when (it) {
-                    is IncomingPayment.ReceivedWith.NewChannel -> it.copy(channelId = channelId)
-                    else -> it
-                }
-            }?.toSet() ?: emptySet()
-            val (receivedWithType, receivedWithBlob) = newReceivedWith.mapToDb() ?: (null to null)
-            queries.updateReceived(
-                received_at = paymentInDb.received?.receivedAt,
-                received_with_type = receivedWithType,
-                received_with_blob = receivedWithBlob,
-                payment_hash = paymentHash.toByteArray()
-            )
-            didCompleteWalletPayment(WalletPaymentId.IncomingPaymentId(paymentHash), database)
-=======
     fun setLocked(paymentHash: ByteVector32, lockedAt: Long) {
         val paymentInDb = queries.get(
             payment_hash = paymentHash.toByteArray(),
@@ -116,7 +81,6 @@
                 is IncomingPayment.ReceivedWith.SpliceIn -> it.copy(lockedAt = lockedAt)
                 else -> it
             }
->>>>>>> 7837b264
         }
         val (newReceivedWithType, newReceivedWithBlob) = newReceivedWith?.mapToDb() ?: (null to null)
         queries.updateReceived(
@@ -130,30 +94,6 @@
         didCompleteWalletPayment(WalletPaymentId.IncomingPaymentId(paymentHash), database)
     }
 
-<<<<<<< HEAD
-    fun addAndReceivePayment(
-        preimage: ByteVector32,
-        origin: IncomingPayment.Origin,
-        receivedWith: Set<IncomingPayment.ReceivedWith>,
-        createdAt: Long,
-        receivedAt: Long
-    ) {
-        database.transaction {
-            val paymentHash = Crypto.sha256(preimage).toByteVector32()
-            val (originType, originData) = origin.mapToDb()
-            val (receivedWithType, receivedWithBlob) = receivedWith.mapToDb() ?: (null to null)
-            queries.insertAndReceive(
-                payment_hash = paymentHash.toByteArray(),
-                preimage = preimage.toByteArray(),
-                origin_type = originType,
-                origin_blob = originData,
-                received_at = receivedAt,
-                received_with_type = receivedWithType,
-                received_with_blob = receivedWithBlob,
-                created_at = createdAt
-            )
-            didCompleteWalletPayment(WalletPaymentId.IncomingPaymentId(paymentHash), database)
-=======
     fun setConfirmed(paymentHash: ByteVector32, confirmedAt: Long) {
         val paymentInDb = queries.get(
             payment_hash = paymentHash.toByteArray(),
@@ -165,7 +105,6 @@
                 is IncomingPayment.ReceivedWith.SpliceIn -> it.copy(confirmedAt = confirmedAt)
                 else -> it
             }
->>>>>>> 7837b264
         }
         val (newReceivedWithType, newReceivedWithBlob) = newReceivedWith?.mapToDb() ?: (null to null)
         queries.updateReceived(
@@ -183,15 +122,6 @@
 
     fun getOldestReceivedDate(): Long? {
         return queries.getOldestReceivedDate().executeAsOneOrNull()
-<<<<<<< HEAD
-    }
-
-    fun listExpiredPayments(fromCreatedAt: Long, toCreatedAt: Long): List<IncomingPayment> {
-        return queries.listAllWithin(fromCreatedAt, toCreatedAt, ::mapIncomingPayment).executeAsList().filter {
-            it.received == null
-        }
-=======
->>>>>>> 7837b264
     }
 
     fun listAllNotConfirmed(): Flow<List<IncomingPayment>> {
@@ -247,53 +177,24 @@
                         receivedAt = received_at
                     )
                 }
-<<<<<<< HEAD
-=======
                 received_at != null -> {
                     IncomingPayment.Received(
                         receivedWith = emptyList(),
                         receivedAt = received_at
                     )
                 }
->>>>>>> 7837b264
                 else -> throw UnreadableIncomingReceivedWith(received_at, received_with_type, received_with_blob)
             }
         }
 
-<<<<<<< HEAD
-        private fun mapListNewChannel(
-            payment_hash: ByteArray,
-            received_amount_msat: Long?,
-            received_at: Long?,
-            received_with_type: IncomingReceivedWithTypeVersion?,
-            received_with_blob: ByteArray?,
-            origin_type: IncomingOriginTypeVersion
-        ): ListNewChannelRow {
-            return ListNewChannelRow(
-                paymentHash = payment_hash.toByteVector32(),
-                received = mapIncomingReceived(
-                    received_amount_msat = received_amount_msat,
-                    received_at = received_at,
-                    received_with_type = received_with_type,
-                    received_with_blob = received_with_blob,
-                    origin_type = origin_type
-                )
-            )
-=======
         private fun mapTxIdPaymentHash(
             tx_id: ByteArray,
             payment_hash: ByteArray
         ): Pair<ByteVector32, ByteVector32> {
             return tx_id.byteVector32() to payment_hash.byteVector32()
->>>>>>> 7837b264
         }
     }
 }
-
-data class ListNewChannelRow(
-    val paymentHash: ByteVector32,
-    val received: IncomingPayment.Received?
-)
 
 class UnreadableIncomingReceivedWith(receivedAt: Long?, receivedWithTypeVersion: IncomingReceivedWithTypeVersion?, receivedWithBlob: ByteArray?) :
     RuntimeException("unreadable received with data [ receivedAt=$receivedAt, receivedWithTypeVersion=$receivedWithTypeVersion, receivedWithBlob=$receivedWithBlob ]")