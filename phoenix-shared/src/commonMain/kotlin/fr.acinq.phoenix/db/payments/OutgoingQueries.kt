/*
 * Copyright 2021 ACINQ SAS
 *
 * Licensed under the Apache License, Version 2.0 (the "License");
 * you may not use this file except in compliance with the License.
 * You may obtain a copy of the License at
 *
 *     http://www.apache.org/licenses/LICENSE-2.0
 *
 * Unless required by applicable law or agreed to in writing, software
 * distributed under the License is distributed on an "AS IS" BASIS,
 * WITHOUT WARRANTIES OR CONDITIONS OF ANY KIND, either express or implied.
 * See the License for the specific language governing permissions and
 * limitations under the License.
 */

package fr.acinq.phoenix.db.payments

import com.squareup.sqldelight.ColumnAdapter
import fr.acinq.bitcoin.ByteVector32
import fr.acinq.bitcoin.PublicKey
import fr.acinq.lightning.MilliSatoshi
import fr.acinq.lightning.ShortChannelId
import fr.acinq.lightning.channel.ChannelException
import fr.acinq.lightning.db.ChannelCloseOutgoingPayment
import fr.acinq.lightning.db.HopDesc
import fr.acinq.lightning.db.LightningOutgoingPayment
import fr.acinq.lightning.db.OutgoingPayment
import fr.acinq.lightning.payment.OutgoingPaymentFailure
import fr.acinq.lightning.utils.*
import fr.acinq.lightning.wire.FailureMessage
import fr.acinq.phoenix.data.WalletPaymentId
import fr.acinq.phoenix.db.PaymentsDatabase
import fr.acinq.phoenix.db.didCompleteWalletPayment
import fr.acinq.phoenix.utils.migrations.LegacyChannelCloseHelper
import fr.acinq.secp256k1.Hex

class OutgoingQueries(val database: PaymentsDatabase) {

    private val queries = database.outgoingPaymentsQueries

    fun addLightningParts(parentId: UUID, parts: List<LightningOutgoingPayment.Part>) {
        if (parts.isEmpty()) return
        database.transaction {
            parts.map {
                // This will throw an exception if the sqlite foreign-key-constraint is violated.
                queries.insertLightningPart(
                    part_id = it.id.toString(),
                    part_parent_id = parentId.toString(),
                    part_amount_msat = it.amount.msat,
                    part_route = it.route,
                    part_created_at = it.createdAt
                )
            }
        }
    }

    fun addLightningOutgoingPayment(payment: LightningOutgoingPayment) {
        val (detailsTypeVersion, detailsData) = payment.details.mapToDb()
        database.transaction(noEnclosing = false) {
            queries.insertPayment(
                id = payment.id.toString(),
                recipient_amount_msat = payment.recipientAmount.msat,
                recipient_node_id = payment.recipient.toString(),
                payment_hash = payment.details.paymentHash.toByteArray(),
                created_at = payment.createdAt,
                details_type = detailsTypeVersion,
                details_blob = detailsData
            )
            payment.parts.map {
                when (it) {
                    is LightningOutgoingPayment.Part -> {
                        queries.insertLightningPart(
                            part_id = it.id.toString(),
                            part_parent_id = payment.id.toString(),
                            part_amount_msat = it.amount.msat,
                            part_route = it.route,
                            part_created_at = it.createdAt
                        )
                    }
                }
            }
        }
    }

    fun completePayment(id: UUID, completed: LightningOutgoingPayment.Status.Completed): Boolean {
        var result = true
        database.transaction {
            val (statusType, statusBlob) = completed.mapToDb()
            queries.updatePayment(
                id = id.toString(),
                completed_at = completed.completedAt,
                status_type = statusType,
                status_blob = statusBlob
            )
            if (queries.changes().executeAsOne() != 1L) {
                result = false
            } else {
                didCompleteWalletPayment(WalletPaymentId.LightningOutgoingPaymentId(id), database)
            }
        }
        return result
    }

    fun updateLightningPart(
        partId: UUID,
        preimage: ByteVector32,
        completedAt: Long
    ): Boolean {
        var result = true
        val (statusTypeVersion, statusData) = LightningOutgoingPayment.Part.Status.Succeeded(preimage).mapToDb()
        database.transaction {
            queries.updateLightningPart(
                part_id = partId.toString(),
                part_status_type = statusTypeVersion,
                part_status_blob = statusData,
                part_completed_at = completedAt
            )
            if (queries.changes().executeAsOne() != 1L) {
                result = false
            }
        }
        return result
    }

    fun updateLightningPart(
        partId: UUID,
        failure: Either<ChannelException, FailureMessage>,
        completedAt: Long
    ): Boolean {
        var result = true
        val (statusTypeVersion, statusData) = OutgoingPaymentFailure.convertFailure(failure).mapToDb()
        database.transaction {
            queries.updateLightningPart(
                part_id = partId.toString(),
                part_status_type = statusTypeVersion,
                part_status_blob = statusData,
                part_completed_at = completedAt
            )
            if (queries.changes().executeAsOne() != 1L) {
                result = false
            }
        }
        return result
    }

    /** This method will ignore any parts that are not proper [LightningOutgoingPayment]. */
    fun getPaymentFromPartId(partId: UUID): LightningOutgoingPayment? {
        return queries.getLightningPart(part_id = partId.toString()).executeAsOneOrNull()?.let { part ->
            queries.getPayment(id = part.part_parent_id, ::mapLightningOutgoingPayment).executeAsList()
        }?.filterIsInstance<LightningOutgoingPayment>()?.let {
            // first ignore any legacy channel closing, then group by parent id
            groupByRawLightningOutgoing(it).firstOrNull()
        }?.let {
            filterUselessParts(it)
                // resulting payment must contain the request part id, or should be null
                .takeIf { p -> p.parts.map { it.id }.contains(partId) }
        }
    }

    fun getPaymentWithoutParts(id: UUID): LightningOutgoingPayment? {
        return queries.getPaymentWithoutParts(
            id = id.toString(),
            mapper = ::mapLightningOutgoingPaymentWithoutParts
        ).executeAsOneOrNull()
    }

    /**
     * Returns a [LightningOutgoingPayment] for this id - if instead we find legacy converted to a new type (such as
     * [ChannelCloseOutgoingPayment], this payment is ignored and we return null instead.
     */
    fun getPaymentStrict(id: UUID): LightningOutgoingPayment? = queries.getPayment(
        id = id.toString(),
        mapper = ::mapLightningOutgoingPayment
    ).executeAsList().let { parts ->
        // only take regular LN payments parts, and group them
        parts.filterIsInstance<LightningOutgoingPayment>().let {
            groupByRawLightningOutgoing(it).firstOrNull()
        }?.let {
            filterUselessParts(it)
        }
    }

<<<<<<< HEAD
    fun getOldestCompletedDate(): Long? {
        return queries.getOldestCompletedDate().executeAsOneOrNull()
    }

    fun listPayments(paymentHash: ByteVector32): List<OutgoingPayment> {
        return queries.listPaymentsForPaymentHash(paymentHash.toByteArray(), ::mapOutgoingPayment).executeAsList()
            .run { groupByRawOutgoing(this) }
=======
    /**
     * May return a [ChannelCloseOutgoingPayment] instead of the expected [LightningOutgoingPayment]. That's because
     * channel closing used to be stored as [LightningOutgoingPayment] with special closing parts. We convert those to
     * the propert object type.
     */
    fun getPaymentRelaxed(id: UUID): OutgoingPayment? = queries.getPayment(
        id = id.toString(),
        mapper = ::mapLightningOutgoingPayment
    ).executeAsList().let { parts ->
        // this payment may be a legacy channel closing - otherwise, only take regular LN payment parts, and group them
        parts.firstOrNull { it is ChannelCloseOutgoingPayment } ?: parts.filterIsInstance<LightningOutgoingPayment>().let {
            groupByRawLightningOutgoing(it).firstOrNull()
        }?.let {
            filterUselessParts(it)
        }
    }

    fun getOldestCompletedDate(): Long? {
        return queries.getOldestCompletedDate().executeAsOneOrNull()
>>>>>>> 7837b264
    }

    fun listLightningOutgoingPayments(paymentHash: ByteVector32): List<LightningOutgoingPayment> {
        return queries.listPaymentsForPaymentHash(paymentHash.toByteArray(), ::mapLightningOutgoingPayment).executeAsList()
            .filterIsInstance<LightningOutgoingPayment>()
            .let { groupByRawLightningOutgoing(it) }
    }

    /** Group a list of outgoing payments by parent id and parts. */
    private fun groupByRawLightningOutgoing(payments: List<LightningOutgoingPayment>) = payments
        .takeIf { it.isNotEmpty() }
        ?.groupBy { it.id }
        ?.values
        ?.map { group -> group.first().copy(parts = group.flatMap { it.parts }) }
        ?: emptyList()

    /** Get a payment without its failed/pending parts. */
    private fun filterUselessParts(payment: LightningOutgoingPayment): LightningOutgoingPayment = when (payment.status) {
        is LightningOutgoingPayment.Status.Completed.Succeeded.OffChain -> {
            payment.copy(parts = payment.parts.filter {
                it.status is LightningOutgoingPayment.Part.Status.Succeeded
            })
        }
        else -> payment
    }

    companion object {
        @Suppress("UNUSED_PARAMETER")
        fun mapLightningOutgoingPaymentWithoutParts(
            id: String,
            recipient_amount_msat: Long,
            recipient_node_id: String,
            payment_hash: ByteArray,
            details_type: OutgoingDetailsTypeVersion,
            details_blob: ByteArray,
            created_at: Long,
            completed_at: Long?,
            status_type: OutgoingStatusTypeVersion?,
            status_blob: ByteArray?
        ): LightningOutgoingPayment {
            val details = OutgoingDetailsData.deserialize(details_type, details_blob)
            return if (details != null) {
                LightningOutgoingPayment(
                    id = UUID.fromString(id),
                    recipientAmount = MilliSatoshi(recipient_amount_msat),
                    recipient = PublicKey.parse(Hex.decode(recipient_node_id)),
                    details = details,
                    parts = listOf(),
                    status = mapPaymentStatus(status_type, status_blob, completed_at),
                    createdAt = created_at
                )
            } else throw IllegalArgumentException("cannot handle closing payment at this stage, use LegacyChannelCloseHelper")
        }

        @Suppress("UNUSED_PARAMETER")
        fun mapLightningOutgoingPayment(
            id: String,
            recipient_amount_msat: Long,
            recipient_node_id: String,
            payment_hash: ByteArray,
            details_type: OutgoingDetailsTypeVersion,
            details_blob: ByteArray,
            created_at: Long,
            completed_at: Long?,
            status_type: OutgoingStatusTypeVersion?,
            status_blob: ByteArray?,
            // lightning parts data, may be null
            lightning_part_id: String?,
            lightning_part_amount_msat: Long?,
            lightning_part_route: List<HopDesc>?,
            lightning_part_created_at: Long?,
            lightning_part_completed_at: Long?,
            lightning_part_status_type: OutgoingPartStatusTypeVersion?,
            lightning_part_status_blob: ByteArray?,
            // closing tx parts data, may be null
            closingtx_part_id: String?,
            closingtx_part_tx_id: ByteArray?,
            closingtx_part_amount_sat: Long?,
            closingtx_part_closing_info_type: OutgoingPartClosingInfoTypeVersion?,
            closingtx_part_closing_info_blob: ByteArray?,
            closingtx_part_created_at: Long?
        ): OutgoingPayment {

            // handle legacy cases where the outgoing_payments tables would contain the details for channel closing.
            // we map these legacy data to the new ChannelCloseOutgoingPayment object, using placeholders when needed.
            if (details_type == OutgoingDetailsTypeVersion.CLOSING_V0 || closingtx_part_id != null) {
                 try {
                     return LegacyChannelCloseHelper.convertLegacyToChannelClose(
                         id = UUID.fromString(id),
                         recipientAmount = recipient_amount_msat.msat,
                         detailsBlob = if (details_type == OutgoingDetailsTypeVersion.CLOSING_V0) details_blob else null,
                         statusBlob = if (status_type == OutgoingStatusTypeVersion.SUCCEEDED_ONCHAIN_V0) status_blob else null,
                         partsAmount = closingtx_part_amount_sat?.sat,
                         partsTxId = closingtx_part_tx_id?.toByteVector32(),
                         partsClosingTypeBlob = closingtx_part_closing_info_blob,
                         confirmedAt = completed_at ?: created_at,
                         createdAt = created_at,
                     )
                 } catch (_: Exception) { }
            }

            val parts = if (lightning_part_id != null && lightning_part_amount_msat != null && lightning_part_route != null && lightning_part_created_at != null) {
                listOf(
                    mapLightningPart(
                        id = lightning_part_id,
                        amountMsat = lightning_part_amount_msat,
                        route = lightning_part_route,
                        createdAt = lightning_part_created_at,
                        completedAt = lightning_part_completed_at,
                        statusType = lightning_part_status_type,
                        statusBlob = lightning_part_status_blob
                    )
                )
            } else emptyList()

<<<<<<< HEAD
            @Suppress("DEPRECATION")
            val closingTxParts = if (
                closingtx_part_id != null &&
                closingtx_part_tx_id != null &&
                closingtx_part_amount_sat != null &&
                closingtx_part_closing_info_type != null &&
                closingtx_part_closing_info_blob != null &&
                closingtx_part_created_at != null
            ) {
                listOf(
                    mapClosingTxPart(
                        id = closingtx_part_id,
                        txId = closingtx_part_tx_id,
                        claimedSat = closingtx_part_amount_sat,
                        closingInfoType = closingtx_part_closing_info_type,
                        closingInfoBlob = closingtx_part_closing_info_blob,
                        createdAt = closingtx_part_created_at
                    )
                )
            } else if (
                status_type == OutgoingStatusTypeVersion.SUCCEEDED_ONCHAIN_V0 &&
                status_blob != null &&
                completed_at != null
            ) {
                // we used to store closing txs data in the payment status blob
                OutgoingStatusData.getClosingPartsFromV0Status(status_blob, completed_at)
            } else emptyList()

            return mapOutgoingPaymentWithoutParts(
=======
            return mapLightningOutgoingPaymentWithoutParts(
>>>>>>> 7837b264
                id = id,
                recipient_amount_msat = recipient_amount_msat,
                recipient_node_id = recipient_node_id,
                payment_hash = payment_hash,
                details_type = details_type,
                details_blob = details_blob,
                created_at = created_at,
                completed_at = completed_at,
                status_type = status_type,
                status_blob = status_blob
            ).copy(
                parts = parts
            )
        }

        private fun mapLightningPart(
            id: String,
            amountMsat: Long,
            route: List<HopDesc>,
            createdAt: Long,
            completedAt: Long?,
            statusType: OutgoingPartStatusTypeVersion?,
            statusBlob: ByteArray?
        ): LightningOutgoingPayment.Part {
            return LightningOutgoingPayment.Part(
                id = UUID.fromString(id),
                amount = MilliSatoshi(amountMsat),
                route = route,
                status = mapLightningPartStatus(
                    statusType = statusType,
                    statusBlob = statusBlob,
                    completedAt = completedAt
                ),
                createdAt = createdAt
            )
        }

        private fun mapPaymentStatus(
            statusType: OutgoingStatusTypeVersion?,
            statusBlob: ByteArray?,
            completedAt: Long?,
        ): LightningOutgoingPayment.Status = when {
            completedAt == null && statusType == null && statusBlob == null -> LightningOutgoingPayment.Status.Pending
            completedAt != null && statusType != null && statusBlob != null -> OutgoingStatusData.deserialize(statusType, statusBlob, completedAt)
            else -> throw UnhandledOutgoingStatus(completedAt, statusType, statusBlob)
        }

        private fun mapLightningPartStatus(
            statusType: OutgoingPartStatusTypeVersion?,
            statusBlob: ByteArray?,
            completedAt: Long?,
        ): LightningOutgoingPayment.Part.Status = when {
            completedAt == null && statusType == null && statusBlob == null -> LightningOutgoingPayment.Part.Status.Pending
            completedAt != null && statusType != null && statusBlob != null -> OutgoingPartStatusData.deserialize(statusType, statusBlob, completedAt)
            else -> throw UnhandledOutgoingPartStatus(statusType, statusBlob, completedAt)
        }

        val hopDescAdapter: ColumnAdapter<List<HopDesc>, String> = object : ColumnAdapter<List<HopDesc>, String> {
            override fun decode(databaseValue: String): List<HopDesc> = when {
                databaseValue.isEmpty() -> listOf()
                else -> databaseValue.split(";").map { hop ->
                    val els = hop.split(":")
                    val n1 = PublicKey.parse(Hex.decode(els[0]))
                    val n2 = PublicKey.parse(Hex.decode(els[1]))
                    val cid = els[2].takeIf { it.isNotBlank() }?.run { ShortChannelId(this) }
                    HopDesc(n1, n2, cid)
                }
            }

            override fun encode(value: List<HopDesc>): String = value.joinToString(";") {
                "${it.nodeId}:${it.nextNodeId}:${it.shortChannelId ?: ""}"
            }
        }
    }
}

data class UnhandledOutgoingStatus(val completedAt: Long?, val statusTypeVersion: OutgoingStatusTypeVersion?, val statusData: ByteArray?) :
    RuntimeException("cannot map outgoing payment status data with completed_at=$completedAt status_type=$statusTypeVersion status=$statusData")

data class UnhandledOutgoingPartStatus(val status_type: OutgoingPartStatusTypeVersion?, val status_blob: ByteArray?, val completedAt: Long?) :
    RuntimeException("cannot map outgoing part status data [ completed_at=$completedAt status_type=$status_type status_blob=$status_blob]")<|MERGE_RESOLUTION|>--- conflicted
+++ resolved
@@ -181,15 +181,6 @@
         }
     }
 
-<<<<<<< HEAD
-    fun getOldestCompletedDate(): Long? {
-        return queries.getOldestCompletedDate().executeAsOneOrNull()
-    }
-
-    fun listPayments(paymentHash: ByteVector32): List<OutgoingPayment> {
-        return queries.listPaymentsForPaymentHash(paymentHash.toByteArray(), ::mapOutgoingPayment).executeAsList()
-            .run { groupByRawOutgoing(this) }
-=======
     /**
      * May return a [ChannelCloseOutgoingPayment] instead of the expected [LightningOutgoingPayment]. That's because
      * channel closing used to be stored as [LightningOutgoingPayment] with special closing parts. We convert those to
@@ -209,7 +200,6 @@
 
     fun getOldestCompletedDate(): Long? {
         return queries.getOldestCompletedDate().executeAsOneOrNull()
->>>>>>> 7837b264
     }
 
     fun listLightningOutgoingPayments(paymentHash: ByteVector32): List<LightningOutgoingPayment> {
@@ -325,39 +315,7 @@
                 )
             } else emptyList()
 
-<<<<<<< HEAD
-            @Suppress("DEPRECATION")
-            val closingTxParts = if (
-                closingtx_part_id != null &&
-                closingtx_part_tx_id != null &&
-                closingtx_part_amount_sat != null &&
-                closingtx_part_closing_info_type != null &&
-                closingtx_part_closing_info_blob != null &&
-                closingtx_part_created_at != null
-            ) {
-                listOf(
-                    mapClosingTxPart(
-                        id = closingtx_part_id,
-                        txId = closingtx_part_tx_id,
-                        claimedSat = closingtx_part_amount_sat,
-                        closingInfoType = closingtx_part_closing_info_type,
-                        closingInfoBlob = closingtx_part_closing_info_blob,
-                        createdAt = closingtx_part_created_at
-                    )
-                )
-            } else if (
-                status_type == OutgoingStatusTypeVersion.SUCCEEDED_ONCHAIN_V0 &&
-                status_blob != null &&
-                completed_at != null
-            ) {
-                // we used to store closing txs data in the payment status blob
-                OutgoingStatusData.getClosingPartsFromV0Status(status_blob, completed_at)
-            } else emptyList()
-
-            return mapOutgoingPaymentWithoutParts(
-=======
             return mapLightningOutgoingPaymentWithoutParts(
->>>>>>> 7837b264
                 id = id,
                 recipient_amount_msat = recipient_amount_msat,
                 recipient_node_id = recipient_node_id,
