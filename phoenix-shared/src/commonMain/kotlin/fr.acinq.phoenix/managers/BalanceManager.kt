--- conflicted
+++ resolved
@@ -62,73 +62,7 @@
         }
     }
 
-<<<<<<< HEAD
-    /**
-     * Copies [Peer.swapInWallet] changes to our own [_swapInWallet], and refreshes [_reservedOutpoints] so that spent
-     * outputs are discarded.
-     */
-    private suspend fun monitorSwapInWallet(peer: Peer) {
-        peer.swapInWallet.walletStateFlow.collect { wallet ->
-            _swapInWallet.value = wallet
-            _reservedOutpoints.update { it.intersect(wallet.utxos.map { it.outPoint }.toSet()) }
-        }
-    }
-
-    /** Fallback balance is the balance found in the default wallet. */
-    private suspend fun monitorFinalWallet(peer: Peer) {
-        peer.finalWallet.walletStateFlow.collect { wallet ->
-            _finalWallet.value = wallet
-        }
-    }
-
-    /**
-     * Monitors [NodeParams.nodeEvents] to update the incoming swap-in map as well as [_pendingReservedOutpoints] and
-     * [_reservedOutpoints].
-     *
-     * It also updates the confirmation status of incoming payments received via new channels.
-     */
-    private suspend fun monitorNodeEvents(peer: Peer) {
-        peer.nodeParams.nodeEvents.collect { event ->
-            when (event) {
-                is SwapInEvents.Requested -> {
-                    log.info { "swap-in requested for ${event.req.localFundingAmount} id=${event.req.requestId}" }
-                }
-                is SwapInEvents.Accepted -> {
-                    log.info { "swap-in accepted for id=${event.requestId} with mining_fee=${event.miningFee} service_fee=${event.serviceFee}" }
-                }
-                is ChannelEvents.Creating -> {
-                    log.info { "channel creating with id=${event.state.channelId}" }
-                    val channelId = event.state.channelId
-                    val channelOutpoints = event.state.interactiveTxSession.localInputs.filterIsInstance<InteractiveTxInput.Local>().map { it.outPoint }
-                    _pendingReservedOutpoints.update { it.plus(channelId to channelOutpoints) }
-                }
-                is ChannelEvents.Created -> {
-                    log.info { "channel created with id=${event.state.channelId}" }
-                    val channelId = event.state.channelId
-                    _pendingReservedOutpoints.value[channelId]?.let { outpoints ->
-                        _reservedOutpoints.update { it.union(outpoints) }
-                        _pendingReservedOutpoints.update { it.minus(channelId) }
-                    }
-                }
-                is ChannelEvents.Confirmed -> {
-                    log.info { "channel confirmed for id=${event.state.channelId}" }
-                }
-                is LiquidityEvents.ApprovalRequested -> {
-                    log.info { "liquidity event=$event" }
-                }
-                is LiquidityEvents.Rejected -> {
-                    log.info { "liquidity event=$event" }
-                }
-                is LiquidityEvents.Accepted -> {
-                    log.info { "liquidity event=$event" }
-                }
-            }
-        }
-    }
-
-=======
     /** Monitors the database for incoming payments that are received but whose funds are not yet usable (e.g., need confirmation). */
->>>>>>> b89d77d4
     private suspend fun monitorIncomingPaymentNotYetConfirmed() {
         databaseManager.paymentsDb().listIncomingPaymentsNotYetConfirmed().collect { payments ->
             log.info { "unconfirmed payments=$payments" }
