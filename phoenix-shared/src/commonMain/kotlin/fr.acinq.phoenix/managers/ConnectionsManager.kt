package fr.acinq.phoenix.managers

import fr.acinq.lightning.blockchain.electrum.ElectrumClient
import fr.acinq.lightning.utils.Connection
import fr.acinq.phoenix.PhoenixBusiness
import fr.acinq.phoenix.utils.TorHelper.connectionState
import fr.acinq.tor.Tor
import kotlinx.coroutines.*
import kotlinx.coroutines.flow.*
import plus

data class Connections(
    val internet: Connection = Connection.CLOSED(reason = null),
    val tor: Connection? = null,
    val peer: Connection = Connection.CLOSED(reason = null),
    val electrum: Connection = Connection.CLOSED(reason = null)
) {
    val global : Connection
        get() = internet + tor + peer + electrum
}

class ConnectionsManager(
    peerManager: PeerManager,
    electrumClient: ElectrumClient,
<<<<<<< HEAD
    networkManager: NetworkManager,
    appConfigurationManager: AppConfigurationManager,
    tor: Tor
=======
    networkMonitor: NetworkMonitor
>>>>>>> 587213c2
): CoroutineScope {

    constructor(business: PhoenixBusiness): this(
        peerManager = business.peerManager,
        electrumClient = business.electrumClient,
<<<<<<< HEAD
        networkManager = business.networkMonitor,
        appConfigurationManager = business.appConfigurationManager,
        tor = business.tor
=======
        networkMonitor = business.networkMonitor
>>>>>>> 587213c2
    )

    private val job = Job()
    override val coroutineContext = MainScope().coroutineContext + job

    private val _connections = MutableStateFlow(Connections())
    public val connections: StateFlow<Connections> get() = _connections

    init {
        launch {
            combine(
                peerManager.getPeer().connectionState,
                electrumClient.connectionState,
<<<<<<< HEAD
                networkManager.networkState,
                appConfigurationManager.isTorEnabled.filterNotNull(),
                tor.state.connectionState(this)
            ) { peerState, electrumState, internetState, torEnabled, torState ->
=======
                networkMonitor.networkState
            ) { peerState, electrumState, internetState ->
>>>>>>> 587213c2
                Connections(
                    peer = peerState,
                    electrum = electrumState,
                    internet = when (internetState) {
                        NetworkState.Available -> Connection.ESTABLISHED
                        NetworkState.NotAvailable -> Connection.CLOSED(reason = null)
                    },
                    tor = if (torEnabled) torState else null
                )
            }.collect {
                _connections.value = it
            }
        }
    }
}<|MERGE_RESOLUTION|>--- conflicted
+++ resolved
@@ -22,25 +22,17 @@
 class ConnectionsManager(
     peerManager: PeerManager,
     electrumClient: ElectrumClient,
-<<<<<<< HEAD
-    networkManager: NetworkManager,
+    networkMonitor: NetworkMonitor,
     appConfigurationManager: AppConfigurationManager,
     tor: Tor
-=======
-    networkMonitor: NetworkMonitor
->>>>>>> 587213c2
 ): CoroutineScope {
 
     constructor(business: PhoenixBusiness): this(
         peerManager = business.peerManager,
         electrumClient = business.electrumClient,
-<<<<<<< HEAD
-        networkManager = business.networkMonitor,
+        networkMonitor = business.networkMonitor,
         appConfigurationManager = business.appConfigurationManager,
         tor = business.tor
-=======
-        networkMonitor = business.networkMonitor
->>>>>>> 587213c2
     )
 
     private val job = Job()
@@ -54,15 +46,10 @@
             combine(
                 peerManager.getPeer().connectionState,
                 electrumClient.connectionState,
-<<<<<<< HEAD
-                networkManager.networkState,
+                networkMonitor.networkState,
                 appConfigurationManager.isTorEnabled.filterNotNull(),
                 tor.state.connectionState(this)
             ) { peerState, electrumState, internetState, torEnabled, torState ->
-=======
-                networkMonitor.networkState
-            ) { peerState, electrumState, internetState ->
->>>>>>> 587213c2
                 Connections(
                     peer = peerState,
                     electrum = electrumState,
