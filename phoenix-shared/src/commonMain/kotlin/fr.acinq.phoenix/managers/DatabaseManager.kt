package fr.acinq.phoenix.managers

import fr.acinq.bitcoin.Chain
import fr.acinq.bitcoin.PublicKey
import fr.acinq.bitcoin.byteVector
import fr.acinq.lightning.db.Databases
import fr.acinq.lightning.logging.LoggerFactory
import fr.acinq.lightning.logging.debug
import fr.acinq.phoenix.PhoenixBusiness
import fr.acinq.phoenix.db.SqliteAppDb
import fr.acinq.phoenix.db.SqliteChannelsDb
import fr.acinq.phoenix.db.SqlitePaymentsDb
import fr.acinq.phoenix.db.contacts.SqliteContactsDb
import fr.acinq.phoenix.db.createChannelsDbDriver
import fr.acinq.phoenix.db.createPaymentsDbDriver
import fr.acinq.phoenix.db.createSqliteChannelsDb
import fr.acinq.phoenix.db.createSqlitePaymentsDb
import fr.acinq.phoenix.db.makeCloudKitDb
import fr.acinq.phoenix.db.payments.CloudKitInterface
import fr.acinq.phoenix.utils.MetadataQueue
import fr.acinq.phoenix.utils.PlatformContext
import fr.acinq.phoenix.utils.extensions.phoenixName
import kotlinx.coroutines.CoroutineScope
import kotlinx.coroutines.ExperimentalCoroutinesApi
import kotlinx.coroutines.MainScope
import kotlinx.coroutines.flow.MutableStateFlow
import kotlinx.coroutines.flow.StateFlow
import kotlinx.coroutines.flow.asStateFlow
import kotlinx.coroutines.flow.filterNotNull
import kotlinx.coroutines.flow.first
import kotlinx.coroutines.flow.flatMapLatest
import kotlinx.coroutines.flow.mapLatest
import kotlinx.coroutines.launch

class DatabaseManager(
    loggerFactory: LoggerFactory,
    private val ctx: PlatformContext,
    private val chain: Chain,
    private val appDb: SqliteAppDb,
    private val nodeParamsManager: NodeParamsManager,
    private val currencyManager: CurrencyManager
) : CoroutineScope by MainScope() {

    constructor(business: PhoenixBusiness): this(
        loggerFactory = business.loggerFactory,
        ctx = business.ctx,
        appDb = business.appDb,
        chain = business.chain,
        nodeParamsManager = business.nodeParamsManager,
        currencyManager = business.currencyManager
    )

    private val log = loggerFactory.newLogger(this::class)

    private val _databases = MutableStateFlow<PhoenixDatabases?>(null)
    val databases: StateFlow<PhoenixDatabases?> = _databases.asStateFlow()

    @OptIn(ExperimentalCoroutinesApi::class)
    val contactsList = _databases.filterNotNull().flatMapLatest { it.payments.contacts.contactsList }

    @OptIn(ExperimentalCoroutinesApi::class)
    val contactsDb = _databases.filterNotNull().mapLatest { it.payments.contacts }

    val metadataQueue = MetadataQueue(currencyManager)

    init {
        launch {
            nodeParamsManager.nodeParams.collect { nodeParams ->
                if (nodeParams == null) return@collect
                log.debug { "nodeParams available: building databases..." }

                val channelsDbDriver = createChannelsDbDriver(ctx, channelsDbName(chain, nodeParams.nodeId))
                val channelsDb = createSqliteChannelsDb(channelsDbDriver)
<<<<<<< HEAD
                val paymentsDbDriver = createPaymentsDbDriver(ctx, paymentsDbName(chain, nodeParams.nodeId)) { log.e { "payments-db migration error: $it" } }
                val paymentsDb = createSqlitePaymentsDb(paymentsDbDriver, metadataQueue, contactsManager, loggerFactory)
=======
                val paymentsDbDriver = createPaymentsDbDriver(ctx, chain, nodeIdHash) { log.e { "payments-db migration error: $it" } }
                val paymentsDb = createSqlitePaymentsDb(paymentsDbDriver, metadataQueue, loggerFactory)
>>>>>>> 57faa66d
                val cloudKitDb = makeCloudKitDb(appDb, paymentsDb)
                log.debug { "databases object created" }
                _databases.value = PhoenixDatabases(
                    channels = channelsDb,
                    payments = paymentsDb,
                    cloudKit = cloudKitDb,
                )
            }
        }
        launch {
            paymentsDb().contacts.migrateContactsIfNeeded(appDb)
        }
    }

    fun close() {
        val db = databases.value
        if (db != null) {
            db.channels.close()
            db.payments.close()
        }
    }

    suspend fun paymentsDb(): SqlitePaymentsDb {
        val db = databases.filterNotNull().first()
        return db.payments
    }

    suspend fun contactsDb(): SqliteContactsDb {
        return paymentsDb().contacts
    }

    suspend fun cloudKitDb(): CloudKitInterface? {
        val db = databases.filterNotNull().first()
        return db.cloudKit
    }

    companion object {
        fun channelsDbName(chain: Chain, nodeId: PublicKey): String {
            return "channels-${chain.phoenixName.lowercase()}-${nodeId.hash160().byteVector().toHex()}.sqlite"
        }

        fun paymentsDbName(chain: Chain, nodeId: PublicKey): String {
            return "payments-${chain.phoenixName.lowercase()}-${nodeId.hash160().byteVector().toHex()}.sqlite"
        }
    }
}

data class PhoenixDatabases(
    override val channels: SqliteChannelsDb,
    override val payments: SqlitePaymentsDb,
    val cloudKit: CloudKitInterface?,
): Databases<|MERGE_RESOLUTION|>--- conflicted
+++ resolved
@@ -71,13 +71,8 @@
 
                 val channelsDbDriver = createChannelsDbDriver(ctx, channelsDbName(chain, nodeParams.nodeId))
                 val channelsDb = createSqliteChannelsDb(channelsDbDriver)
-<<<<<<< HEAD
                 val paymentsDbDriver = createPaymentsDbDriver(ctx, paymentsDbName(chain, nodeParams.nodeId)) { log.e { "payments-db migration error: $it" } }
-                val paymentsDb = createSqlitePaymentsDb(paymentsDbDriver, metadataQueue, contactsManager, loggerFactory)
-=======
-                val paymentsDbDriver = createPaymentsDbDriver(ctx, chain, nodeIdHash) { log.e { "payments-db migration error: $it" } }
                 val paymentsDb = createSqlitePaymentsDb(paymentsDbDriver, metadataQueue, loggerFactory)
->>>>>>> 57faa66d
                 val cloudKitDb = makeCloudKitDb(appDb, paymentsDb)
                 log.debug { "databases object created" }
                 _databases.value = PhoenixDatabases(
