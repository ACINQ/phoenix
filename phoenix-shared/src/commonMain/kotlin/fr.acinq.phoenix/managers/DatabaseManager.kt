package fr.acinq.phoenix.managers

import fr.acinq.bitcoin.Chain
import fr.acinq.bitcoin.byteVector
import fr.acinq.lightning.db.Databases
import fr.acinq.lightning.logging.LoggerFactory
import fr.acinq.lightning.logging.debug
import fr.acinq.phoenix.PhoenixBusiness
import fr.acinq.phoenix.db.SqliteAppDb
import fr.acinq.phoenix.db.SqliteChannelsDb
import fr.acinq.phoenix.db.SqlitePaymentsDb
import fr.acinq.phoenix.db.contacts.SqliteContactsDb
import fr.acinq.phoenix.db.createChannelsDbDriver
import fr.acinq.phoenix.db.createPaymentsDbDriver
import fr.acinq.phoenix.db.createSqliteChannelsDb
import fr.acinq.phoenix.db.createSqlitePaymentsDb
import fr.acinq.phoenix.db.makeCloudKitDb
import fr.acinq.phoenix.db.payments.CloudKitInterface
import fr.acinq.phoenix.utils.MetadataQueue
import fr.acinq.phoenix.utils.PlatformContext
import kotlinx.coroutines.CoroutineScope
import kotlinx.coroutines.MainScope
import kotlinx.coroutines.flow.MutableStateFlow
import kotlinx.coroutines.flow.StateFlow
import kotlinx.coroutines.flow.asStateFlow
import kotlinx.coroutines.flow.filterNotNull
import kotlinx.coroutines.flow.first
import kotlinx.coroutines.launch

class DatabaseManager(
    loggerFactory: LoggerFactory,
    private val ctx: PlatformContext,
    private val chain: Chain,
    private val appDb: SqliteAppDb,
    private val nodeParamsManager: NodeParamsManager,
    private val currencyManager: CurrencyManager
) : CoroutineScope by MainScope() {

    constructor(business: PhoenixBusiness): this(
        loggerFactory = business.loggerFactory,
        ctx = business.ctx,
        appDb = business.appDb,
        chain = business.chain,
        nodeParamsManager = business.nodeParamsManager,
        currencyManager = business.currencyManager
    )

    private val log = loggerFactory.newLogger(this::class)

    private val _databases = MutableStateFlow<PhoenixDatabases?>(null)
    val databases: StateFlow<PhoenixDatabases?> = _databases.asStateFlow()

    val metadataQueue = MetadataQueue(currencyManager)

    init {
        launch {
            nodeParamsManager.nodeParams.collect { nodeParams ->
                if (nodeParams == null) return@collect
                log.debug { "nodeParams available: building databases..." }

                val nodeIdHash = nodeParams.nodeId.hash160().byteVector().toHex()
                val channelsDbDriver = createChannelsDbDriver(ctx, chain, nodeIdHash)
                val channelsDb = createSqliteChannelsDb(channelsDbDriver)
<<<<<<< HEAD
                val paymentsDbDriver = createPaymentsDbDriver(ctx, chain, nodeIdHash)
                val paymentsDb = createSqlitePaymentsDb(paymentsDbDriver, metadataQueue, loggerFactory)
=======
                val paymentsDbDriver = createPaymentsDbDriver(ctx, chain, nodeIdHash) { log.e { "payments-db migration error: $it" } }
                val paymentsDb = createSqlitePaymentsDb(paymentsDbDriver, metadataQueue, contactsManager, loggerFactory)
>>>>>>> 918c4b9a
                val cloudKitDb = makeCloudKitDb(appDb, paymentsDb)
                log.debug { "databases object created" }
                _databases.value = PhoenixDatabases(
                    channels = channelsDb,
                    payments = paymentsDb,
                    cloudKit = cloudKitDb,
                )
            }
        }
        launch {
            paymentsDb().contacts.migrateContactsIfNeeded(appDb)
        }
    }

    fun close() {
        val db = databases.value
        if (db != null) {
            db.channels.close()
            db.payments.close()
        }
    }

    suspend fun paymentsDb(): SqlitePaymentsDb {
        val db = databases.filterNotNull().first()
        return db.payments
    }

    suspend fun contactsDb(): SqliteContactsDb {
        return paymentsDb().contacts
    }

    suspend fun cloudKitDb(): CloudKitInterface? {
        val db = databases.filterNotNull().first()
        return db.cloudKit
    }
}

data class PhoenixDatabases(
    override val channels: SqliteChannelsDb,
    override val payments: SqlitePaymentsDb,
    val cloudKit: CloudKitInterface?,
): Databases<|MERGE_RESOLUTION|>--- conflicted
+++ resolved
@@ -61,13 +61,8 @@
                 val nodeIdHash = nodeParams.nodeId.hash160().byteVector().toHex()
                 val channelsDbDriver = createChannelsDbDriver(ctx, chain, nodeIdHash)
                 val channelsDb = createSqliteChannelsDb(channelsDbDriver)
-<<<<<<< HEAD
-                val paymentsDbDriver = createPaymentsDbDriver(ctx, chain, nodeIdHash)
+                val paymentsDbDriver = createPaymentsDbDriver(ctx, chain, nodeIdHash) { log.e { "payments-db migration error: $it" } }
                 val paymentsDb = createSqlitePaymentsDb(paymentsDbDriver, metadataQueue, loggerFactory)
-=======
-                val paymentsDbDriver = createPaymentsDbDriver(ctx, chain, nodeIdHash) { log.e { "payments-db migration error: $it" } }
-                val paymentsDb = createSqlitePaymentsDb(paymentsDbDriver, metadataQueue, contactsManager, loggerFactory)
->>>>>>> 918c4b9a
                 val cloudKitDb = makeCloudKitDb(appDb, paymentsDb)
                 log.debug { "databases object created" }
                 _databases.value = PhoenixDatabases(
