--- conflicted
+++ resolved
@@ -79,17 +79,10 @@
     }
 
     companion object {
-<<<<<<< HEAD
-        val chain = NodeParams.Chain.Mainnet
+        val chain = Chain.Mainnet
         val trampolineNodeId = PublicKey.fromHex("03864ef025fde8fb587d989186ce6a4a186895ee44a926bfc370e2c366597a3f8f")
         val trampolineNodeUri = NodeUri(id = trampolineNodeId, "3.33.236.230", 9735)
         const val remoteSwapInXpub = "xpub69q3sDXXsLuHVbmTrhqmEqYqTTsXJKahdfawXaYuUt6muf1PbZBnvqzFcwiT8Abpc13hY8BFafakwpPbVkatg9egwiMjed1cRrPM19b2Ma7"
-=======
-        val chain = Chain.Testnet
-        val trampolineNodeId = PublicKey.fromHex("03933884aaf1d6b108397e5efe5c86bcf2d8ca8d2f700eda99db9214fc2712b134")
-        val trampolineNodeUri = NodeUri(id = trampolineNodeId, "13.248.222.197", 9735)
-        const val remoteSwapInXpub = "tpubDAmCFB21J9ExKBRPDcVxSvGs9jtcf8U1wWWbS1xTYmnUsuUHPCoFdCnEGxLE3THSWcQE48GHJnyz8XPbYUivBMbLSMBifFd3G9KmafkM9og"
->>>>>>> cfc3e452
         val defaultLiquidityPolicy = LiquidityPolicy.Auto(maxAbsoluteFee = 5_000.sat, maxRelativeFeeBasisPoints = 50_00 /* 50% */, skipAbsoluteFeeCheck = false)
 
         fun liquidityLeaseRate(amount: Satoshi): LiquidityAds.LeaseRate {
