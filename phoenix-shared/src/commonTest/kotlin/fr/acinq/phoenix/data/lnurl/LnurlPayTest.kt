package fr.acinq.phoenix.data.lnurl

import io.ktor.client.*
import io.ktor.client.engine.mock.*
import io.ktor.client.plugins.contentnegotiation.*
import io.ktor.serialization.kotlinx.json.*
import io.ktor.client.request.*
import io.ktor.client.statement.*
import io.ktor.http.*
import io.ktor.utils.io.*
import kotlinx.coroutines.runBlocking
import kotlinx.serialization.json.Json
import kotlinx.serialization.json.jsonPrimitive
import kotlin.test.Test
import kotlin.test.assertEquals
import kotlin.test.assertFailsWith
import kotlin.test.assertIs

class LnurlPayTest {

    private val validContent = """
        {
            "callback":"https://lnurl.fiatjaf.com/lnurl-pay/callback/0abd4cdb7b0b62e50d5a3e8704287049b3a6dff50f40ff5db821955cca00791b",
            "tag":"payRequest",
            "maxSendable":20000,
            "minSendable":5000,
            "metadata":"[[\"text/plain\",\"rtk\"],[\"text/long-desc\",\"SKM OZ\"],[\"image/png;base64\",\"iVBORw0KGgoAAAANSUhEUgAAASwAAAEsCAYAAAB5fY51AAATOElEQVR4nO3dz4slVxXA8fIHiEhCjBrcCHEEXbiLkiwd/LFxChmQWUVlpqfrdmcxweAk9r09cUrQlWQpbgXBv8CdwrhRJqn7umfEaEgQGVGzUEwkIu6ei6TGmvH16/ej6p5z7v1+4Ozfq3vqO5dMZ7qqAAAAAAAAAAAAAAAAAAAAAAAAAAAAAAAAAAAAAAAAAAAAAAAAAAAAAAAAgHe4WbjuutBKfw4AWMrNwnUXw9zFMCdaANS6J1ZEC4BWC2NFtABoszRWRAuAFivFimgBkLZWrIgWACkbxYpoAUhtq1gRLQCpjBIrogVU1ZM32webma9dDM+7LrR3J4bnm5mvn7zZPij9GS0bNVZEaxTsvDEu+iea6F9w0d9a5QVpunDcRP/C7uzgM9Kf3ZJJYkW0NsLOG7PzynMPNDFcaTr/2+1eFH/kon/q67evfkD6O2k2aayI1krYeYPO3mjf67rwjIv+zZFfmL+5zu+18/bd0t9RmySxIlonYueNuvTS4cfe/tNhuhem6cKvXGw/LP1dtUgaK6L1f9h5o/aODj/rov9Hihemif4vzS3/SenvLE0kVkTrLnbeKBfDYxNch0+bv7p47RPS312KaKyIFjtv1U53cMZ1/u8yL42/s3/76iPSzyA1FbEqOFrsvFGXX24fdtH/UfKFaaKP0s8hJVWxKjBa7LxhTfQ3xF+WGOYu+h9LP4sUVMaqsGix80a56J+WP7T/ze7s4PPSz2RKqmNVSLTYeaMuHfmPuBjekj6w4TTRvyb9XKZiIlaZR4udN6yJ/gfSh7Vo9mb+kvSzGZupWGUcLXbeqJ1XnnvAdf7f0gd1wrwq/XzGZDJWGUaLnTesmYWLCg5p2Twm/YzGYDpWmUWLnTfMxfAzBQd04ux24XvSz2hbWcQqo2ix80ZdmF94j4v+P9IHtHz8TenntI2sYtWP4Wix84Zd7g4flz+c00f6OW0qy1j1YzRa7LxhTRd2pA9mlWluffvT0s9qXVnHqh+D0WLnDbPyUjWd/4r0s1qHlec6yhiLlpWzsbbzSTTRf1f6YFaZvdmhk35Wq7LyQow6hqLFzhvWRP8d6YNZZZoYvPSzWkWRserHSLTYecPcLDwrfTArzrekn9Vpio5VPwaixc4b1sTDfQUHs8rsSj+rZYjVYJRHi503bLfzX1ZwMKdO0x18UfpZnYRYLRjF0WLnDds/PnhU+mBWmYsvPftR6We1CLFaMkqjxc4b5zr/uvThLF98/wfpZ7QIsVrl7HRGi503zHXhJ+IHtGSaGH4k/YzuR6zWefn0RYudN8xFf176gJbN3lH4gvQzGiJWG4yyaLHzxrku/FP6kE5Y9D9JP5shYrXVWbbS5zfEzhvmutCKH9TC8U9LP5sesRrlZWylz7HHzht28bh9SOCXSJ623Gr+pCFWo55rK32eVcXOm7c3O3TiB3bP+PPSz6SqiNVEL2Yrfa5Vxc6b57rwC/lDC/Mm+p9KP4uqIlaTjpJosfOGvfNbcO+IHlwXji/8+pn3Sz8LYpVgFESLnTdupzs408Twhszh+Tv7t68+Iv0MiFXCURAtdt64y93h4030/0p8eH/e6Q7OSH93YiUwCqJV8s5nwUX/RLq/RfF3dm9f+7j4dyZWcqMgWiXufFb2jw8ebWL43ZQH13T+50/95uCD0t+VWCkYBdEqaeezdOW1K+9rYvAuhrfGXU7/ejMLF6t59S7p70isFI2CaJWw89m7/HL7sJv5b7oYXt3u4PzNvVn4mvT36RErhaMgWlWV784Xpznyn2ti+KGL/verHFjThRdd57+/0137lPRnHyJWikdJtHq57HzxvvGi/1DTHX7VzcJ114X27sx82O3Cl7T+fAmxMjDKotWzuvMwilgZGqXRApIgVgaHaKFExMrwEC2UhFhlMEQLJSBWGQ3RQs6IVYZDtJAjYpXxEC3khFgVMEQLOSBWBQ3RgmXEqsAhWrDIdaGt63rOlDdEC6b0v2dO+sVhhILFTQtWDH8ppvSLwwgGi2hBu/t/g6/0i8MIB4toQatFv25c+sVhFASLaEGbRbEiWOUOf3sItU6KFcEqd/iRB6i0LFYEq9zh57SgzmmxIljlDj9cClVWiRXBKnf4iXiosWqsCFa5w//GAxXWiRXBKnfW2RGihUmsGyuCVe6suydEC6PaJFYEq9zZZFeIFkaxaawIVrmz6b4QLWxlm1gRrHJnm50hWtjItrEiWOXOtntDtLCWMWJFsMqdMXaHaGElY8WKYJU7Y+0P0cJSY8aKYJU7Y+4Q0cJCY8eKYJU7Y+8R0cI9pogVwSp3ptglooWqqqaLFcEqd6baJ6JVuCljRbDKnSl3imgVaupYEaxyZ+q9IlqFSRGrhME6K/Uc67q29Mtif1nX9dksgkW0ypEqVgmDdUPiOZ4/f/6huq7fUBCilULVf+5sgkW08pcyVgmDNa8Fblm1/tvVPaEafO58gkW08pU6VomDlfSWpfx2tTBUveyCRbTyIxGrxMGaL3tJx1brvF0tDdXgs+cXLKKVD6lYCQQryS1L4e1qpVD1sg0W0bJPMlYCwZqv8+JuqtZzu1orVIPPn2+wiJZd0rESCtaktywlt6uNQtXLPlhEyx4NsRIK1nybl/k0teztaqtQDb5D/sEiWnZoiZVgsCa5ZQnerkYJVa+YYBEt/TTFSjBY8zFf8F6d/nY1aqgG36OcYBEtvbTFSjhYo96yEt+uJglVr7hgES19NMZKOFjzMV/6Os3tatJQDb5LecEiWnpojZWCYI1yy0pwu0oSql6xwSJa8jTHSkGw5mOEoJ7udpU0VIPvU26wiJYc7bFSEqytblkT3a5EQtUrPlhEKz0LsVISrPk2cainuV29Udf19fPnzz804kqs850IFtFKx0qsFAVro1tWgv92JRIugkW0krEUK0XBmteb/T93qX7uKmm4CBbRSsJarJQFa61bltBPtScJF8EiWpOzGCtlwZrX6/0TLJL/z+Ck4SJYRGtSVmOlMFgr3bKU/IsMk4WLYBGtyViOlcJgzevV/kVOLf/e1SThIlhEaxLWY6U0WEtvWYpuV5OFi2ARrdHlECulwZrXy39Bg7bb1ejhIlhEa1S5xEpxsBbespTfrkYLF8EiWqPJKVaKgzWvF/++Pgu3q63DRbCI1ihyi5XyYN1zyzJ4u9o4XASLaG0tx1gpD9a8vvfXt1u9Xa0dLoJFtLaSa6wMBOtGVWVzu1o5XASLaG0s51gZCNa8ruuzdV63q1PDRbCI1kZyj5WRYN2o87xdnRgugkW01lZCrIwEiyFYRGuZUmJFsMod6b0jWiMpKVYEq9yR3juiNYLSYkWwyh3pvSNaWyoxVgSr3JHeO6K1hVJjRbDKHem9I1pbIFhMaSO9dwRrS6VGS/rFYQgWsdpQidGSfnEYgkWstlBatKRfHIZgEastlRQt6ReHIVjEagSlREv6xWEIFrEaSQnRSvSCtOfOnXtT+iVNMe98z19Kf47ig1VarHq5RyvFy1FVd/9NqxLC1dZv/5M40p+j3GCVGqteztFKFaxezuE6d+7cm4N/00r1LUt674jVxHKNVupg9TINV9t/v1r5LUt674hVAjlGSypYvVzCNbxd9WrFtyzpvSNWieQWLelg9TIIV3v/d6oV37Kk945YJZRTtLQEq2cxXItuV71a6S1Leu+IVWK5REtbsHrGwtWe9D1qpbcs6b0jVgJyiJbWYPW0h2vZ7apXK7xlSe8dsRJiPVrag9VTHK72tM9eK7xlSe8dsRJkOVpWgtXTFK5Vble9WtktS3rviJUwq9GyFqyeknC1q37eWtktS3rviJUCFqNlNVg9qXCtc7vq1YpuWdJ7R6yUsBYt68HqCYSrXfcz1opuWdJ7R6wUsRStXILVSxGuTW5XvVrJLUt674iVMlailVuwehOHq930c9VKblnSe0esFLIQrVyDVVV343BjzO+yze1q8LnEb1nSe0eslNIerRyDNUWoBtOO9PkIFrHSSXO0cgrWxKEa5XY1+KyityzpvSNWymmNVg7BmjpUg2lH/swEi1jppTFaloOVMFSj3q4Gn1/sliW9d8TKCG3RshislKEaTDvR9yBYxEo3TdGyFCyhUE1yuxp8J5FblvTeEStjtETLQrCkQjWYdoQjX/bdygwWsbJFQ7Q0B0tBqCa9XQ2+Z/JblvTeESujpKOlMVgaQjWYdoJjX/R9ywkWsbJNMlqagqUsVEluV4PvnvSWRaywFaloaQiWtlANpk1w9MNnkHewiFVeJKIlGSzFoUp6uxo8j2S3LGKFUaSOlkSwNIdqMG3qs68T3rKIFUaTMlopg2UkVCK3q8EzSnLLIlYYVapoJYqAiVANppU69zrRLYtYYXQpoqUgDozAECtMYupoSb84TIbBIlZlmzJa0i8Ok1mwiBWqarpoSb84TEbBIlYYmiJa0i8Ok0mwiBUWGTta0i8Ok0GwiBWWGTNa0i8OYzxYxAqrGCta0i8OYzhYxArrGCNa0i8OYzRYxAqb2DZa0i8OYzBYxArb2CZa0i8OYyxYxApj2DRa0i8OYyhYxApj2iRa0i8OYyRYxApTWDda0i8OYyBYxApTWida0i8OozxYxAoprBot6ReHURwsYoWUVomW9IvDKA0WsYKE06Il/eIwCoNFrCBpWbSkXxxGWbCIFTQ4KVrSLw6jKFjECposipb0i8MoCRaxgkb3R0v6xWEUBItYQbNhtKRfHEY4WMQKFvTRkn5xGMFgEStY4rrQSr84jFCwiBUsSvUbphlFQ6xgGdEqaIgVckC0ChhihZwQrYyHWCFHRCvDIVbIGdHKaIgVSkC0MhhihZIQLcNDrFAiomVwiBVKRrQMDbHCmJ682T7YzHztYnjedaG9OzE838x8/eTN9kHpz7gI0TIwSmNldeeL5aJ/oon+BRf9rVUWr+nCcRP9C7uzg89If/YhoqV4lMUql50vxs4rzz3QxHCl6fxvt1tEf+Sif+rrt69+QPo7VRXRUjlKYpXrzmft7I32va4Lz7jo3xx5Mf/mOr/Xztt3S39HoqVoFMSqhJ3P0qWXDj/29p8O0y1o04Vfudh+WPq7Ei0FoyBWJe18VvaODj/rov9HikVtov9Lc8t/Uvo7Ey3BURCrEnc+Cy6Gxya4Dp82f3Xx2ifEvzvRSj8KYlXyzpu20x2ccZ3/u8zy+jv7t68+Iv0MiFbCURArdt6oyy+3D7vo/yi5wE30Ufo5VBXRSjIKYsXOG9ZEf0N8iWOYu+h/LP0sqopoTToKYlVV7LxZLvqn5Q/tf7M7O/i89DOpKqI1ySiJFTtv1KUj/xEXw1vSBzacJvrXpJ9Lj2iNOEpixc4b1kT/A+nDWjR7M39J+tn0iNYIoyRWVcXOm7XzynMPuM7/W/qgTphXpZ/PENHaYhTFip03rJmFiwoOadk8Jv2MhojWBqMoVlXFzpvmYviZggM6cXa78D3pZ3Q/orXGKItVVbHzZl2YX3iPi/4/0ge0fPxN6ee0CNFaYRTGip037HJ3+Lj84Zw+0s/pJERrySiMVVWx86Y1XdiRPphVprn17U9LP6uTEK0FozRWVcXOm+Zm4br0wax0eJ3/ivSzWoZoDUZxrKqKnTetif670gezyuzNDp30szoN0QrqY1VV7LxpTfTfkT6YVaaJwUs/q1UUHS0Dsaoqdt40NwvPSh/MivMt6We1qiKjZSRWVcXOm9bEw30FB7PK7Eo/q3UUFS1Dsaoqdt603c5/WcHBnDpNd/BF6We1riKiZSxWVcXOm7Z/fPCo9MGsMhdfevaj0s9qE1lHy2CsqoqdN891/nXpw1n+Yvg/SD+jbWQZLaOx6rHzhrku/ET8gJZME8OPpJ/RtrKKlvFYVRU7b5qL/rz0AS2bvaPwBelnNIYsopVBrKqKnTfPdeGf0od0wgvyJ+lnMybT0cokVj123jC9L5J/WvrZjE3vsy4nVlWl+Rzy2/nRXTxuHxL4JZKnvSTZ/kmj92UpI1ZVxc6btzc7dOIHds/489LPZEomopVprHrsvHGuC7+QP7Qwb6L/qfSzSEF1tDKPVY+dN+yd34J7R/TgunB84dfPvF/6WaSiMlqFxKqq2HnzdrqDM00Mb8gcnr+zf/vqI9LPIDVV0SooVj123rjL3eHjTfT/Snx4f97pDs5If3cpKqJVYKx67LxxLvon0v0tir+ze/vax6W/szTRaBUcqx47b9z+8cGjTQy/m/Lgms7//KnfHHxQ+rtqIRItYnUXO2/cldeuvK+JwbsY3hr3JfGvN7NwsZpX75L+jtokjRax+j/sfAYuv9w+7Gb+my6GV7c7OH9zbxa+Jv19tEsSLWK1FDufiebIf66J4Ycu+t+vcmBNF150nf/+TnftU9Kf3ZJJo0Ws1sLOZ+IbL/oPNd3hV90sXHddaO/OzIfdLnyJny/ZziTRIlZbYeeBJUaNFrECMLVRokWsAKSyVbSIFYDUNooWsQIgZa1oESsA0laKFrECoMXSaBErANosjBaxAqDVPdEiVgC063/aWvpzAAAAAAAAAAAAAAAAAAAAAAAAAAAAAAAAAAAAAAAAAAAAAAAAAAAAAAAAQI//AplAdntdLBX1AAAAAElFTkSuQmCC\"]]",
            "commentAllowed":8,
            "payerData": {
                "name":{ "mandatory": false },
                "pubkey": { "mandatory": false },
                "identifier":{ "mandatory": false },
                "email":{ "mandatory": false },
                "auth":{ "mandatory": false, "k1":"d1c2eb1f8325eca416b3ddbf3fccc78eb72deb9be7146aaa00a9f123ec5d8f28" }
            }
        }
    """.trimIndent()

    private fun fakeClient(engine: MockEngine) = HttpClient(engine) {
<<<<<<< HEAD
        install(ContentNegotiation) {
            json(json = Json { ignoreUnknownKeys = true })
=======
        install(JsonFeature) {
            serializer = KotlinxSerializer()
>>>>>>> 3f5fb4f7
            expectSuccess = false
        }
    }

    @Test
    fun parse_response_text() {
        runBlocking {
            val engine = MockEngine {
                respond(
                    content = ByteReadChannel(validContent),
                    status = HttpStatusCode.OK,
                    headers = headersOf(HttpHeaders.ContentType, "text/plain; charset=utf-8")
                )
            }
            val response: HttpResponse = fakeClient(engine).get("https://acinq.co")
            val json = Lnurl.processLnurlResponse(response)
            assertEquals("payRequest", json.get("tag")!!.jsonPrimitive.content)
        }
    }

    @Test
    fun parse_response_json() {
        runBlocking {
            val engine = MockEngine {
                respond(
                    content = ByteReadChannel(validContent),
                    status = HttpStatusCode.OK,
                    headers = headersOf(HttpHeaders.ContentType, "application/json")
                )
            }
            val response: HttpResponse = fakeClient(engine).get("https://acinq.co")
            val json = Lnurl.processLnurlResponse(response)
            assertEquals("payRequest", json.get("tag")!!.jsonPrimitive.content)
        }
    }

    @Test
    fun execute_internet_identifier() {
        runBlocking {
            val client = HttpClient {
<<<<<<< HEAD
                install(ContentNegotiation) {
                    json(json = Json { ignoreUnknownKeys = true })
=======
                install(JsonFeature) {
                    serializer = KotlinxSerializer()
>>>>>>> 3f5fb4f7
                }
            }
            val lnurl = Lnurl.extractLnurl("acinq@zbd.gg")
            assertIs<Lnurl.Request>(lnurl)
            val response: HttpResponse = client.get(lnurl.initialUrl)
            val json = Lnurl.processLnurlResponse(response)
            assertEquals("payRequest", json.get("tag")!!.jsonPrimitive.content)
        }
    }
}<|MERGE_RESOLUTION|>--- conflicted
+++ resolved
@@ -13,7 +13,6 @@
 import kotlinx.serialization.json.jsonPrimitive
 import kotlin.test.Test
 import kotlin.test.assertEquals
-import kotlin.test.assertFailsWith
 import kotlin.test.assertIs
 
 class LnurlPayTest {
@@ -37,13 +36,8 @@
     """.trimIndent()
 
     private fun fakeClient(engine: MockEngine) = HttpClient(engine) {
-<<<<<<< HEAD
         install(ContentNegotiation) {
             json(json = Json { ignoreUnknownKeys = true })
-=======
-        install(JsonFeature) {
-            serializer = KotlinxSerializer()
->>>>>>> 3f5fb4f7
             expectSuccess = false
         }
     }
@@ -84,13 +78,8 @@
     fun execute_internet_identifier() {
         runBlocking {
             val client = HttpClient {
-<<<<<<< HEAD
                 install(ContentNegotiation) {
                     json(json = Json { ignoreUnknownKeys = true })
-=======
-                install(JsonFeature) {
-                    serializer = KotlinxSerializer()
->>>>>>> 3f5fb4f7
                 }
             }
             val lnurl = Lnurl.extractLnurl("acinq@zbd.gg")
