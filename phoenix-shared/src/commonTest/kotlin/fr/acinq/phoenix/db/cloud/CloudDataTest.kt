--- conflicted
+++ resolved
@@ -314,16 +314,10 @@
         val cloudData = CloudData.cborDeserialize(Hex.decode(hexWithUncompressedKey))
         assertNotNull(cloudData)
         assertEquals(65, cloudData.outgoing?.recipient?.size)
-<<<<<<< HEAD
         val payment = cloudData.outgoing?.unwrap()
         assertNotNull(payment)
         assertIs<LightningOutgoingPayment>(payment)
         assertEquals(33, payment.recipient.value.size())
-=======
-        val payment = cloudData?.outgoing?.unwrap()
-        assertNotNull(payment)
-        assertEquals(33, payment.recipient?.value?.size())
->>>>>>> 3b2beec7
         assertEquals(33, CloudData(payment).outgoing?.recipient?.size)
     }
 
