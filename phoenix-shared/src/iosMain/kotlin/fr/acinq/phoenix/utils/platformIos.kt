--- conflicted
+++ resolved
@@ -1,20 +1,15 @@
 package fr.acinq.phoenix.utils
 
 import platform.Foundation.*
-<<<<<<< HEAD
-
-=======
->>>>>>> 587213c2
 
 actual class PlatformContext
 
 actual fun getApplicationFilesDirectoryPath(ctx: PlatformContext): String =
     NSSearchPathForDirectoriesInDomains(NSDocumentDirectory, NSUserDomainMask, true)[0] as String
 
-<<<<<<< HEAD
 actual fun getApplicationCacheDirectoryPath(ctx: PlatformContext): String =
     NSSearchPathForDirectoriesInDomains(NSCachesDirectory, NSUserDomainMask, true)[0] as String
-=======
+
 actual fun getDatabaseFilesDirectoryPath(ctx: PlatformContext): String? {
     return NSFileManager.defaultManager.containerURLForSecurityApplicationGroupIdentifier(
         groupIdentifier = "group.co.acinq.phoenix"
@@ -23,7 +18,6 @@
         isDirectory = true
     )?.path
 }
->>>>>>> 587213c2
 
 actual fun getTemporaryDirectoryPath(ctx: PlatformContext): String =
     NSTemporaryDirectory()